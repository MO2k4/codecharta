package de.maibornwolff.codecharta.importer.sourcecodeparser

import de.maibornwolff.codecharta.importer.sourcecodeparser.metricwriters.CSVMetricWriter
import de.maibornwolff.codecharta.importer.sourcecodeparser.metricwriters.JSONMetricWriter
import de.maibornwolff.codecharta.importer.sourcecodeparser.metricwriters.MetricWriter
import picocli.CommandLine.*
import java.io.*
import java.nio.file.Paths
import java.util.concurrent.Callable

@Command(name = "sourcecodeparser", description = ["generates cc.json from source code"], footer = ["Copyright(c) 2018, MaibornWolff GmbH"])
class SourceCodeParserMain(private val outputStream: PrintStream) : Callable<Void> {
    // we need this constructor because ccsh requires an empty constructor
    constructor() : this(System.out)
<<<<<<< HEAD

    private val DEFAULT_EXCLUDES = arrayOf("/out/", "/build/", "/target/", "/dist/", "/\\..*")
=======
>>>>>>> 3be2292b

    @Option(names = ["-h", "--help"], usageHelp = true, description = ["displays this help and exits"])
    private var help = false

    @Option(names = ["-i", "--noIssues"], description = ["do not search for sonar issues"])
    private var findNoIssues = false

<<<<<<< HEAD
    @Option(names = ["-e", "--exclude"], description = ["exclude file/folder according to regex pattern"])
    private var exclude: Array<String> = arrayOf()

    @Option(names = ["--defaultExcludes"], description = ["exclude build, target, dist and out folders as well as files/folders starting with '.' "])
    private var defaultExcludes = false

=======
>>>>>>> 3be2292b
    @Option(names = ["-p", "--projectName"], description = ["project name"])
    private var projectName = "DefaultProjectName"

    @Option(names = ["-f", "--format"], description = ["the format to output"], converter = [(OutputTypeConverter::class)])
    private var outputFormat = OutputFormat.JSON

    @Option(names = ["-o", "--outputFile"], description = ["output File (or empty for stdout)"])
    private var outputFile: File? = null

    @Option(names = ["-v", "--verbose"], description = ["display info messages from sonar plugins"])
    private var verbose = false

    @Parameters(arity = "1", paramLabel = "FOLDER or FILE", description = ["project folder or code file"])
    private var file: File = File("")

    @Throws(IOException::class)
    override fun call(): Void? {

        if (!file.exists()) {
            val path = Paths.get("").toAbsolutePath().toString()
            outputStream.println("Current working directory = $path")
            outputStream.println("Could not find $file")
            return null
        }
<<<<<<< HEAD

        if (defaultExcludes) exclude += DEFAULT_EXCLUDES

        val projectParser = ProjectParser(exclude, verbose, !findNoIssues)

        projectParser.setUpAnalyzers()
        projectParser.scanProject(file)

        val writer = getPrinter()
        writer.generate(projectParser.projectMetrics, projectParser.metricKinds)

=======
        val projectParser = ProjectParser(verbose, !findNoIssues)

        projectParser.setUpAnalyzers()
        projectParser.scanProject(file)

        val writer = getPrinter()
        writer.generate(projectParser.projectMetrics, projectParser.metricKinds)

>>>>>>> 3be2292b
        return null
    }

    private fun getPrinter(): MetricWriter {
        return when (outputFormat) {
            OutputFormat.JSON -> JSONMetricWriter(projectName, getWriter())
            OutputFormat.TABLE -> CSVMetricWriter(getWriter())
        }
    }

    private fun getWriter(): Writer {
        return if (outputFile == null) {
            OutputStreamWriter(outputStream)
        } else {
            BufferedWriter(FileWriter(outputFile))
        }
    }

    companion object {
        @JvmStatic
        fun main(args: Array<String>) {
            mainWithOutputStream(System.out, args)
        }

        @JvmStatic
        fun mainWithOutputStream(outputStream: PrintStream, args: Array<String>) {
            call(SourceCodeParserMain(outputStream), System.out, *args)
        }
    }
}
<|MERGE_RESOLUTION|>--- conflicted
+++ resolved
@@ -12,11 +12,8 @@
 class SourceCodeParserMain(private val outputStream: PrintStream) : Callable<Void> {
     // we need this constructor because ccsh requires an empty constructor
     constructor() : this(System.out)
-<<<<<<< HEAD
 
     private val DEFAULT_EXCLUDES = arrayOf("/out/", "/build/", "/target/", "/dist/", "/\\..*")
-=======
->>>>>>> 3be2292b
 
     @Option(names = ["-h", "--help"], usageHelp = true, description = ["displays this help and exits"])
     private var help = false
@@ -24,15 +21,13 @@
     @Option(names = ["-i", "--noIssues"], description = ["do not search for sonar issues"])
     private var findNoIssues = false
 
-<<<<<<< HEAD
+    // TODO: write in readme how to do multiple excludes
     @Option(names = ["-e", "--exclude"], description = ["exclude file/folder according to regex pattern"])
     private var exclude: Array<String> = arrayOf()
 
     @Option(names = ["--defaultExcludes"], description = ["exclude build, target, dist and out folders as well as files/folders starting with '.' "])
     private var defaultExcludes = false
 
-=======
->>>>>>> 3be2292b
     @Option(names = ["-p", "--projectName"], description = ["project name"])
     private var projectName = "DefaultProjectName"
 
@@ -57,7 +52,6 @@
             outputStream.println("Could not find $file")
             return null
         }
-<<<<<<< HEAD
 
         if (defaultExcludes) exclude += DEFAULT_EXCLUDES
 
@@ -69,16 +63,6 @@
         val writer = getPrinter()
         writer.generate(projectParser.projectMetrics, projectParser.metricKinds)
 
-=======
-        val projectParser = ProjectParser(verbose, !findNoIssues)
-
-        projectParser.setUpAnalyzers()
-        projectParser.scanProject(file)
-
-        val writer = getPrinter()
-        writer.generate(projectParser.projectMetrics, projectParser.metricKinds)
-
->>>>>>> 3be2292b
         return null
     }
 

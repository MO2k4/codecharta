package de.maibornwolff.codecharta.importer.sourcecodeparser

import de.maibornwolff.codecharta.importer.sourcecodeparser.metricwriters.CSVMetricWriter
import de.maibornwolff.codecharta.importer.sourcecodeparser.metricwriters.JSONMetricWriter
import de.maibornwolff.codecharta.importer.sourcecodeparser.metricwriters.MetricWriter
import picocli.CommandLine.*
import java.io.*
import java.nio.file.Paths
import java.util.concurrent.Callable

<<<<<<< HEAD
@Command(name = "sourcecodeparser", description = ["generates cc.JSON from source code"], footer = ["Copyright(c) 2018, MaibornWolff GmbH"])
class SourceCodeParserMain(private val outputStream: PrintStream) : Callable<Void> {
    // we need this constructor because ccsh requires an empty constructor
    constructor() : this(System.out)
=======
@Command(name = "sourcecodeparser", description = ["generates cc.json from source code"], footer = ["Copyright(c) 2018, MaibornWolff GmbH"])
class SourceCodeParserMain(private val outputStream: PrintStream) : Callable<Void> {
    // we need this constructor because ccsh requires an empty constructor
    constructor() : this(System.out)

    private val DEFAULT_EXCLUDES = arrayOf("/out/", "/build/", "/target/", "/dist/", "/\\..*")
>>>>>>> f30b6752

    @Option(names = ["-h", "--help"], usageHelp = true, description = ["displays this help and exits"])
    private var help = false

    @Option(names = ["-i", "--noIssues"], description = ["do not search for sonar issues"])
    private var findNoIssues = false

<<<<<<< HEAD
=======
    @Option(names = ["-e", "--exclude"], description = ["exclude file/folder according to regex pattern"])
    private var exclude: Array<String> = arrayOf()

    @Option(names = ["--defaultExcludes"], description = ["exclude build, target, dist and out folders as well as files/folders starting with '.' "])
    private var defaultExcludes = false

>>>>>>> f30b6752
    @Option(names = ["-p", "--projectName"], description = ["project name"])
    private var projectName = "DefaultProjectName"

    @Option(names = ["-f", "--format"], description = ["the format to output"], converter = [(OutputTypeConverter::class)])
    private var outputFormat = OutputFormat.JSON

    @Option(names = ["-o", "--outputFile"], description = ["output File (or empty for stdout)"])
    private var outputFile: File? = null

    @Option(names = ["-v", "--verbose"], description = ["display info messages from sonar plugins"])
    private var verbose = false

    @Parameters(arity = "1", paramLabel = "FOLDER or FILE", description = ["project folder or code file"])
    private var file: File = File("")

    @Throws(IOException::class)
    override fun call(): Void? {

        if (!file.exists()) {
            val path = Paths.get("").toAbsolutePath().toString()
            outputStream.println("Current working directory = $path")
            outputStream.println("Could not find $file")
            return null
        }
<<<<<<< HEAD
        val projectParser = ProjectParser(verbose, !findNoIssues)

        projectParser.setUpAnalyzers()
        projectParser.scanProject(file)

        val writer = getPrinter()
        writer.generate(projectParser.projectMetrics, projectParser.metricKinds)

=======

        if (defaultExcludes) exclude += DEFAULT_EXCLUDES

        val projectParser = ProjectParser(exclude, verbose, !findNoIssues)

        projectParser.setUpAnalyzers()
        projectParser.scanProject(file)

        val writer = getPrinter()
        writer.generate(projectParser.projectMetrics, projectParser.metricKinds)

>>>>>>> f30b6752
        return null
    }

    private fun getPrinter(): MetricWriter {
        return when (outputFormat) {
            OutputFormat.JSON -> JSONMetricWriter(projectName, getWriter())
            OutputFormat.TABLE -> CSVMetricWriter(getWriter())
        }
    }

    private fun getWriter(): Writer {
        return if (outputFile == null) {
            OutputStreamWriter(outputStream)
        } else {
            BufferedWriter(FileWriter(outputFile))
        }
    }

    companion object {
        @JvmStatic
        fun main(args: Array<String>) {
            mainWithOutputStream(System.out, args)
        }

        @JvmStatic
        fun mainWithOutputStream(outputStream: PrintStream, args: Array<String>) {
            call(SourceCodeParserMain(outputStream), System.out, *args)
        }
    }
}
<|MERGE_RESOLUTION|>--- conflicted
+++ resolved
@@ -8,19 +8,12 @@
 import java.nio.file.Paths
 import java.util.concurrent.Callable
 
-<<<<<<< HEAD
-@Command(name = "sourcecodeparser", description = ["generates cc.JSON from source code"], footer = ["Copyright(c) 2018, MaibornWolff GmbH"])
-class SourceCodeParserMain(private val outputStream: PrintStream) : Callable<Void> {
-    // we need this constructor because ccsh requires an empty constructor
-    constructor() : this(System.out)
-=======
 @Command(name = "sourcecodeparser", description = ["generates cc.json from source code"], footer = ["Copyright(c) 2018, MaibornWolff GmbH"])
 class SourceCodeParserMain(private val outputStream: PrintStream) : Callable<Void> {
     // we need this constructor because ccsh requires an empty constructor
     constructor() : this(System.out)
 
     private val DEFAULT_EXCLUDES = arrayOf("/out/", "/build/", "/target/", "/dist/", "/\\..*")
->>>>>>> f30b6752
 
     @Option(names = ["-h", "--help"], usageHelp = true, description = ["displays this help and exits"])
     private var help = false
@@ -28,15 +21,12 @@
     @Option(names = ["-i", "--noIssues"], description = ["do not search for sonar issues"])
     private var findNoIssues = false
 
-<<<<<<< HEAD
-=======
     @Option(names = ["-e", "--exclude"], description = ["exclude file/folder according to regex pattern"])
     private var exclude: Array<String> = arrayOf()
 
     @Option(names = ["--defaultExcludes"], description = ["exclude build, target, dist and out folders as well as files/folders starting with '.' "])
     private var defaultExcludes = false
 
->>>>>>> f30b6752
     @Option(names = ["-p", "--projectName"], description = ["project name"])
     private var projectName = "DefaultProjectName"
 
@@ -61,16 +51,6 @@
             outputStream.println("Could not find $file")
             return null
         }
-<<<<<<< HEAD
-        val projectParser = ProjectParser(verbose, !findNoIssues)
-
-        projectParser.setUpAnalyzers()
-        projectParser.scanProject(file)
-
-        val writer = getPrinter()
-        writer.generate(projectParser.projectMetrics, projectParser.metricKinds)
-
-=======
 
         if (defaultExcludes) exclude += DEFAULT_EXCLUDES
 
@@ -82,7 +62,6 @@
         val writer = getPrinter()
         writer.generate(projectParser.projectMetrics, projectParser.metricKinds)
 
->>>>>>> f30b6752
         return null
     }
 

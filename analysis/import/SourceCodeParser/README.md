# Source Code Parser

A parser to generate code metrics from a source code file or a project folder. It generates either a cc.json or a csv file.

## Supported languages
<<<<<<< HEAD
=======

>>>>>>> f30b6752
- Java

## Run

<<<<<<< HEAD
The SourceCodeParser can analyze either a single file or a project folder; here are some sample commands: 
=======
The SourceCodeParser can analyze either a single file or a project folder; here are some sample commands:

>>>>>>> f30b6752
```
./ccsh sourcecodeparser src/test/resources -o foo.cc.json
```

or

```
<<<<<<< HEAD
./ccsh sourcecodeparser src/test/resources/foo.java -o foo.cc.json 
```

## Parameters
- -f, --format=\<outputFormat> (table or json)
- -h, --help 
- -o, --outputFile=\<outputFile> (file to write output to, if empty stdout is used)
- -p, --projectName=\<projectName>
=======
./ccsh sourcecodeparser src/test/resources/foo.java -o foo.cc.json
```

or

```
./ccsh sourcecodeparser src/test/resources -o foo.cc.json --defaultExcludes -e=something -e=/.*\.foo --f=table
```

or

```
./ccsh sourcecodeparser src/test/resources -o foo.cc.json --f=table -i
```

## Parameters

- --defaultExcludes (exclude build, target, dist and out folders as well as files/folders starting with '.')
- -e, --exclude=\<excludePattern> (exclude file/folder from scan according to regex pattern)
- -f, --format=\<outputFormat> (table or json)
- -h, --help
- -i, --noIssues (do not search for sonar issues)
- -o, --outputFile=\<outputFile> (file to write output to, if empty stdout is used)
- -p, --projectName=\<projectName>
- -v, --verbose
>>>>>>> f30b6752

## Sonar Plugins

In order to generate the code metrics, the SourceCodeParser uses Sonar plugins. New languages can be added to the Source code parser by writing a class that extends SonarAnalyzer and incorporate the respective Sonar Plugin.<|MERGE_RESOLUTION|>--- conflicted
+++ resolved
@@ -3,20 +3,13 @@
 A parser to generate code metrics from a source code file or a project folder. It generates either a cc.json or a csv file.
 
 ## Supported languages
-<<<<<<< HEAD
-=======
 
->>>>>>> f30b6752
 - Java
 
 ## Run
 
-<<<<<<< HEAD
-The SourceCodeParser can analyze either a single file or a project folder; here are some sample commands: 
-=======
 The SourceCodeParser can analyze either a single file or a project folder; here are some sample commands:
 
->>>>>>> f30b6752
 ```
 ./ccsh sourcecodeparser src/test/resources -o foo.cc.json
 ```
@@ -24,16 +17,6 @@
 or
 
 ```
-<<<<<<< HEAD
-./ccsh sourcecodeparser src/test/resources/foo.java -o foo.cc.json 
-```
-
-## Parameters
-- -f, --format=\<outputFormat> (table or json)
-- -h, --help 
-- -o, --outputFile=\<outputFile> (file to write output to, if empty stdout is used)
-- -p, --projectName=\<projectName>
-=======
 ./ccsh sourcecodeparser src/test/resources/foo.java -o foo.cc.json
 ```
 
@@ -59,7 +42,6 @@
 - -o, --outputFile=\<outputFile> (file to write output to, if empty stdout is used)
 - -p, --projectName=\<projectName>
 - -v, --verbose
->>>>>>> f30b6752
 
 ## Sonar Plugins
 

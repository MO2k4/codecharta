--- conflicted
+++ resolved
@@ -4,13 +4,9 @@
 
 | Metric               | Description                                                 |
 | -------------------- | ----------------------------------------------------------- |
-<<<<<<< HEAD
+| `age_in_weeks`       | age of the file in weeks                                    |
 | `number_of_commits`  | total number of commits                                     |
 | `number_of_renames`  | total number of renames                                     |
-=======
-| `age_in_weeks`       | age of the file in weeks                                    |
-| `number_of_commits`  | total number of commits                                     |
->>>>>>> 6347e920
 | `weeks_with_commits` | weeks with commits                                          |
 | `number_of_authors`  | number of authors with commits                              |
 | `code_churn`         | code churn, i.e. number of additions plus deletions to file |

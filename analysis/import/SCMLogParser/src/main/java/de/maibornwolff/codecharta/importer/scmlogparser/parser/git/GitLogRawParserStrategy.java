--- conflicted
+++ resolved
@@ -38,18 +38,8 @@
     }
 
     @Override
-<<<<<<< HEAD
-    public List<String> listSupportedMetrics() {
-        return Arrays.asList(
-                "number_of_authors",
-                "number_of_commits",
-                "weeks_with_commits",
-                "temporal_coupling"
-        );
-=======
     public String creationCommand() {
         return "git log --raw --topo-order";
->>>>>>> 1c496010
     }
 
     @Override

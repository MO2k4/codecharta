package de.maibornwolff.codecharta.importer.scmlogparser.parser.svn;

import de.maibornwolff.codecharta.importer.scmlogparser.input.Modification;
import de.maibornwolff.codecharta.importer.scmlogparser.parser.LogLineCollector;
import de.maibornwolff.codecharta.importer.scmlogparser.parser.LogParserStrategy;
import org.apache.commons.lang3.StringUtils;

import java.time.OffsetDateTime;
import java.time.format.DateTimeFormatter;
import java.time.format.DateTimeFormatterBuilder;
import java.util.List;
import java.util.Optional;
import java.util.function.Predicate;
import java.util.stream.Collector;
import java.util.stream.Collectors;
import java.util.stream.Stream;

public class SVNLogParserStrategy implements LogParserStrategy {

    private static final Predicate<String> SVN_COMMIT_SEPARATOR_TEST = logLine -> !logLine.isEmpty() && StringUtils.containsOnly(logLine, '-');
    private static final String[] DEFAULT_REPOSITORY_FOLDER_PREFIXES = new String[]{"/branches/", "/tags/", "/trunk/"};
    private static final DateTimeFormatter DATE_TIME_FORMATTER = new DateTimeFormatterBuilder()
            .parseCaseInsensitive()
            .append(DateTimeFormatter.ISO_LOCAL_DATE)
            .appendLiteral(' ')
            .append(DateTimeFormatter.ISO_LOCAL_TIME)
            .appendLiteral(' ')
            .appendOffset("+HHMM", "")
            .toFormatter();
    private static final int AUTHOR_INDEX_IN_METADATA = 1;
    private static final int DATE_INDEX_IN_METADATA = 2;
    private static final char METADATA_SEPARATOR = '|';

    private static String stripWhitespacePrefix(String string) {
        return StringUtils.stripStart(string, null);
    }

    private static boolean isStatusLetter(char character) {
        return Status.ALL_STATUS_LETTERS.contains(character);
    }

    private static String removeDefaultRepositoryFolderPrefix(String path) {
        for (String prefix : DEFAULT_REPOSITORY_FOLDER_PREFIXES) {
            if (path.startsWith(prefix)) {
                return path.substring(prefix.length());
            }
        }
        return path;
    }

    private static Modification ignoreIfRepresentsFolder(Modification modification) {
        if (!modification.getFilename().contains(".")) {
            return Modification.EMPTY;
        }
        return modification;
    }

    @Override
<<<<<<< HEAD
    public List<String> listSupportedMetrics() {
        return Arrays.asList(
                "number_of_authors",
                "number_of_commits",
                "weeks_with_commits",
                "temporal_coupling"
        );
    }

    @Override
=======
>>>>>>> 1c496010
    public Optional<OffsetDateTime> parseDate(List<String> commitLines) {
        return commitLines.stream()
                .filter(this::isMetadataLine)
                .map(this::parseCommitDate)
                .findFirst();
    }

    private OffsetDateTime parseCommitDate(String metadataLine) {
        String[] splittedLine = metadataLine.split("\\" + METADATA_SEPARATOR);
        String commitDateAsString = splittedLine[DATE_INDEX_IN_METADATA].trim().replaceAll(" \\(.*\\)", "");
        return OffsetDateTime.parse(commitDateAsString, DATE_TIME_FORMATTER);
    }

    @Override
    public Optional<String> parseAuthor(List<String> commitLines) {
        return commitLines.stream()
                .filter(this::isMetadataLine)
                .map(this::parseAuthor)
                .findFirst();
    }

    private boolean isMetadataLine(String commitLine) {
        return commitLine.contains(Character.toString(METADATA_SEPARATOR));
    }

    private String parseAuthor(String authorLine) {
        String[] splittedLine = authorLine.split("\\" + METADATA_SEPARATOR);
        return splittedLine[AUTHOR_INDEX_IN_METADATA].trim();
    }

    @Override
    public List<Modification> parseModifications(List<String> commitLines) {
        return commitLines.stream()
                .filter(this::isFileLine)
                .map(this::parseModification)
                .collect(Collectors.toList());
    }

    private boolean isFileLine(String commitLine) {
        String commitLineWithoutWhitespacePrefix = stripWhitespacePrefix(commitLine);
        if (commitLineWithoutWhitespacePrefix.length() < 2) {
            return false;
        }
        char firstChar = commitLineWithoutWhitespacePrefix.charAt(0);
        char secondChar = commitLineWithoutWhitespacePrefix.charAt(1);
        return isStatusLetter(firstChar) && Character.isWhitespace(secondChar);
    }

    Modification parseModification(String fileLine) {
        String metadataWithoutWhitespacePrefix = stripWhitespacePrefix(fileLine);
        Status status = Status.byCharacter(metadataWithoutWhitespacePrefix.charAt(0));
        String metadataWithoutStatusLetter = metadataWithoutWhitespacePrefix.substring(1);
        String filePath = removeDefaultRepositoryFolderPrefix(metadataWithoutStatusLetter.trim());
        return ignoreIfRepresentsFolder(new Modification(filePath, mapStatusToModificationType(status)));
    }

    private Modification.Type mapStatusToModificationType(Status status) {
        switch (status) {
            case ADD:
                return Modification.Type.ADD;
            case DELETE:
                return Modification.Type.DELETE;
            case MODIFY:
                return Modification.Type.MODIFY;
            case REPLACE:
                return Modification.Type.UNKNOWN;
            default:
                return Modification.Type.UNKNOWN;
        }
    }


    @Override
    public String creationCommand() {
        return "svn log --verbose";
    }

    public Collector<String, ?, Stream<List<String>>> createLogLineCollector() {
        return LogLineCollector.create(SVN_COMMIT_SEPARATOR_TEST);
    }


}<|MERGE_RESOLUTION|>--- conflicted
+++ resolved
@@ -56,19 +56,6 @@
     }
 
     @Override
-<<<<<<< HEAD
-    public List<String> listSupportedMetrics() {
-        return Arrays.asList(
-                "number_of_authors",
-                "number_of_commits",
-                "weeks_with_commits",
-                "temporal_coupling"
-        );
-    }
-
-    @Override
-=======
->>>>>>> 1c496010
     public Optional<OffsetDateTime> parseDate(List<String> commitLines) {
         return commitLines.stream()
                 .filter(this::isMetadataLine)

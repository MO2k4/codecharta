{
<<<<<<< HEAD
  "author": "MaibornWolff GmbH <dist_intern_codecharta@maibornwolff.de>",
  "homepage": "https://maibornwolff.github.io/codecharta/",
  "bugs": {
    "url": "https://github.com/MaibornWolff/codecharta/issues",
    "email": "dist_intern_codecharta@maibornwolff.de"
  },
  "repository": {
    "type": "git",
    "url": "https://github.com/MaibornWolff/codecharta.git"
  },
  "name": "codecharta-analysis",
  "version": "1.52.0",
  "description": "MaibornWolff CodeCharta Analysis Tools",
  "scripts": {
    "prepare": "rm -rf ../build/install/codecharta-analysis public && ../gradlew -p .. installDist && cp -R ../build/install/codecharta-analysis public"
  },
  "bin": {
    "ccsh": "public/bin/ccsh"
  },
  "license": "BSD-3-Clause",
  "dependencies": {
    "makeshift": "^1.1.0",
    "shelljs": "^0.8.1"
  }
=======
	"author": "MaibornWolff GmbH <dist_intern_codecharta@maibornwolff.de>",
	"homepage": "https://maibornwolff.github.io/codecharta/",
	"bugs": {
		"url": "https://github.com/MaibornWolff/codecharta/issues",
		"email": "dist_intern_codecharta@maibornwolff.de"
	},
	"repository": {
		"type": "git",
		"url": "https://github.com/MaibornWolff/codecharta.git"
	},
	"name": "codecharta-analysis",
	"version": "1.52.0",
	"description": "MaibornWolff CodeCharta Analysis Tools",
	"scripts": {
		"prepare": "rm -rf ../build/install/codecharta-analysis public && ../gradlew -p .. installDist && cp -R ../build/install/codecharta-analysis public"
	},
	"bin": {
		"ccsh": "public/bin/ccsh"
	},
	"license": "BSD-3-Clause",
	"dependencies": {
		"makeshift": "^1.1.0",
		"shelljs": "^0.8.1"
	}
>>>>>>> bf525974
}<|MERGE_RESOLUTION|>--- conflicted
+++ resolved
@@ -1,30 +1,4 @@
 {
-<<<<<<< HEAD
-  "author": "MaibornWolff GmbH <dist_intern_codecharta@maibornwolff.de>",
-  "homepage": "https://maibornwolff.github.io/codecharta/",
-  "bugs": {
-    "url": "https://github.com/MaibornWolff/codecharta/issues",
-    "email": "dist_intern_codecharta@maibornwolff.de"
-  },
-  "repository": {
-    "type": "git",
-    "url": "https://github.com/MaibornWolff/codecharta.git"
-  },
-  "name": "codecharta-analysis",
-  "version": "1.52.0",
-  "description": "MaibornWolff CodeCharta Analysis Tools",
-  "scripts": {
-    "prepare": "rm -rf ../build/install/codecharta-analysis public && ../gradlew -p .. installDist && cp -R ../build/install/codecharta-analysis public"
-  },
-  "bin": {
-    "ccsh": "public/bin/ccsh"
-  },
-  "license": "BSD-3-Clause",
-  "dependencies": {
-    "makeshift": "^1.1.0",
-    "shelljs": "^0.8.1"
-  }
-=======
 	"author": "MaibornWolff GmbH <dist_intern_codecharta@maibornwolff.de>",
 	"homepage": "https://maibornwolff.github.io/codecharta/",
 	"bugs": {
@@ -49,5 +23,4 @@
 		"makeshift": "^1.1.0",
 		"shelljs": "^0.8.1"
 	}
->>>>>>> bf525974
 }
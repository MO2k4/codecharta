#!/usr/bin/env bash
set -e

INSTALL_DIR="../build/tmp/golden test"

exit_with_err(){
  echo $1 >&2
  echo "You have to manually remove ${INSTALL_DIR}" >&2
  exit 1
}

if [[ -z $1 ]]; then
  exit_with_err "No CodeCharta version specified"
fi

CC_VERSION=$1
CC_TAR_NAME="codecharta-${CC_VERSION}.tar"
CCSH="${INSTALL_DIR}/codecharta-${CC_VERSION}/ccsh"

install_codecharta() {
    echo
    echo "Installing CodeCharta analysis to ${INSTALL_DIR}"
    echo
    mkdir -p "${INSTALL_DIR}"
    cp "$1" "${INSTALL_DIR}"
    tar xf "${INSTALL_DIR}/${CC_TAR_NAME}" -C "${INSTALL_DIR}"
    "${CCSH}" install
    rm "${INSTALL_DIR}/${CC_TAR_NAME}"
}

deinstall_codecharta() {
  echo
  echo "Deleting CodeCharta test installation in ${INSTALL_DIR}"
  echo
  rm -rf "${INSTALL_DIR}"
}

validate() {
  "${CCSH}" check "$1"
  if [[ $? -ne 0 ]]; then
    exit_with_err "$1 no valid cc.json"
  fi
}

<<<<<<< HEAD
=======
check_sonar() {
  echo " -- expect SonarImporter gives valid cc.json"
  ACTUAL_SONAR_JSON="${INSTALL_DIR}/actual_sonarimport.json"
  "${CCSH}" sonarimport data/codecharta/sonar.xml -o "${ACTUAL_SONAR_JSON}"
  validate "${ACTUAL_SONAR_JSON}"
}

check_sourcemonitor() {
  echo " -- expect SourceMonitorImporter gives valid cc.json"
  ACTUAL_SOURCEMON_JSON="${INSTALL_DIR}/actual_sourcemonitorimporter.json"
  echo "${CCSH}" sourcemonitorimport data/codecharta/sourcemonitor.csv > "${ACTUAL_SOURCEMON_JSON}"
  "${CCSH}" sourcemonitorimport data/codecharta/sourcemonitor.csv > "${ACTUAL_SOURCEMON_JSON}"
  validate "${ACTUAL_SOURCEMON_JSON}"
}

>>>>>>> b9e77e95
run_tests() {
  echo
  echo "Running Tests..."
  echo

<<<<<<< HEAD
=======
  check_sonar
  check_sourcemonitor

>>>>>>> b9e77e95
  echo
  echo "... Testing finished."
  echo
}


install_codecharta "../build/distributions/${CC_TAR_NAME}"
run_tests
deinstall_codecharta<|MERGE_RESOLUTION|>--- conflicted
+++ resolved
@@ -42,8 +42,6 @@
   fi
 }
 
-<<<<<<< HEAD
-=======
 check_sonar() {
   echo " -- expect SonarImporter gives valid cc.json"
   ACTUAL_SONAR_JSON="${INSTALL_DIR}/actual_sonarimport.json"
@@ -59,18 +57,14 @@
   validate "${ACTUAL_SOURCEMON_JSON}"
 }
 
->>>>>>> b9e77e95
 run_tests() {
   echo
   echo "Running Tests..."
   echo
 
-<<<<<<< HEAD
-=======
   check_sonar
   check_sourcemonitor
 
->>>>>>> b9e77e95
   echo
   echo "... Testing finished."
   echo

--- conflicted
+++ resolved
@@ -12,11 +12,8 @@
 
 | Source        | Project                                                 |
 | ---           | ---                                                     |
-<<<<<<< HEAD
 | generic CSV   | [CSVImporter](import/CSVImporter/README.md)             |
-=======
 | SCM log       | [SCMLogParser](import/SCMLogParser/README.md)            |
->>>>>>> e27822a8
 | SonarQube     | [SonarImporter](import/SonarImporter/README.md)         |
 | SourceMonitor | [SourceMonitorImporter](import/SourceMonitorImporter/README.md) |
 

--- conflicted
+++ resolved
@@ -23,10 +23,7 @@
 | SonarQube                | [SonarImporter](import/SonarImporter/README.md)           |
 | Source Code              | [SourceCodeParser](import/SourceCodeParser/README.md)     |
 | SourceMonitor CSV        | [SourceMonitorImporter](import/CSVImporter/README.md)     |
-<<<<<<< HEAD
 | Tokei                    | [TokeiImporter](import/TokeiImporter/README.md)           |
-=======
->>>>>>> ac71b80e
 
 ### Filter
 

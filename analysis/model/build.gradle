repositories {
    maven {
        url 'https://dl.bintray.com/spekframework/spek-dev'
    }
}

dependencies {
    implementation group: 'com.google.code.gson', name: 'gson', version: gson_version
    implementation group: 'io.github.microutils', name: 'kotlin-logging', version: kotlin_logging_version
<<<<<<< HEAD
    compile "org.jetbrains.kotlin:kotlin-reflect:1.3.0"
=======
    compile "org.jetbrains.kotlin:kotlin-reflect:1.3.31"
>>>>>>> f30b6752

    runtime group: 'org.slf4j', name: 'slf4j-simple', version: slf4j_version

    testImplementation group: 'org.jetbrains.kotlin', name: 'kotlin-test', version: kotlin_version
    testImplementation group: 'org.hamcrest', name: 'hamcrest-library', version: hamcrest_version
    testImplementation group: 'io.mockk', name: 'mockk', version: mokk_version
    testImplementation("org.spekframework.spek2:spek-dsl-jvm:$spek2_version") {
        exclude group: 'org.jetbrains.kotlin'
    }

    testRuntimeOnly("org.spekframework.spek2:spek-runner-junit5:$spek2_version") {
        exclude group: 'org.jetbrains.kotlin'
    }
    testRuntimeOnly group: 'org.jetbrains.kotlin', name: 'kotlin-reflect', version: kotlin_version
}

task jarTest(type: Jar, dependsOn: testClasses) {
    from sourceSets.test.output
    classifier = 'test'
}

configurations {
    testOutput
}


artifacts {
    testOutput jarTest
}

jacocoTestReport {
    afterEvaluate {
        classDirectories = files(classDirectories.files.collect {
            fileTree(dir: it,
                    exclude: ['**/model/**'])
        })
    }
}

test {
    useJUnitPlatform {
        includeEngines 'spek2'
    }
}<|MERGE_RESOLUTION|>--- conflicted
+++ resolved
@@ -7,11 +7,7 @@
 dependencies {
     implementation group: 'com.google.code.gson', name: 'gson', version: gson_version
     implementation group: 'io.github.microutils', name: 'kotlin-logging', version: kotlin_logging_version
-<<<<<<< HEAD
-    compile "org.jetbrains.kotlin:kotlin-reflect:1.3.0"
-=======
     compile "org.jetbrains.kotlin:kotlin-reflect:1.3.31"
->>>>>>> f30b6752
 
     runtime group: 'org.slf4j', name: 'slf4j-simple', version: slf4j_version
 

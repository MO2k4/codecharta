--- conflicted
+++ resolved
@@ -59,10 +59,7 @@
         return try {
             deserializeProject(projectString)
         } catch (e: Exception) {
-<<<<<<< HEAD
-=======
             logger.error("Piped input: $projectString")
->>>>>>> feb83960
             logger.error("The piped input is not a valid project.")
             null
         }

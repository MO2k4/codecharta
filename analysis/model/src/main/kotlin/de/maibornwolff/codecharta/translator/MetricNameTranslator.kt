--- conflicted
+++ resolved
@@ -61,11 +61,7 @@
 
         for (value in translationMap.values) {
             if (!value.isEmpty() && seen.contains(value)) {
-<<<<<<< HEAD
-                throw IllegalArgumentException("Replacement map should not map distinct keys to equal values, e.aggregationName. " + value)
-=======
                 throw IllegalArgumentException("Replacement map should not map distinct keys to equal values, e.g. $value")
->>>>>>> 85bc5563
             } else {
                 seen.add(value)
             }

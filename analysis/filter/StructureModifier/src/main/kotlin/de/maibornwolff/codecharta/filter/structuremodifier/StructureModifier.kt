--- conflicted
+++ resolved
@@ -69,15 +69,7 @@
 
     private fun readProject(): Project? {
         if (source == null) {
-<<<<<<< HEAD
-            val project = ProjectDeserializer.deserializeProjectFromInputStream(input)
-            if (project == null) {
-                logger.error("The piped input is not a valid project and no input file was specified.")
-            }
-            return project
-=======
             return ProjectDeserializer.deserializeProject(input)
->>>>>>> feb83960
         } else if (!source!!.isFile) {
             logger.error("${source!!.name} has not been found.")
             return null

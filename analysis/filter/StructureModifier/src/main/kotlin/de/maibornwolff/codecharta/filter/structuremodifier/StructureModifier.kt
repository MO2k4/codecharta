package de.maibornwolff.codecharta.filter.structuremodifier

import de.maibornwolff.codecharta.model.Project
import de.maibornwolff.codecharta.serialization.ProjectDeserializer
import de.maibornwolff.codecharta.serialization.ProjectSerializer
import mu.KotlinLogging
import picocli.CommandLine
import java.io.File
import java.io.InputStream
import java.io.PrintStream
import java.util.concurrent.Callable

@CommandLine.Command(name = "modify",
        description = ["changes the structure of cc.json files"],
        footer = ["Copyright(c) 2019, MaibornWolff GmbH"])
class StructureModifier(private val input: InputStream = System.`in`,
                        private val output: PrintStream = System.out,
                        private val error: PrintStream = System.err) : Callable<Void?> {

    @CommandLine.Option(names = ["-h", "--help"], usageHelp = true, description = ["displays this help and exits"])
    var help: Boolean = false

    @CommandLine.Parameters(arity = "0..1", paramLabel = "FILE", description = ["input project file"])
    private var source: File? = null

    @CommandLine.Option(names = ["-s", "--setRoot"], description = ["path within project to be extracted"])
    private var setRoot: String? = null

    @CommandLine.Option(arity = "1", names = ["-p", "--printLevels"], description = ["show first x layers of project hierarchy"])
    private var printLevels: Int = 0

    @CommandLine.Option(names = ["-o", "--outputFile"], description = ["output File (or empty for stdout)"])
    private var outputFile: File? = null

    @CommandLine.Option(names = ["-n", "--projectName"], description = ["project name of new file"])
    private var projectName: String? = null

    @CommandLine.Option(names = ["-f", "--moveFrom"], description = ["move nodes in project folder..."])
    private var moveFrom: String? = null

    @CommandLine.Option(arity = "1..*", names = ["-r", "--remove"], description = ["node(s) to be removed"])
    private var remove: Array<String> = arrayOf()

    @CommandLine.Option(names = ["-t", "--moveTo"], description = ["... move nodes to destination folder"])
    private var moveTo: String? = null

    private lateinit var project: Project
    private val logger = KotlinLogging.logger {}

    override fun call(): Void? {

        project = readProject() ?: return null

        when {
            printLevels > 0 -> {
                ProjectStructurePrinter(project, output).printProjectStructure(printLevels)
                return null
            }
            setRoot != null -> project = SubProjectExtractor(project, projectName).extract(setRoot!!)
            remove.isNotEmpty() -> project = NodeRemover(project, projectName).remove(remove)
            moveFrom != null -> project = FolderMover(project, projectName).move(moveFrom, moveTo) ?: return null
        }

        val writer = outputFile?.bufferedWriter() ?: output.bufferedWriter()
        ProjectSerializer.serializeProject(project, writer)

        return null
    }

    private fun readProject(): Project? {
        if (source == null) {
<<<<<<< HEAD
            return ProjectDeserializer.deserializeProjectFromInputStream(input)
=======
            return ProjectDeserializer.deserializeProject(input)
>>>>>>> feb83960
        } else if (!source!!.isFile) {
            logger.error("${source!!.name} has not been found.")
            return null
        }

        val bufferedReader = source!!.bufferedReader()
        return try {
            ProjectDeserializer.deserializeProject(bufferedReader)
        } catch (e: Exception) {
            val input = source!!.name
            logger.error("$input is not a valid project file and is therefore skipped.")
            null
        }
    }

    companion object {
        @JvmStatic
        fun main(args: Array<String>) {
            mainWithInOut(System.`in`, System.out, System.err, args)
        }

        @JvmStatic
        fun mainWithInOut(input: InputStream, output: PrintStream, error: PrintStream, args: Array<String>) {
            CommandLine.call(StructureModifier(input, output, error), output, *args)
        }
    }
}

<|MERGE_RESOLUTION|>--- conflicted
+++ resolved
@@ -69,11 +69,7 @@
 
     private fun readProject(): Project? {
         if (source == null) {
-<<<<<<< HEAD
-            return ProjectDeserializer.deserializeProjectFromInputStream(input)
-=======
             return ProjectDeserializer.deserializeProject(input)
->>>>>>> feb83960
         } else if (!source!!.isFile) {
             logger.error("${source!!.name} has not been found.")
             return null

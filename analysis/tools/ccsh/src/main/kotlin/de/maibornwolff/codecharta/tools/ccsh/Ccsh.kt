--- conflicted
+++ resolved
@@ -37,10 +37,7 @@
 import de.maibornwolff.codecharta.importer.sonar.SonarImporterMain
 import de.maibornwolff.codecharta.tools.validation.ValidationTool
 import de.maibornwolff.codecharta.importer.crococosmo.CrococosmoImporter
-<<<<<<< HEAD
-=======
 import de.maibornwolff.codecharta.importer.understand.UnderstandImporter
->>>>>>> e9c6ea7c
 import picocli.CommandLine
 import java.util.concurrent.Callable
 
@@ -56,12 +53,8 @@
             SCMLogParser::class,
             Installer::class,
             CSVExporter::class,
-<<<<<<< HEAD
-            CrococosmoImporter::class
-=======
             CrococosmoImporter::class,
             UnderstandImporter::class
->>>>>>> e9c6ea7c
         ],
         versionProvider = Ccsh.ManifestVersionProvider::class,
         footer = ["Copyright(c) 2018, MaibornWolff GmbH"]

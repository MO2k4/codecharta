--- conflicted
+++ resolved
@@ -1,44 +1,22 @@
 import { createStore, Store } from "redux"
 import rootReducer from "./store/reducer"
-<<<<<<< HEAD
-import { CCAction, FileSettings, State } from "../model/codeCharta.model"
 import { IRootScopeService } from "angular"
 import { splitStateActions } from "./store/state.splitter"
-import { setFileSettings } from "./store/fileSettings/fileSettings.actions"
-import { SettingsMerger } from "../util/settingsMerger"
-=======
-import { CCAction, State } from "../codeCharta.model"
-import { IRootScopeService } from "angular"
-import { splitStateActions } from "./store/state.splitter"
->>>>>>> 40c4987f
 import { IsLoadingMapActions, setIsLoadingMap } from "./store/appSettings/isLoadingMap/isLoadingMap.actions"
 import _ from "lodash"
-import { FilesService, FilesSubscriber } from "./store/files/files.service"
-import { Files } from "../model/files"
+import { CCAction, State } from "../model/codeCharta.model"
 
 export interface StoreSubscriber {
 	onStoreChanged(actionType: string)
 }
 
-<<<<<<< HEAD
-export class StoreService implements FilesSubscriber {
-=======
 export class StoreService {
->>>>>>> 40c4987f
 	private static STORE_CHANGED_EVENT = "store-changed"
 	private store: Store
 
 	/* @ngInject */
 	constructor(private $rootScope: IRootScopeService) {
 		this.store = createStore(rootReducer)
-<<<<<<< HEAD
-		FilesService.subscribe(this.$rootScope, this)
-	}
-
-	public onFilesChanged(files: Files) {
-		this.dispatch(setFileSettings(this.getNewFileSettings(files)))
-=======
->>>>>>> 40c4987f
 	}
 
 	public dispatch(action: CCAction, isSilent: boolean = false) {
@@ -58,15 +36,6 @@
 		return this.store.getState()
 	}
 
-<<<<<<< HEAD
-	private getNewFileSettings(files: Files): FileSettings {
-		const withUpdatedPath = files.isPartialState()
-		const visibleFiles = files.getVisibleFileStates().map(x => x.file)
-		return SettingsMerger.getMergedFileSettings(visibleFiles, withUpdatedPath)
-	}
-
-=======
->>>>>>> 40c4987f
 	private notify(actionType: string) {
 		this.$rootScope.$broadcast(StoreService.STORE_CHANGED_EVENT, { actionType: actionType })
 	}

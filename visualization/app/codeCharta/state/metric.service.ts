--- conflicted
+++ resolved
@@ -77,27 +77,8 @@
 		this.notifyMetricDataAdded()
 	}
 
-<<<<<<< HEAD
 	private calculateMetrics(fileStates: FileState[], visibleFileStates: FileState[]): MetricData[] {
 		if (fileStates.length <= 0) {
-=======
-	private getMergedAttributeTypes(attributeTypes: AttributeTypes): AttributeType[] {
-		const mergedAttributeTypes = [...attributeTypes.nodes]
-
-		mergedAttributeTypes.forEach(nodeAttribute => {
-			attributeTypes.edges.forEach(edgeAttribute => {
-				if (_.findKey(nodeAttribute) !== _.findKey(edgeAttribute)) {
-					mergedAttributeTypes.push(edgeAttribute)
-				}
-			})
-		})
-
-		return mergedAttributeTypes
-	}
-
-	private calculateMetrics(): MetricData[] {
-		if (!this.storeService.getState().files.fileStatesAvailable()) {
->>>>>>> 7dc17de7
 			return []
 		} else {
 			//TODO: keep track of these metrics in service

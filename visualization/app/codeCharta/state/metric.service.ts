import { BlacklistItem, BlacklistType, CodeMapNode, FileState, MetricData, AttributeTypeValue, AttributeTypes } from "../codeCharta.model"
import { hierarchy, HierarchyNode } from "d3"
import { IRootScopeService } from "angular"
import { CodeMapHelper } from "../util/codeMapHelper"
import { BlacklistService, BlacklistSubscriber } from "./store/fileSettings/blacklist/blacklist.service"
import { StoreService } from "./store.service"
import { FilesService, FilesSelectionSubscriber } from "./store/files/files.service"
import { Files } from "../model/files"
import { AttributeTypesSubscriber, AttributeTypesService } from "./store/fileSettings/attributeTypes/attributeTypes.service"

export interface MetricServiceSubscriber {
	onMetricDataAdded(metricData: MetricData[])
}

interface MaxMetricValuePair {
	maxValue: number
}

<<<<<<< HEAD
export class MetricService implements FilesSelectionSubscriber, BlacklistSubscriber, AttributeTypesSubscriber {
=======
export class MetricService implements FilesSelectionSubscriber, BlacklistSubscriber {
	public static UNARY_METRIC = "unary"
>>>>>>> 71e9cd74
	private static METRIC_DATA_ADDED_EVENT = "metric-data-added"

	//TODO MetricData should contain attributeType
	private metricData: MetricData[] = []

	constructor(private $rootScope: IRootScopeService, private storeService: StoreService) {
		FilesService.subscribe(this.$rootScope, this)
		BlacklistService.subscribe(this.$rootScope, this)
		AttributeTypesService.subscribe(this.$rootScope, this)
	}

	public onFilesSelectionChanged(files: Files) {
		this.setNewMetricData()
	}

	public onBlacklistChanged(blacklist: BlacklistItem[]) {
		this.setNewMetricData()
	}

	public onAttributeTypesChanged(attributeTypes: AttributeTypes) {
		this.setNewMetricData()
	}

	public getMetrics(): string[] {
		return this.metricData.map(x => x.name)
	}

	public getMetricData(): MetricData[] {
		return this.metricData
	}

	public isMetricAvailable(metricName: string): boolean {
		return this.metricData.some(x => x.name == metricName)
	}

	public getMaxMetricByMetricName(metricName: string): number {
		const metric: MetricData = this.metricData.find(x => x.name == metricName)
		return metric ? metric.maxValue : undefined
	}

	public getAttributeTypeByMetric(metricName: string): AttributeTypeValue {
		return this.storeService.getState().fileSettings.attributeTypes.nodes[metricName]
	}

	private setNewMetricData() {
		this.metricData = this.calculateMetrics()
		this.addUnaryMetric()
		this.notifyMetricDataAdded()
	}

	private calculateMetrics(): MetricData[] {
		if (!this.storeService.getState().files.fileStatesAvailable()) {
			return []
		} else {
			//TODO: keep track of these metrics in service
			const hashMap = this.buildHashMapFromMetrics()
			return this.getMetricDataFromHashMap(hashMap)
		}
	}

	private buildHashMapFromMetrics() {
		const hashMap: Map<string, MaxMetricValuePair> = new Map()

		this.storeService
			.getState()
			.files.getVisibleFileStates()
			.forEach((fileState: FileState) => {
				const nodes: HierarchyNode<CodeMapNode>[] = hierarchy(fileState.file.map).leaves()
				nodes.forEach((node: HierarchyNode<CodeMapNode>) => {
					if (
						node.data.path &&
						!CodeMapHelper.isBlacklisted(node.data, this.storeService.getState().fileSettings.blacklist, BlacklistType.exclude)
					) {
						this.addMaxMetricValuesToHashMap(node, hashMap)
					}
				})
			})
		return hashMap
	}

	private addMaxMetricValuesToHashMap(node: HierarchyNode<CodeMapNode>, hashMap: Map<string, MaxMetricValuePair>) {
		const attributes: string[] = Object.keys(node.data.attributes)

		attributes.forEach((metric: string) => {
			if (!hashMap.has(metric) || hashMap.get(metric).maxValue <= node.data.attributes[metric]) {
				hashMap.set(metric, {
					maxValue: node.data.attributes[metric]
				})
			}
		})
	}

	private getMetricDataFromHashMap(hashMap: Map<string, MaxMetricValuePair>): MetricData[] {
		const metricData = []

		hashMap.forEach((value: MaxMetricValuePair, key: string) => {
			metricData.push({
				name: key,
				maxValue: value.maxValue
			})
		})
		return this.sortByAttributeName(metricData)
	}

	private sortByAttributeName(metricData: MetricData[]): MetricData[] {
		return metricData.sort((a, b) => (a.name > b.name ? 1 : b.name > a.name ? -1 : 0))
	}

	private addUnaryMetric() {
		if (!this.metricData.some(x => x.name === MetricService.UNARY_METRIC)) {
			this.metricData.push({
				name: MetricService.UNARY_METRIC,
				maxValue: 1
			})
		}
	}

	private notifyMetricDataAdded() {
		this.$rootScope.$broadcast(MetricService.METRIC_DATA_ADDED_EVENT, this.metricData)
	}

	public static subscribe($rootScope: IRootScopeService, subscriber: MetricServiceSubscriber) {
		$rootScope.$on(MetricService.METRIC_DATA_ADDED_EVENT, (event, data) => {
			subscriber.onMetricDataAdded(data)
		})
	}
}<|MERGE_RESOLUTION|>--- conflicted
+++ resolved
@@ -16,12 +16,8 @@
 	maxValue: number
 }
 
-<<<<<<< HEAD
 export class MetricService implements FilesSelectionSubscriber, BlacklistSubscriber, AttributeTypesSubscriber {
-=======
-export class MetricService implements FilesSelectionSubscriber, BlacklistSubscriber {
 	public static UNARY_METRIC = "unary"
->>>>>>> 71e9cd74
 	private static METRIC_DATA_ADDED_EVENT = "metric-data-added"
 
 	//TODO MetricData should contain attributeType

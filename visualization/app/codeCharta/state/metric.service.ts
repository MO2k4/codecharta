--- conflicted
+++ resolved
@@ -1,17 +1,4 @@
-<<<<<<< HEAD
-import {
-	BlacklistItem,
-	BlacklistType,
-	CodeMapNode,
-	FileState,
-	MetricData,
-	AttributeTypeValue,
-	State,
-	AttributeTypes
-} from "../codeCharta.model"
-=======
-import { BlacklistItem, BlacklistType, CodeMapNode, FileState, MetricData, AttributeTypeValue } from "../codeCharta.model"
->>>>>>> 8b833fd0
+import { BlacklistItem, BlacklistType, CodeMapNode, FileState, MetricData, AttributeTypeValue, AttributeTypes } from "../codeCharta.model"
 import { hierarchy, HierarchyNode } from "d3"
 import { IRootScopeService } from "angular"
 import { CodeMapHelper } from "../util/codeMapHelper"

import angular from "angular";
// Plop: Append module import here
import {FileStateService} from "./fileState.service";
import {SettingsService} from "./settings.service";
import {MetricService} from "./metric.service";
<<<<<<< HEAD
import "../ui/loadingGif/loadingGif.module"

angular.module(
    "app.codeCharta.state", ["app.codeCharta.ui.loadingGif"]
).service(
    "fileStateService", FileStateService
).service(
    "settingsService", SettingsService
).service(
    "metricService", MetricService
);
=======
import _ from "lodash"

angular.module(
    "app.codeCharta.state", []
)
    // Plop: Append service name here
    .service(_.camelCase(FileStateService.name), FileStateService)
    .service(_.camelCase(SettingsService.name), SettingsService)
    .service(_.camelCase(MetricService.name), MetricService);
>>>>>>> db59c513
<|MERGE_RESOLUTION|>--- conflicted
+++ resolved
@@ -3,26 +3,13 @@
 import {FileStateService} from "./fileState.service";
 import {SettingsService} from "./settings.service";
 import {MetricService} from "./metric.service";
-<<<<<<< HEAD
 import "../ui/loadingGif/loadingGif.module"
+import _ from "lodash"
 
 angular.module(
     "app.codeCharta.state", ["app.codeCharta.ui.loadingGif"]
-).service(
-    "fileStateService", FileStateService
-).service(
-    "settingsService", SettingsService
-).service(
-    "metricService", MetricService
-);
-=======
-import _ from "lodash"
-
-angular.module(
-    "app.codeCharta.state", []
 )
     // Plop: Append service name here
     .service(_.camelCase(FileStateService.name), FileStateService)
     .service(_.camelCase(SettingsService.name), SettingsService)
-    .service(_.camelCase(MetricService.name), MetricService);
->>>>>>> db59c513
+    .service(_.camelCase(MetricService.name), MetricService);
--- conflicted
+++ resolved
@@ -1,27 +1,22 @@
 import { StoreService, StoreSubscriber } from "../../../store.service"
 import { IRootScopeService } from "angular"
-<<<<<<< HEAD
 import { BlacklistItem } from "../../../../model/codeCharta.model"
-import { BlacklistActions } from "./blacklist.actions"
-=======
-import { BlacklistItem, FileState } from "../../../../codeCharta.model"
 import { BlacklistActions, setBlacklist } from "./blacklist.actions"
->>>>>>> 40c4987f
 import _ from "lodash"
 import { getMergedBlacklist } from "./blacklist.merger"
-import { FileStateService, FileStateSubscriber } from "../../../fileState.service"
-import { FileStateHelper } from "../../../../util/fileStateHelper"
+import { FilesService, FilesSubscriber } from "../../files/files.service"
+import { Files } from "../../../../model/files"
 
 export interface BlacklistSubscriber {
 	onBlacklistChanged(blacklist: BlacklistItem[])
 }
 
-export class BlacklistService implements StoreSubscriber, FileStateSubscriber {
+export class BlacklistService implements StoreSubscriber, FilesSubscriber {
 	private static BLACKLIST_CHANGED_EVENT = "blacklist-changed"
 
 	constructor(private $rootScope: IRootScopeService, private storeService: StoreService) {
 		StoreService.subscribe(this.$rootScope, this)
-		FileStateService.subscribe(this.$rootScope, this)
+		FilesService.subscribe(this.$rootScope, this)
 	}
 
 	public onStoreChanged(actionType) {
@@ -30,13 +25,13 @@
 		}
 	}
 
-	public onFileStatesChanged(fileStates: FileState[]) {
-		this.merge(fileStates)
+	public onFilesChanged(files: Files) {
+		this.merge(files)
 	}
 
-	private merge(fileStates: FileState[]) {
-		const visibleFiles = FileStateHelper.getVisibleFileStates(fileStates).map(x => x.file)
-		const withUpdatedPath = FileStateHelper.isPartialState(fileStates)
+	private merge(files: Files) {
+		const visibleFiles = files.getVisibleFileStates().map(x => x.file)
+		const withUpdatedPath = files.isPartialState()
 		const newBlacklist = getMergedBlacklist(visibleFiles, withUpdatedPath)
 		this.storeService.dispatch(setBlacklist(newBlacklist))
 	}

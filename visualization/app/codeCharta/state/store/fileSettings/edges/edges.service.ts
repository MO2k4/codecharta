import { StoreService, StoreSubscriber } from "../../../store.service"
import { IRootScopeService } from "angular"
import { EdgesActions, setEdges } from "./edges.actions"
import _ from "lodash"
<<<<<<< HEAD
import { Edge } from "../../../../model/codeCharta.model"
=======
import { Edge, FileState } from "../../../../codeCharta.model"
import { FileStateService, FileStateSubscriber } from "../../../fileState.service"
import { getMergedEdges } from "./edges.merger"
import { FileStateHelper } from "../../../../util/fileStateHelper"
>>>>>>> 40c4987f

export interface EdgesSubscriber {
	onEdgesChanged(edges: Edge[])
}

export class EdgesService implements StoreSubscriber, FileStateSubscriber {
	private static EDGES_CHANGED_EVENT = "edges-changed"

	constructor(private $rootScope: IRootScopeService, private storeService: StoreService) {
		StoreService.subscribe(this.$rootScope, this)
		FileStateService.subscribe(this.$rootScope, this)
	}

	public onStoreChanged(actionType: string) {
		if (_.values(EdgesActions).includes(actionType)) {
			this.notify(this.select())
		}
	}

	public onFileStatesChanged(fileStates: FileState[]) {
		this.merge(fileStates)
	}

	private merge(fileStates: FileState[]) {
		const visibleFiles = FileStateHelper.getVisibleFileStates(fileStates).map(x => x.file)
		const withUpdatedPath = FileStateHelper.isPartialState(fileStates)
		const newEdges = getMergedEdges(visibleFiles, withUpdatedPath)
		this.storeService.dispatch(setEdges(newEdges))
	}

	private select() {
		return this.storeService.getState().fileSettings.edges
	}

	private notify(newState: Edge[]) {
		this.$rootScope.$broadcast(EdgesService.EDGES_CHANGED_EVENT, { edges: newState })
	}

	public static subscribe($rootScope: IRootScopeService, subscriber: EdgesSubscriber) {
		$rootScope.$on(EdgesService.EDGES_CHANGED_EVENT, (event, data) => {
			subscriber.onEdgesChanged(data.edges)
		})
	}
}<|MERGE_RESOLUTION|>--- conflicted
+++ resolved
@@ -2,25 +2,21 @@
 import { IRootScopeService } from "angular"
 import { EdgesActions, setEdges } from "./edges.actions"
 import _ from "lodash"
-<<<<<<< HEAD
 import { Edge } from "../../../../model/codeCharta.model"
-=======
-import { Edge, FileState } from "../../../../codeCharta.model"
-import { FileStateService, FileStateSubscriber } from "../../../fileState.service"
 import { getMergedEdges } from "./edges.merger"
-import { FileStateHelper } from "../../../../util/fileStateHelper"
->>>>>>> 40c4987f
+import { FilesService, FilesSubscriber } from "../../files/files.service"
+import { Files } from "../../../../model/files"
 
 export interface EdgesSubscriber {
 	onEdgesChanged(edges: Edge[])
 }
 
-export class EdgesService implements StoreSubscriber, FileStateSubscriber {
+export class EdgesService implements StoreSubscriber, FilesSubscriber {
 	private static EDGES_CHANGED_EVENT = "edges-changed"
 
 	constructor(private $rootScope: IRootScopeService, private storeService: StoreService) {
 		StoreService.subscribe(this.$rootScope, this)
-		FileStateService.subscribe(this.$rootScope, this)
+		FilesService.subscribe(this.$rootScope, this)
 	}
 
 	public onStoreChanged(actionType: string) {
@@ -29,13 +25,13 @@
 		}
 	}
 
-	public onFileStatesChanged(fileStates: FileState[]) {
-		this.merge(fileStates)
+	public onFilesChanged(files: Files) {
+		this.merge(files)
 	}
 
-	private merge(fileStates: FileState[]) {
-		const visibleFiles = FileStateHelper.getVisibleFileStates(fileStates).map(x => x.file)
-		const withUpdatedPath = FileStateHelper.isPartialState(fileStates)
+	private merge(files: Files) {
+		const visibleFiles = files.getVisibleFileStates().map(x => x.file)
+		const withUpdatedPath = files.isPartialState()
 		const newEdges = getMergedEdges(visibleFiles, withUpdatedPath)
 		this.storeService.dispatch(setEdges(newEdges))
 	}

--- conflicted
+++ resolved
@@ -17,12 +17,8 @@
 		attributeTypesAction,
 		blacklistAction = action
 
-<<<<<<< HEAD
-	if (action.type === FileSettingsActions.SET_FILE_SETTINGS) {
+	if (action && action.type === FileSettingsActions.SET_FILE_SETTINGS) {
 		// Plop: Append check for action payload here
-=======
-	if (action && action.type === FileSettingsActions.SET_FILE_SETTINGS) {
->>>>>>> 76b9b9fb
 		if (action.payload.markedPackages) {
 			markedPackagesAction = setMarkedPackages(action.payload.markedPackages)
 		}

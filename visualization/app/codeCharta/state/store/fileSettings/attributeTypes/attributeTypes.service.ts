import { StoreService, StoreSubscriber } from "../../../store.service"
import { IRootScopeService } from "angular"
import { AttributeTypesActions, setAttributeTypes } from "./attributeTypes.actions"
import _ from "lodash"
<<<<<<< HEAD
import { AttributeTypes } from "../../../../model/codeCharta.model"
=======
import { AttributeTypes, FileState } from "../../../../codeCharta.model"
import { getMergedAttributeTypes } from "./attributeTypes.merger"
import { FileStateHelper } from "../../../../util/fileStateHelper"
import { FileStateService, FileStateSubscriber } from "../../../fileState.service"
>>>>>>> 40c4987f

export interface AttributeTypesSubscriber {
	onAttributeTypesChanged(attributeTypes: AttributeTypes)
}

export class AttributeTypesService implements StoreSubscriber, FileStateSubscriber {
	private static ATTRIBUTE_TYPES_CHANGED_EVENT = "attribute-types-changed"

	constructor(private $rootScope: IRootScopeService, private storeService: StoreService) {
		StoreService.subscribe(this.$rootScope, this)
		FileStateService.subscribe(this.$rootScope, this)
	}

	public onStoreChanged(actionType: string) {
		if (_.values(AttributeTypesActions).includes(actionType)) {
			this.notify(this.select())
		}
	}

	public onFileStatesChanged(fileStates: FileState[]) {
		this.merge(fileStates)
	}

	private merge(fileStates: FileState[]) {
		const allAttributeTypes: AttributeTypes[] = FileStateHelper.getVisibleFileStates(fileStates)
			.map(x => x.file)
			.map(x => x.settings.fileSettings.attributeTypes)

		const newAttributeTypes = getMergedAttributeTypes(allAttributeTypes)
		this.storeService.dispatch(setAttributeTypes(newAttributeTypes))
	}

	private select() {
		return this.storeService.getState().fileSettings.attributeTypes
	}

	private notify(newState: AttributeTypes) {
		this.$rootScope.$broadcast(AttributeTypesService.ATTRIBUTE_TYPES_CHANGED_EVENT, { attributeTypes: newState })
	}

	public static subscribe($rootScope: IRootScopeService, subscriber: AttributeTypesSubscriber) {
		$rootScope.$on(AttributeTypesService.ATTRIBUTE_TYPES_CHANGED_EVENT, (event, data) => {
			subscriber.onAttributeTypesChanged(data.attributeTypes)
		})
	}
}<|MERGE_RESOLUTION|>--- conflicted
+++ resolved
@@ -2,25 +2,21 @@
 import { IRootScopeService } from "angular"
 import { AttributeTypesActions, setAttributeTypes } from "./attributeTypes.actions"
 import _ from "lodash"
-<<<<<<< HEAD
+import { getMergedAttributeTypes } from "./attributeTypes.merger"
+import { Files } from "../../../../model/files"
+import { FilesService, FilesSubscriber } from "../../files/files.service"
 import { AttributeTypes } from "../../../../model/codeCharta.model"
-=======
-import { AttributeTypes, FileState } from "../../../../codeCharta.model"
-import { getMergedAttributeTypes } from "./attributeTypes.merger"
-import { FileStateHelper } from "../../../../util/fileStateHelper"
-import { FileStateService, FileStateSubscriber } from "../../../fileState.service"
->>>>>>> 40c4987f
 
 export interface AttributeTypesSubscriber {
 	onAttributeTypesChanged(attributeTypes: AttributeTypes)
 }
 
-export class AttributeTypesService implements StoreSubscriber, FileStateSubscriber {
+export class AttributeTypesService implements StoreSubscriber, FilesSubscriber {
 	private static ATTRIBUTE_TYPES_CHANGED_EVENT = "attribute-types-changed"
 
 	constructor(private $rootScope: IRootScopeService, private storeService: StoreService) {
 		StoreService.subscribe(this.$rootScope, this)
-		FileStateService.subscribe(this.$rootScope, this)
+		FilesService.subscribe(this.$rootScope, this)
 	}
 
 	public onStoreChanged(actionType: string) {
@@ -29,12 +25,13 @@
 		}
 	}
 
-	public onFileStatesChanged(fileStates: FileState[]) {
-		this.merge(fileStates)
+	public onFilesChanged(files: Files) {
+		this.merge(files)
 	}
 
-	private merge(fileStates: FileState[]) {
-		const allAttributeTypes: AttributeTypes[] = FileStateHelper.getVisibleFileStates(fileStates)
+	private merge(files: Files) {
+		const allAttributeTypes: AttributeTypes[] = files
+			.getVisibleFileStates()
 			.map(x => x.file)
 			.map(x => x.settings.fileSettings.attributeTypes)
 

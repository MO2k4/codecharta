import "../../../state.module"
import { IRootScopeService } from "angular"
import { StoreService } from "../../../store.service"
import { getService, instantiateModule } from "../../../../../../mocks/ng.mockhelper"
import { ColorRangeService } from "./colorRange.service"
import { ColorRangeAction, ColorRangeActions } from "./colorRange.actions"
import { withMockedEventMethods } from "../../../../util/dataMocks"
import { FilesService } from "../../files/files.service"
import { NodeMetricDataService } from "../../metricData/nodeMetricData/nodeMetricData.service"

describe("ColorRangeService", () => {
	let colorRangeService: ColorRangeService
	let storeService: StoreService
	let $rootScope: IRootScopeService
	let nodeMetricDataService: NodeMetricDataService

	beforeEach(() => {
		restartSystem()
		withMockedMetricService()
		rebuildService()
		withMockedEventMethods($rootScope)
	})

	function restartSystem() {
		instantiateModule("app.codeCharta.state")

		$rootScope = getService<IRootScopeService>("$rootScope")
		storeService = getService<StoreService>("storeService")
		nodeMetricDataService = getService<NodeMetricDataService>("nodeMetricDataService")
	}

	function rebuildService() {
		colorRangeService = new ColorRangeService($rootScope, storeService, nodeMetricDataService)
	}

	function withMockedMetricService() {
		nodeMetricDataService.getMaxMetricByMetricName = jest.fn().mockReturnValue(100)
	}

	describe("constructor", () => {
		it("should subscribe to store", () => {
			StoreService.subscribe = jest.fn()

			rebuildService()

			expect(StoreService.subscribe).toHaveBeenCalledWith($rootScope, colorRangeService)
		})

		it("should subscribe to FilesService", () => {
			FilesService.subscribe = jest.fn()

			rebuildService()

			expect(FilesService.subscribe).toHaveBeenCalledWith($rootScope, colorRangeService)
		})
	})

	describe("onStoreChanged", () => {
		it("should notify all subscribers with the new colorRange value", () => {
			const action: ColorRangeAction = {
				type: ColorRangeActions.SET_COLOR_RANGE,
				payload: { from: 33, to: 66 }
			}
			storeService["store"].dispatch(action)

			colorRangeService.onStoreChanged(ColorRangeActions.SET_COLOR_RANGE)

			expect($rootScope.$broadcast).toHaveBeenCalledWith("color-range-changed", {
				colorRange: { from: 33, to: 66 }
			})
		})

		it("should not notify anything on non-color-range-events", () => {
			colorRangeService.onStoreChanged("ANOTHER_ACTION")

			expect($rootScope.$broadcast).not.toHaveBeenCalled()
		})
	})

	describe("onFilesSelectionChanged", () => {
		it("should reset the color range", () => {
<<<<<<< HEAD
			colorRangeService.onFilesSelectionChanged(undefined)
=======
			withMockedMetricService()

			colorRangeService.onFilesSelectionChanged()
>>>>>>> bf525974

			expect(storeService.getState().dynamicSettings.colorRange).toEqual({ from: 33.33, to: 66.66 })
		})
	})
})<|MERGE_RESOLUTION|>--- conflicted
+++ resolved
@@ -79,13 +79,7 @@
 
 	describe("onFilesSelectionChanged", () => {
 		it("should reset the color range", () => {
-<<<<<<< HEAD
-			colorRangeService.onFilesSelectionChanged(undefined)
-=======
-			withMockedMetricService()
-
 			colorRangeService.onFilesSelectionChanged()
->>>>>>> bf525974
 
 			expect(storeService.getState().dynamicSettings.colorRange).toEqual({ from: 33.33, to: 66.66 })
 		})

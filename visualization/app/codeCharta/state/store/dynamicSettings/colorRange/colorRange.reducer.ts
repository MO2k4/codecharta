--- conflicted
+++ resolved
@@ -1,11 +1,6 @@
 import { ColorRangeAction, ColorRangeActions, setColorRange } from "./colorRange.actions"
-<<<<<<< HEAD
 import { ColorRange } from "../../../../model/codeCharta.model"
-import _ from "lodash"
-=======
-import { ColorRange } from "../../../../codeCharta.model"
 const clone = require("rfdc")()
->>>>>>> 40c4987f
 
 export function colorRange(state: ColorRange = setColorRange().payload, action: ColorRangeAction): ColorRange {
 	switch (action.type) {

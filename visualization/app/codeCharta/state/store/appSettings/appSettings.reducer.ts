--- conflicted
+++ resolved
@@ -1,9 +1,6 @@
 // Plop: Append reducer import here
-<<<<<<< HEAD
 import { cameraTarget } from "./cameraTarget/cameraTarget.reducer"
-=======
 import { searchPanelMode } from "./searchPanelMode/searchPanelMode.reducer"
->>>>>>> 3bdbd4ff
 import { isLoadingFile } from "./isLoadingFile/isLoadingFile.reducer"
 import { isLoadingMap } from "./isLoadingMap/isLoadingMap.reducer"
 import { mapColors } from "./mapColors/mapColors.reducer"
@@ -26,11 +23,8 @@
 
 const appSettings = combineReducers({
 	// Plop: Append sub-reducer here
-<<<<<<< HEAD
 	cameraTarget,
-=======
 	searchPanelMode,
->>>>>>> 3bdbd4ff
 	isLoadingFile,
 	isLoadingMap,
 	mapColors,

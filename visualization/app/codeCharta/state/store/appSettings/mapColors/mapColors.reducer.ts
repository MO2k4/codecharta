import { MapColorsAction, MapColorsActions, setMapColors } from "./mapColors.actions"
<<<<<<< HEAD
import _ from "lodash"
import { MapColors } from "../../../../model/codeCharta.model"
=======
import { MapColors } from "../../../../codeCharta.model"
>>>>>>> 40c4987f

export function mapColors(state: MapColors = setMapColors().payload, action: MapColorsAction): MapColors {
	switch (action.type) {
		case MapColorsActions.SET_MAP_COLORS:
			return { ...state, ...action.payload }
		default:
			return state
	}
}<|MERGE_RESOLUTION|>--- conflicted
+++ resolved
@@ -1,10 +1,5 @@
 import { MapColorsAction, MapColorsActions, setMapColors } from "./mapColors.actions"
-<<<<<<< HEAD
-import _ from "lodash"
 import { MapColors } from "../../../../model/codeCharta.model"
-=======
-import { MapColors } from "../../../../codeCharta.model"
->>>>>>> 40c4987f
 
 export function mapColors(state: MapColors = setMapColors().payload, action: MapColorsAction): MapColors {
 	switch (action.type) {

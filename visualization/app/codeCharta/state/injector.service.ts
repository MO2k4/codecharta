// Plop: Append service import here
import { CameraTargetService } from "./store/appSettings/cameraTarget/cameraTarget.service"
import { FilesService } from "./store/files/files.service"
import { SearchPanelModeService } from "./store/appSettings/searchPanelMode/searchPanelMode.service"
import { IsLoadingFileService } from "./store/appSettings/isLoadingFile/isLoadingFile.service"
import { IsLoadingMapService } from "./store/appSettings/isLoadingMap/isLoadingMap.service"
import { MapSizeService } from "./store/treeMap/mapSize/mapSize.service"
import { MapColorsService } from "./store/appSettings/mapColors/mapColors.service"
import { ResetCameraIfNewFileIsLoadedService } from "./store/appSettings/resetCameraIfNewFileIsLoaded/resetCameraIfNewFileIsLoaded.service"
import { ShowOnlyBuildingsWithEdgesService } from "./store/appSettings/showOnlyBuildingsWithEdges/showOnlyBuildingsWithEdges.service"
import { WhiteColorBuildingsService } from "./store/appSettings/whiteColorBuildings/whiteColorBuildings.service"
import { IsWhiteBackgroundService } from "./store/appSettings/isWhiteBackground/isWhiteBackground.service"
import { DynamicMarginService } from "./store/appSettings/dynamicMargin/dynamicMargin.service"
import { InvertHeightService } from "./store/appSettings/invertHeight/invertHeight.service"
import { InvertDeltaColorsService } from "./store/appSettings/invertDeltaColors/invertDeltaColors.service"
import { InvertColorRangeService } from "./store/appSettings/invertColorRange/invertColorRange.service"
import { HideFlatBuildingsService } from "./store/appSettings/hideFlatBuildings/hideFlatBuildings.service"
import { CameraService } from "./store/appSettings/camera/camera.service"
import { ScalingService } from "./store/appSettings/scaling/scaling.service"
import { EdgeHeightService } from "./store/appSettings/edgeHeight/edgeHeight.service"
import { AmountOfEdgePreviewsService } from "./store/appSettings/amountOfEdgePreviews/amountOfEdgePreviews.service"
import { AmountOfTopLabelsService } from "./store/appSettings/amountOfTopLabels/amountOfTopLabels.service"
import { MarkedPackagesService } from "./store/fileSettings/markedPackages/markedPackages.service"
import { EdgesService } from "./store/fileSettings/edges/edges.service"
import { AttributeTypesService } from "./store/fileSettings/attributeTypes/attributeTypes.service"
import { EdgeMetricService } from "./store/dynamicSettings/edgeMetric/edgeMetric.service"
import { ColorRangeService } from "./store/dynamicSettings/colorRange/colorRange.service"
import { MarginService } from "./store/dynamicSettings/margin/margin.service"
import { SearchPatternService } from "./store/dynamicSettings/searchPattern/searchPattern.service"
import { SearchedNodePathsService } from "./store/dynamicSettings/searchedNodePaths/searchedNodePaths.service"
import { FocusedNodePathService } from "./store/dynamicSettings/focusedNodePath/focusedNodePath.service"
import { HeightMetricService } from "./store/dynamicSettings/heightMetric/heightMetric.service"
import { DistributionMetricService } from "./store/dynamicSettings/distributionMetric/distributionMetric.service"
import { ColorMetricService } from "./store/dynamicSettings/colorMetric/colorMetric.service"
import { AreaMetricService } from "./store/dynamicSettings/areaMetric/areaMetric.service"
import { BlacklistService } from "./store/fileSettings/blacklist/blacklist.service"
import { NodeSearchService } from "./nodeSearch.service"
import { IsPresentationModeService } from "./store/appSettings/isPresentationMode/isPresentationMode.service"

export class InjectorService {
	/* @ngInject */
	constructor(
		// tslint:disable:no-unused-variable
		// We have to inject the services somewhere
		// Plop: Append service injection here
<<<<<<< HEAD
		private cameraTargetService: CameraTargetService,
=======
		private searchPanelModeService: SearchPanelModeService,
>>>>>>> 3bdbd4ff
		private isLoadingFileService: IsLoadingFileService,
		private isLoadingMapService: IsLoadingMapService,
		private filesService: FilesService,
		private mapSizeService: MapSizeService,
		private mapColorsService: MapColorsService,
		private resetCameraIfNewFileIsLoadedService: ResetCameraIfNewFileIsLoadedService,
		private showOnlyBuildingsWithEdgesService: ShowOnlyBuildingsWithEdgesService,
		private whiteColorBuildingsService: WhiteColorBuildingsService,
		private isWhiteBackgroundService: IsWhiteBackgroundService,
		private dynamicMarginService: DynamicMarginService,
		private invertHeightService: InvertHeightService,
		private invertDeltaColorsService: InvertDeltaColorsService,
		private invertColorRangeService: InvertColorRangeService,
		private hideFlatBuildingsService: HideFlatBuildingsService,
		private cameraService: CameraService,
		private scalingService: ScalingService,
		private edgeHeightService: EdgeHeightService,
		private amountOfEdgePreviewsService: AmountOfEdgePreviewsService,
		private amountOfTopLabelsService: AmountOfTopLabelsService,
		private markedPackagesService: MarkedPackagesService,
		private edgesService: EdgesService,
		private attributeTypesService: AttributeTypesService,
		private edgeMetricService: EdgeMetricService,
		private colorRangeService: ColorRangeService,
		private marginService: MarginService,
		private searchPatternService: SearchPatternService,
		private searchedNodePathsService: SearchedNodePathsService,
		private focusedNodePathService: FocusedNodePathService,
		private heightMetricService: HeightMetricService,
		private distributionMetricService: DistributionMetricService,
		private colorMetricService: ColorMetricService,
		private areaMetricService: AreaMetricService,
		private blacklistService: BlacklistService,
		private nodeSearchService: NodeSearchService,
		private isPresentationModeService: IsPresentationModeService
	) {}
}<|MERGE_RESOLUTION|>--- conflicted
+++ resolved
@@ -43,11 +43,8 @@
 		// tslint:disable:no-unused-variable
 		// We have to inject the services somewhere
 		// Plop: Append service injection here
-<<<<<<< HEAD
 		private cameraTargetService: CameraTargetService,
-=======
 		private searchPanelModeService: SearchPanelModeService,
->>>>>>> 3bdbd4ff
 		private isLoadingFileService: IsLoadingFileService,
 		private isLoadingMapService: IsLoadingMapService,
 		private filesService: FilesService,

--- conflicted
+++ resolved
@@ -23,7 +23,6 @@
 		restartSystem()
 		rebuildService()
 		withMockedEventMethods($rootScope)
-		initFiles()
 	})
 
 	function restartSystem() {
@@ -32,16 +31,16 @@
 		$rootScope = getService<IRootScopeService>("$rootScope")
 		storeService = getService<StoreService>("storeService")
 
-<<<<<<< HEAD
-=======
 		const deltaA = _.cloneDeep(TEST_DELTA_MAP_A)
 		const deltaB = _.cloneDeep(TEST_DELTA_MAP_B)
 
 		NodeDecorator.preDecorateFile(deltaA)
 		NodeDecorator.preDecorateFile(deltaB)
 
-		fileStates = [{ file: deltaA, selectedAs: FileSelectionState.None }, { file: deltaB, selectedAs: FileSelectionState.None }]
->>>>>>> 40c4987f
+		storeService.dispatch(resetFiles())
+		storeService.dispatch(addFile(deltaA))
+		storeService.dispatch(addFile(deltaB))
+
 		metricData = [
 			{ name: "rloc", maxValue: 999999, availableInVisibleMaps: true },
 			{ name: "functions", maxValue: 999999, availableInVisibleMaps: true },
@@ -53,12 +52,6 @@
 	function rebuildService() {
 		metricService = new MetricService($rootScope, storeService)
 		metricService["metricData"] = metricData
-	}
-
-	function initFiles() {
-		storeService.dispatch(resetFiles())
-		storeService.dispatch(addFile(NodeDecorator.preDecorateFile(TEST_DELTA_MAP_A)))
-		storeService.dispatch(addFile(NodeDecorator.preDecorateFile(TEST_DELTA_MAP_B)))
 	}
 
 	describe("constructor", () => {

<<<<<<< HEAD
import {
	MetricData,
	BlacklistItem,
	Edge,
	BlacklistType,
	CodeMapNode,
	EdgeMetricCount,
	AttributeTypeValue,
	State
} from "../codeCharta.model"
=======
import { MetricData, BlacklistItem, Edge, BlacklistType, CodeMapNode, EdgeMetricCount, AttributeTypeValue } from "../codeCharta.model"
>>>>>>> 8b833fd0
import { IRootScopeService } from "angular"
import { CodeMapHelper } from "../util/codeMapHelper"
import { HierarchyNode } from "d3"
import { BlacklistService, BlacklistSubscriber } from "./store/fileSettings/blacklist/blacklist.service"
import { FilesService, FilesSelectionSubscriber } from "./store/files/files.service"
import { Files } from "../model/files"
import { StoreService } from "./store.service"

export interface EdgeMetricDataServiceSubscriber {
	onEdgeMetricDataUpdated(metricData: MetricData[])
}

export class EdgeMetricDataService implements FilesSelectionSubscriber, BlacklistSubscriber {
	private static EDGE_METRIC_DATA_UPDATED_EVENT = "edge-metric-data-updated"

	private edgeMetricData: MetricData[] = []
	private nodeEdgeMetricsMap: Map<string, Map<string, EdgeMetricCount>>

	constructor(private $rootScope: IRootScopeService, private storeService: StoreService) {
		FilesService.subscribe(this.$rootScope, this)
		BlacklistService.subscribe(this.$rootScope, this)
	}

	public onBlacklistChanged(blacklist: BlacklistItem[]) {
		this.updateEdgeMetrics()
	}

	public onFilesSelectionChanged(files: Files) {
		this.updateEdgeMetrics()
	}

	private updateEdgeMetrics() {
		this.edgeMetricData = this.calculateMetrics()
		this.addNoneMetric()
		this.sortNodeEdgeMetricsMap()
		this.notifyEdgeMetricDataUpdated()
	}

	public getMetricNames(): string[] {
		if (!this.edgeMetricData) {
			return []
		}

		return this.edgeMetricData.map(x => x.name)
	}

	public getAmountOfAffectedBuildings(metricName: string): number {
		if (!this.nodeEdgeMetricsMap || !this.nodeEdgeMetricsMap.has(metricName)) {
			return 0
		}
		return this.nodeEdgeMetricsMap.get(metricName).size
	}

	public getNodesWithHighestValue(metricName: string, numberOfNodes: number): string[] {
		if (!this.nodeEdgeMetricsMap || !this.nodeEdgeMetricsMap.has(metricName)) {
			return []
		}

		let highestEdgeCountBuildings: string[] = []
		const edgeMetricMapKeyIterator = this.nodeEdgeMetricsMap.get(metricName).keys()
		for (let i = 0; i < numberOfNodes; i++) {
			highestEdgeCountBuildings.push(edgeMetricMapKeyIterator.next().value)
		}

		return highestEdgeCountBuildings
	}

	public getMetricValuesForNode(node: HierarchyNode<CodeMapNode>): Map<string, EdgeMetricCount> {
		const metricNames = this.getMetricNames().filter(it => !!this.nodeEdgeMetricsMap.get(it))
		let nodeEdgeMetrics = new Map()

		metricNames.forEach(metric => {
			nodeEdgeMetrics.set(metric, this.nodeEdgeMetricsMap.get(metric).get(node.data.path))
		})
		return nodeEdgeMetrics
	}

	public getMetricData(): MetricData[] {
		return this.edgeMetricData
	}

<<<<<<< HEAD
	public getAttributeTypeByMetric(metricName: string, state: State): AttributeTypeValue {
		const attributeType = state.fileSettings.attributeTypes.edges[metricName]
		return !!attributeType ? attributeType : null
=======
	public getAttributeTypeByMetric(metricName: string): AttributeTypeValue {
		return this.storeService.getState().fileSettings.attributeTypes.edges[metricName]
>>>>>>> 8b833fd0
	}

	private calculateMetrics(): MetricData[] {
		if (!this.storeService.getState().files.fileStatesAvailable()) {
			return []
		} else {
			const hashMap = this.calculateEdgeMetricData()
			return this.getMetricDataFromMap(hashMap)
		}
	}

	private calculateEdgeMetricData(): Map<string, Map<string, EdgeMetricCount>> {
		this.nodeEdgeMetricsMap = new Map()
		const pathsPerFileState = this.storeService
			.getState()
			.files.getVisibleFileStates()
			.map(fileState => CodeMapHelper.getAllPaths(fileState.file.map))
		const allFilePaths: string[] = [].concat(...pathsPerFileState)
		this.storeService
			.getState()
			.files.getVisibleFileStates()
			.forEach(fileState => {
				fileState.file.settings.fileSettings.edges.forEach(edge => {
					if (this.bothNodesAssociatedAreVisible(edge, allFilePaths)) {
						this.addEdgeToCalculationMap(edge)
					}
				})
			})
		return this.nodeEdgeMetricsMap
	}

	private bothNodesAssociatedAreVisible(edge: Edge, filePaths: string[]): boolean {
		const fromPath = filePaths.find(x => x === edge.fromNodeName)
		const toPath = filePaths.find(x => x === edge.toNodeName)
		return fromPath && toPath && this.isNotBlacklisted(fromPath) && this.isNotBlacklisted(toPath)
	}

	private isNotBlacklisted(path: string): boolean {
		const blacklist = this.storeService.getState().fileSettings.blacklist
		return !CodeMapHelper.isPathBlacklisted(path, blacklist, BlacklistType.exclude)
	}

	private addEdgeToCalculationMap(edge: Edge) {
		for (let edgeMetric of Object.keys(edge.attributes)) {
			const edgeMetricEntry = this.getEntryForMetric(edgeMetric)
			this.addEdgeToNodes(edgeMetricEntry, edge.fromNodeName, edge.toNodeName)
		}
	}

	private getEntryForMetric(edgeMetricName: string): Map<string, EdgeMetricCount> {
		if (!this.nodeEdgeMetricsMap.has(edgeMetricName)) {
			this.nodeEdgeMetricsMap.set(edgeMetricName, new Map())
		}
		return this.nodeEdgeMetricsMap.get(edgeMetricName)
	}

	private addEdgeToNodes(edgeMetricEntry: Map<string, EdgeMetricCount>, fromNode: string, toNode: string) {
		this.createEntryIfNecessary(edgeMetricEntry, fromNode)
		this.createEntryIfNecessary(edgeMetricEntry, toNode)
		edgeMetricEntry.get(fromNode).outgoing += 1
		edgeMetricEntry.get(toNode).incoming += 1
	}

	private createEntryIfNecessary(edgeMetricEntry: Map<string, EdgeMetricCount>, nodeName: string) {
		if (!edgeMetricEntry.has(nodeName)) {
			edgeMetricEntry.set(nodeName, { incoming: 0, outgoing: 0 })
		}
	}

	private getMetricDataFromMap(hashMap: Map<string, Map<string, EdgeMetricCount>>): MetricData[] {
		let metricData: MetricData[] = []

		hashMap.forEach((occurences: any, edgeMetric: any) => {
			let maximumMetricValue = 0
			occurences.forEach((value: EdgeMetricCount, _) => {
				const combinedValue = value.incoming + value.outgoing
				if (combinedValue > maximumMetricValue) {
					maximumMetricValue = combinedValue
				}
			})
			metricData.push({ name: edgeMetric, maxValue: maximumMetricValue })
		})

		return metricData
	}

	private sortNodeEdgeMetricsMap() {
		let sortedEdgeMetricMap = new Map()
		if (this.nodeEdgeMetricsMap) {
			this.nodeEdgeMetricsMap.forEach((value, key) => {
				const sortedMapForMetric = new Map(
					[...value.entries()].sort((a, b) => b[1].incoming + b[1].outgoing - (a[1].incoming + a[1].outgoing))
				)
				sortedEdgeMetricMap.set(key, sortedMapForMetric)
			})
		}
		this.nodeEdgeMetricsMap = sortedEdgeMetricMap
	}

	private addNoneMetric() {
		this.edgeMetricData.push({ name: "None", maxValue: 0 })
	}

	private notifyEdgeMetricDataUpdated() {
		this.$rootScope.$broadcast(EdgeMetricDataService.EDGE_METRIC_DATA_UPDATED_EVENT, this.edgeMetricData)
	}

	public static subscribe($rootScope: IRootScopeService, subscriber: EdgeMetricDataServiceSubscriber) {
		$rootScope.$on(EdgeMetricDataService.EDGE_METRIC_DATA_UPDATED_EVENT, (event, data) => {
			subscriber.onEdgeMetricDataUpdated(data)
		})
	}
}<|MERGE_RESOLUTION|>--- conflicted
+++ resolved
@@ -1,17 +1,4 @@
-<<<<<<< HEAD
-import {
-	MetricData,
-	BlacklistItem,
-	Edge,
-	BlacklistType,
-	CodeMapNode,
-	EdgeMetricCount,
-	AttributeTypeValue,
-	State
-} from "../codeCharta.model"
-=======
 import { MetricData, BlacklistItem, Edge, BlacklistType, CodeMapNode, EdgeMetricCount, AttributeTypeValue } from "../codeCharta.model"
->>>>>>> 8b833fd0
 import { IRootScopeService } from "angular"
 import { CodeMapHelper } from "../util/codeMapHelper"
 import { HierarchyNode } from "d3"
@@ -93,14 +80,8 @@
 		return this.edgeMetricData
 	}
 
-<<<<<<< HEAD
-	public getAttributeTypeByMetric(metricName: string, state: State): AttributeTypeValue {
-		const attributeType = state.fileSettings.attributeTypes.edges[metricName]
-		return !!attributeType ? attributeType : null
-=======
 	public getAttributeTypeByMetric(metricName: string): AttributeTypeValue {
 		return this.storeService.getState().fileSettings.attributeTypes.edges[metricName]
->>>>>>> 8b833fd0
 	}
 
 	private calculateMetrics(): MetricData[] {

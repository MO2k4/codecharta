--- conflicted
+++ resolved
@@ -5,11 +5,8 @@
 import { FileStateHelper } from "../util/fileStateHelper"
 import { SettingsMerger } from "../util/settingsMerger"
 import { Vector3 } from "three"
-<<<<<<< HEAD
 import { RibbonBarController } from "../ui/ribbonBar/ribbonBar.component"
-=======
 import { LoadingGifService } from "../ui/loadingGif/loadingGif.service"
->>>>>>> 6f865cb9
 
 export interface SettingsServiceSubscriber {
 	onSettingsChanged(settings: Settings, update: RecursivePartial<Settings>, event: IAngularEvent)
@@ -21,11 +18,7 @@
 	private settings: Settings
 	private readonly debounceBroadcast: (update: RecursivePartial<Settings>) => void
 
-<<<<<<< HEAD
-	constructor(private $rootScope: IRootScopeService, private $timeout: ITimeoutService) {
-=======
 	constructor(private $rootScope: IRootScopeService, private $timeout: ITimeoutService, private loadingGifService: LoadingGifService) {
->>>>>>> 6f865cb9
 		this.settings = this.getDefaultSettings()
 		this.debounceBroadcast = _.debounce(
 			(update: RecursivePartial<Settings>) =>
@@ -54,11 +47,7 @@
 		// _.merge(this.settings, update) didnt work with arrays like blacklist
 		this.settings = this.updateSettingsUsingPartialSettings(this.settings, update)
 		if (!isSilent) {
-<<<<<<< HEAD
-			this.$rootScope.$broadcast(RibbonBarController.LOADING_MAP_STATUS_EVENT, true)
-=======
 			this.loadingGifService.updateLoadingMapFlag(true)
->>>>>>> 6f865cb9
 			this.debounceBroadcast(update)
 		}
 		this.synchronizeAngularTwoWayBinding()

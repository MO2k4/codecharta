--- conflicted
+++ resolved
@@ -73,15 +73,11 @@
 					this.notifyColorMetricSubscribers()
 				}
 
-<<<<<<< HEAD
-				if (update.dynamicSettings.edgeMetric) {
+				if (this.update.dynamicSettings.edgeMetric) {
 					this.notifyEdgeMetricSubscribers()
 				}
 
-				if (update.dynamicSettings.distributionMetric) {
-=======
 				if (this.update.dynamicSettings.distributionMetric) {
->>>>>>> 3d812848
 					this.notifyDistributionMetricSubscribers()
 				}
 

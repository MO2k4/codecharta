import { UrlExtractor } from "./util/urlExtractor"
import { IHttpService, ILocationService } from "angular"
import "./codeCharta.component.scss"
import { CodeChartaService } from "./codeCharta.service"
import { ScenarioHelper } from "./util/scenarioHelper"
import { DialogService } from "./ui/dialog/dialog.service"
import { NameDataPair } from "./codeCharta.model"
import { InjectorService } from "./state/injector.service"
import { StoreService } from "./state/store.service"
import { setState } from "./state/store/state.actions"
import { setAppSettings } from "./state/store/appSettings/appSettings.actions"
import { setIsLoadingFile } from "./state/store/appSettings/isLoadingFile/isLoadingFile.actions"
<<<<<<< HEAD
import * as codeCharta from "../../package.json"
=======
import { setDelta, setMultiple, setMultipleByNames, setSingle } from "./state/store/files/files.actions"
>>>>>>> b622424a

export class CodeChartaController {
	private _viewModel: {
		version: string
	} = {
		version: "version unavailable",
	}

	private urlUtils: UrlExtractor

	/* @ngInject */
	constructor(
		private $location: ILocationService,
		private $http: IHttpService,
		private storeService: StoreService,
		private dialogService: DialogService,
		private codeChartaService: CodeChartaService,
		// @ts-ignore
		private injectorService: InjectorService // We have to inject it somewhere
	) {
		this._viewModel.version = codeCharta.version
		this.urlUtils = new UrlExtractor(this.$location, this.$http)
		this.storeService.dispatch(setIsLoadingFile(true))
		this.loadFileOrSample()
	}

	public loadFileOrSample() {
		return this.urlUtils
			.getFileDataFromQueryParam()
			.then((data: NameDataPair[]) => {
				if (data.length > 0) {
					this.tryLoadingFiles(data)
					this.setRenderStateFromUrl()
				} else {
					this.tryLoadingSampleFiles()
				}
			})
			.catch(() => {
				this.tryLoadingSampleFiles()
			})
	}

	public tryLoadingSampleFiles() {
		if (this.urlUtils.getParameterByName("file")) {
			this.dialogService.showErrorDialog(
				"One or more files from the given file URL parameter could not be loaded. Loading sample files instead."
			)
		}
		this.tryLoadingFiles([
			{ fileName: "sample1.cc.json", content: require("./assets/sample1.cc.json") },
			{ fileName: "sample2.cc.json", content: require("./assets/sample2.cc.json") }
		])
	}

	private tryLoadingFiles(values: NameDataPair[]) {
		this.storeService.dispatch(setAppSettings())

		this.codeChartaService
			.loadFiles(values)
			.then(() => {
				this.storeService.dispatch(setState(ScenarioHelper.getDefaultScenario().settings))
			})
			.catch(e => {
				this.storeService.dispatch(setIsLoadingFile(false))
				console.error(e)
				this.printErrors(e)
			})
	}

	private setRenderStateFromUrl() {
		const renderState: string = this.urlUtils.getParameterByName("mode")
		const files = this.storeService.getState().files.getCCFiles()

		if (renderState === "Delta" && files.length >= 2) {
			this.storeService.dispatch(setDelta(files[0], files[1]))
		} else if (renderState === "Multiple") {
			this.storeService.dispatch(setMultiple(files))
		} else {
			this.storeService.dispatch(setSingle(files[0]))
		}
	}

	private printErrors(errors: Object) {
		this.dialogService.showErrorDialog(JSON.stringify(errors, null, "\t"))
	}
}

export const codeChartaComponent = {
	selector: "codeChartaComponent",
	template: require("./codeCharta.component.html"),
	controller: CodeChartaController
}<|MERGE_RESOLUTION|>--- conflicted
+++ resolved
@@ -10,17 +10,14 @@
 import { setState } from "./state/store/state.actions"
 import { setAppSettings } from "./state/store/appSettings/appSettings.actions"
 import { setIsLoadingFile } from "./state/store/appSettings/isLoadingFile/isLoadingFile.actions"
-<<<<<<< HEAD
 import * as codeCharta from "../../package.json"
-=======
-import { setDelta, setMultiple, setMultipleByNames, setSingle } from "./state/store/files/files.actions"
->>>>>>> b622424a
+import { setDelta, setMultiple, setSingle } from "./state/store/files/files.actions"
 
 export class CodeChartaController {
 	private _viewModel: {
 		version: string
 	} = {
-		version: "version unavailable",
+		version: "version unavailable"
 	}
 
 	private urlUtils: UrlExtractor

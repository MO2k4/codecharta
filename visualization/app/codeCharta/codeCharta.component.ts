--- conflicted
+++ resolved
@@ -12,11 +12,8 @@
 import { setIsLoadingFile } from "./state/store/appSettings/isLoadingFile/isLoadingFile.actions"
 import * as codeCharta from "../../package.json"
 import { setDelta, setMultiple, setSingle } from "./state/store/files/files.actions"
-<<<<<<< HEAD
 import { ErrorObject } from "ajv"
-=======
 import { getCCFiles } from "./model/files/files.helper"
->>>>>>> 13d9b2a0
 
 export class CodeChartaController {
 	private _viewModel: {

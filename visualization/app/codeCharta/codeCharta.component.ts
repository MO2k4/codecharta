--- conflicted
+++ resolved
@@ -10,22 +10,15 @@
 import { setState } from "./state/store/state.actions"
 import { setAppSettings } from "./state/store/appSettings/appSettings.actions"
 import { setIsLoadingFile } from "./state/store/appSettings/isLoadingFile/isLoadingFile.actions"
-<<<<<<< HEAD
-import { ErrorObject } from "ajv"
-=======
 import * as codeCharta from "../../package.json"
 import { setDelta, setMultiple, setSingle } from "./state/store/files/files.actions"
->>>>>>> 1b2f5cff
+import { ErrorObject } from "ajv"
 
 export class CodeChartaController {
 	private _viewModel: {
 		version: string
 	} = {
-<<<<<<< HEAD
-		version: require("../../package.json").version
-=======
 		version: "version unavailable"
->>>>>>> 1b2f5cff
 	}
 
 	private urlUtils: UrlExtractor

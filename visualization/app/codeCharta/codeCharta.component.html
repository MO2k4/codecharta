--- conflicted
+++ resolved
@@ -14,13 +14,6 @@
 	>
 		Show complete map
 	</md-button>
-<<<<<<< HEAD
-	<md-button class="md-fab md-primary dark_shadow_opacity" aria-label="Fit Map to View" ng-click="$ctrl.fitMapToView()">
-		<i class="fa fa-compress fa-lg"></i>
-	</md-button>
-=======
-	<sidenav-toggle-component></sidenav-toggle-component>
->>>>>>> b39787e6
 </div>
 
 <code-map-component></code-map-component>

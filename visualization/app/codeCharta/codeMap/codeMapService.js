--- conflicted
+++ resolved
@@ -154,15 +154,7 @@
 
         this.addRoot();
 
-<<<<<<< HEAD
-        if (this.settingsService.settings.grid) {
-            this.addGrid(s, 50);
-        }
-
         let nodes = this.treemapService.createTreemapNodes(map.root, s, s, p, areaKey, heightKey);
-=======
-        let nodes = this.treemapService.createTreemapNodes(map, s, s, p, areaKey, heightKey);
->>>>>>> 972f9d9a
 
         let sorted = nodes.sort((a,b)=>{return b.height - a.height;});
 

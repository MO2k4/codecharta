*, *:before, *:after {
    -webkit-box-sizing: border-box;
    -moz-box-sizing: border-box;
    box-sizing: border-box;
}

html, body {
    -webkit-user-select: none;
    -moz-user-select: none;
    -ms-user-select: none;
    user-select: none;
    width: 100%;
    height: 100%;
    margin: 0;
    padding: 0;
    overflow: hidden;
    font-size: 1em;
    cursor: default;
    color: #5A585A;
    font-family: Roboto, sans-serif;
    font-weight: 300;
}

#title {
    position: fixed;
    z-index: 10;
    width: 100%;
}

#title > a, img {
    width: 4em;
    margin: 0.5em 0 0 1.5em;
}

#title > h1 {
    text-transform: uppercase;
    font-size: 0.9em;
    line-height: 1.4em;
    float: right;
    margin: 0.5em 1.6em 0 0;
    color: #5A585A;
    font-family: Roboto, sans-serif;
    font-weight: 300;
}

#title > h1:first-child {
    font-size: 1.82em;
}

#title > h1:last-child {
    font-size: 1.5em;
}

#codeMap {
    position: absolute;
    z-index: 0;
    top: 0;
    left: 0;
    width: 100%;
    height: 100%;
}

#actionButtons {
    position: fixed;
    bottom: 2em;
    right: 2em;
    z-index: 1000;
}

#settingsPanel {
    position: fixed;
    right: 0;
    width: 0px;
    height: 100%;
    background: #fff;
    z-index: 1000;
    box-shadow: 0 0 10px #000;
}

#detailWindow {
    position: fixed;
    z-index: 999;
    bottom: 0.5em;
    left: 0.5em;
    color:#5A585A;
    font-size: 0.8em;
}

#legendButton {
    position: absolute;
    top: 11.5em;
    left: -2.9em;
    -webkit-transform: rotate(90deg);
    -moz-transform: rotate(90deg);
    -o-transform: rotate(90deg);
    -ms-transform: rotate(90deg);
    transform: rotate(90deg);
}

#legendPanel {
    position: fixed;
    top: 9em;
    left: -500px;
}

#revisionButton {
    position: absolute;
    top: 21em;
    left: -3.5em;
    -webkit-transform: rotate(90deg);
    -moz-transform: rotate(90deg);
    -o-transform: rotate(90deg);
    -ms-transform: rotate(90deg);
    transform: rotate(90deg);
}

#revisionChooser {
    position: fixed;
    top: 18.5em;
<<<<<<< HEAD
    left: 10px;
=======
    left: -400px;
}

.rzslider .rz-pointer, .rzslider .rz-selection {
    background: #26a69a !important;
}

.rzslider .rz-bar {
    background: rgb(196,196,196);
>>>>>>> b33c39ee
}<|MERGE_RESOLUTION|>--- conflicted
+++ resolved
@@ -117,9 +117,6 @@
 #revisionChooser {
     position: fixed;
     top: 18.5em;
-<<<<<<< HEAD
-    left: 10px;
-=======
     left: -400px;
 }
 
@@ -129,5 +126,4 @@
 
 .rzslider .rz-bar {
     background: rgb(196,196,196);
->>>>>>> b33c39ee
 }
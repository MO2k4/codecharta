--- conflicted
+++ resolved
@@ -148,9 +148,46 @@
         this._data.metricData = this.getMetricNamesWithMaxValue();
     }
 
-    /**
-     * resets all maps (deletes them)
-     */
+    private processDeltas() {
+        if(this._data.renderMap) {
+            this.deltaCalculatorService.removeCrossOriginNodes(this._data.renderMap);
+        }
+        if (this._deltasEnabled && this._data.renderMap && this._lastComparisonMap) {
+            this.deltaCalculatorService.provideDeltas(this._data.renderMap,this._lastComparisonMap, this._data.metrics);
+        }
+    }
+
+    private getUniqueMetricNames(): string[] {
+        let leaves: HierarchyNode<CodeMapNode>[] = [];
+
+        this._data.revisions.forEach((map)=>{
+            leaves = leaves.concat(d3.hierarchy<CodeMapNode>(map.nodes).leaves());
+        });
+
+        let attributeList: string[][] = leaves.map((d: HierarchyNode<CodeMapNode>) => {
+            return d.data.attributes ? Object.keys(d.data.attributes) : [];
+        });
+
+        let attributes: string[] = attributeList.reduce((left: string[], right: string[]) => {
+            return left.concat(right.filter(el => left.indexOf(el) === -1));
+        });
+
+        return attributes.sort();
+    }
+
+    private getMetricNamesWithMaxValue() {
+        let metricData: MetricData[] = [];
+
+        for(const attribute of this._data.metrics) {
+            metricData.push({name: attribute, maxValue: this.getMaxMetricInAllRevisions(attribute)})
+        }
+        return this.sortByAttributeName(metricData);
+    }
+
+    private sortByAttributeName(metricData: MetricData[]): MetricData[] {
+        return metricData.sort((a,b) => (a.name > b.name) ? 1 : ((b.name > a.name) ? -1 : 0))
+    }
+
     public resetMaps() {
         this._data.revisions = [];
         this._data.metrics = [];
@@ -160,73 +197,7 @@
         this.notify();
     }
 
-    public getMaxMetricInAllRevisions(metric: string) {
-        let maxValue = 0;
-
-        this.data.revisions.forEach((rev)=> {
-            let nodes = d3.hierarchy(rev.nodes).leaves();
-            nodes.forEach((node: any)=> {
-                if (node.data.attributes[metric] > maxValue) {
-                    maxValue = node.data.attributes[metric];
-                }
-            });
-        });
-
-        return maxValue;
-    }
-
-    private processDeltas() {
-        if(this._data.renderMap) {
-            this.deltaCalculatorService.removeCrossOriginNodes(this._data.renderMap);
-        }
-        if (this._deltasEnabled && this._data.renderMap && this._lastComparisonMap) {
-            this.deltaCalculatorService.provideDeltas(this._data.renderMap,this._lastComparisonMap, this._data.metrics);
-        }
-    }
-
-    private getUniqueMetricNames(): string[] {
-        let leaves: HierarchyNode<CodeMapNode>[] = [];
-
-        this._data.revisions.forEach((map)=>{
-            leaves = leaves.concat(d3.hierarchy<CodeMapNode>(map.nodes).leaves());
-        });
-
-        let attributeList: string[][] = leaves.map((d: HierarchyNode<CodeMapNode>) => {
-            return d.data.attributes ? Object.keys(d.data.attributes) : [];
-        });
-
-        let attributes: string[] = attributeList.reduce((left: string[], right: string[]) => {
-            return left.concat(right.filter(el => left.indexOf(el) === -1));
-        });
-
-        return attributes.sort();
-    }
-
-    private getMetricNamesWithMaxValue() {
-        let metricData: MetricData[] = [];
-
-        for(const attribute of this._data.metrics) {
-            metricData.push({name: attribute, maxValue: this.getMaxMetricInAllRevisions(attribute)})
-        }
-        return this.sortByAttributeName(metricData);
-    }
-
-    private sortByAttributeName(metricData: MetricData[]): MetricData[] {
-        return metricData.sort((a,b) => (a.name > b.name) ? 1 : ((b.name > a.name) ? -1 : 0))
-    }
-
-<<<<<<< HEAD
-=======
-    public resetMaps() {
-        this._data.revisions = [];
-        this._data.metrics = [];
-        this._data.metricData = [];
-        this._lastComparisonMap = null;
-        this._data.renderMap = null;
-        this.notify();
-    }
-
-    getMaxMetricInAllRevisions(metric: string): number {
+    public getMaxMetricInAllRevisions(metric: string): number {
         let maxValue = 0;
 
         this.data.revisions.forEach((rev)=> {
@@ -242,5 +213,4 @@
 
         return maxValue;
     }
->>>>>>> b687d242
 }
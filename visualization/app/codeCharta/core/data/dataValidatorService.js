--- conflicted
+++ resolved
@@ -1,10 +1,6 @@
 "use strict";
 
-<<<<<<< HEAD
-import * as Ajv from "ajv";
-=======
 import * as d3 from "d3";
->>>>>>> 3c7d51b8
 /**
  * This service validates the given data against the schema and other validation steps
  */
@@ -24,53 +20,15 @@
         this.http = $http;
     }
 
-<<<<<<< HEAD
     //TODO node datatype somewhere ?
 
     /**
      * Checks if a nodes children are unique in name
      * @param {Object} node
      * @returns {boolean} true if the node has unique children
-=======
-    /**
-     * checks the array for unique names in its elements. The name must be stored in <element>.data.name
-     *
-     * @example
-     * [{data:{name:"aName"}, {data:{name:"aName"}}] //returns false
-     *
-     * @example
-     * [{data:{name:"aName"}, {data:{name:"bName"}}] //returns true
-     * 
-     * @param {Object[]} arr array of well formed objects
-     *
-     * @returns {boolean} true if there are only unique names in the given array
-     */
-    uniqueArray(arr) {
-        var alreadyUsedName = [];
-        for (var i = 0; i < arr.length; i++) {//Every item in the array iterated
-            alreadyUsedName = [];
-            for (var j = 0; j < i; j++) {//Every item previous to i th iterated
-                if ((arr[j].data.name > arr[i].data.name) ? false : ((arr[j].data.name < arr[i].data.name) ? false : true)) {
-                    return false;
-                }
-                else {
-                    alreadyUsedName.push(arr[i].data.name);
-                }
-            }
-        }
-        return true;
-    }
-
-    /**
-     * converts the data into a {d3#hierarchy} and checks if the children of the same parent have unique names in <child>.data.name
-     *
-     * @param {Object} data data from loaded file
-     * @returns {boolean} true if there are only unique names in a parents direct children
->>>>>>> 3c7d51b8
      */
     hasUniqueChildren(node) {
 
-<<<<<<< HEAD
         if(node.children && node.children.length > 0) {
 
             var names = {};
@@ -85,47 +43,6 @@
                 var valid = true;
                 for(var j=0; j<node.children.length; j++){
                     valid = valid && this.hasUniqueChildren(node.children[j]);
-=======
-        var levelOfTree = [];
-        var horizontalPosition = [];
-        horizontalPosition[0] = 0;
-        var j = 1;
-
-        if (data.revisions) {
-            data.children = data.revisions;
-        }
-
-        /**
-         * @external {d3#hierarchy} https://github.com/d3/d3-hierarchy/blob/master/README.md#hierarchy
-         */
-        let root = d3.hierarchy(data);
-
-        if (root.children) {
-            levelOfTree = root.children;
-            horizontalPosition[j] = 0;
-            while (horizontalPosition[j] < levelOfTree.length ||
-            (levelOfTree.parent && levelOfTree[0].parent.parent.children)) {
-                for (var i = 0; i < levelOfTree.length; i++) {
-                }
-                if (horizontalPosition[j] === 0 && !(data.revisions && j === 1) && !(this.uniqueArray(levelOfTree))) {
-                    return false;
-                }
-                if (levelOfTree[horizontalPosition[j]].children) {
-                    levelOfTree = levelOfTree[horizontalPosition[j]].children;
-                    j++;
-                    horizontalPosition[j] = 0;
-                }
-                else {
-                    levelOfTree = levelOfTree[0].parent.parent.children;
-                    j--;
-                    horizontalPosition[j]++;
-                    while (horizontalPosition[j] >= levelOfTree.length &&
-                    (levelOfTree.parent && levelOfTree[0].parent.parent.children)) {
-                        levelOfTree = levelOfTree[0].parent.parent.children;
-                        j--;
-                        horizontalPosition[j]++;
-                    }
->>>>>>> 3c7d51b8
                 }
                 return valid;
             }
@@ -139,68 +56,31 @@
 
     /**
      * validates the given file data against the schema file and checks for unique names in a parents direct children.
-<<<<<<< HEAD
      * @param {Object} well formed fileContent (schema.json)
      * @returns {Promise} which resolves when the filecontent is valid, rejects with errors otherwise
-=======
-     *
-     * @param {Object} data data from loaded file
-     * @returns {Promise} with a resolve and reject function
->>>>>>> 3c7d51b8
      */
     validate(data) {
 
         return new Promise((resolve, reject) => {
 
-<<<<<<< HEAD
-            this.http.get("schema.json").then(
-                (response) => {
+                var ajv = Ajv.default();
+                var compare = ajv.compile(require("./schema.json"));
+                var valid = compare(data);
 
-                    if(response.status === 200) {
-                        var ajv = Ajv.default();
-                        var compare = ajv.compile(response.data);
-                        var valid = compare(data);
-
-                        // TODO data.nodes[0] must be the root
-                        if(!this.hasUniqueChildren(data.nodes[0])){
-                            reject([{
-                                "message":"names or ids are not unique",
-                                "dataPath": "uniqueness"
-                            }]);
-                        }
-
-                        if (valid) {
-                            resolve();
-                        } else {
-                            reject(compare.errors);
-                        }
-                    } else {
-                        reject([{
-                            "message":response.status,
-                            "dataPath": "http"
-                        }]);
-                    }
-
-                }, (e)=>{
+                // TODO data.nodes[0] must be the root
+                if(!this.hasUniqueChildren(data.nodes[0])){
                     reject([{
-                        "message":e,
-                        "dataPath": "angular http"
+                        "message":"names or ids are not unique",
+                        "dataPath": "uniqueness"
                     }]);
                 }
-            );
-=======
-            var Ajv = require('ajv');
-            var ajv = new Ajv();
-            var compare = ajv.compile(require("./schema.json"));
-            var valid = compare(data);
-            valid &= ctx.uniqueName(data);
 
-            if (valid) {
-                resolve({valid: true, errors: []});
-            } else {
-                reject({valid: false, errors: compare.errors});
-            }
->>>>>>> 3c7d51b8
+                if (valid) {
+                    resolve();
+                } else {
+                    reject(compare.errors);
+                }
+
 
         });
 

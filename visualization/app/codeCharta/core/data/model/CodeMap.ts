export interface CodeMapNode {
    name: string,
    children?: CodeMapNode[]
    attributes?: {
        [key: string]: number
    },
    deltas?: {
        [key: string]: number
    },
    link?: string,
<<<<<<< HEAD
    origin?: string
    visible?: boolean
=======
    origin?: string,
>>>>>>> 23c3ec93
}

export interface CodeMap {

    fileName: string,
    projectName: string,
    root: CodeMapNode,
    dependencies?: CodeMapDependency[]

}

export interface CodeMapDependency {
    node: string,
    dependsOn: string
}<|MERGE_RESOLUTION|>--- conflicted
+++ resolved
@@ -8,12 +8,8 @@
         [key: string]: number
     },
     link?: string,
-<<<<<<< HEAD
-    origin?: string
+    origin?: string,
     visible?: boolean
-=======
-    origin?: string,
->>>>>>> 23c3ec93
 }
 
 export interface CodeMap {

/**
 * This class defines the available set of settings in the CodeCharta application
 */
export class Settings {

    /**
     * @constructor
     * @param {CodeMap} map
     * @param {Range} neutralColorRange
     * @param {string} areaMetric
     * @param {string} heightMetric
     * @param {string} colorMetric
     * @param {boolean} deltas
     * @param {Number} amountOfTopLabels
     * @param {Scale} scaling
<<<<<<< HEAD
     * @param {Scale} camera
     */
    constructor(map, neutralColorRange, areaMetric, heightMetric, colorMetric, deltas, amountOfTopLabels, scaling, camera) {
=======
     * @param {Number} margin
     */
    constructor(map, neutralColorRange, areaMetric, heightMetric, colorMetric, deltas, grid, amountOfTopLabels, scaling, margin) {
>>>>>>> 86c43380

        /**
         * currently selected map
         * @type {CodeMap}
         */
        this.map = map;

        /**
         * currently set neutral color range. This defines the yellow color range and the whether higher or lower values are green or red.
         * @type {Range}
         */
        this.neutralColorRange = neutralColorRange;

        /**
         * currently selected area metric
         * @type {string}
         */
        this.areaMetric = areaMetric;

        /**
         * currently selected heightm metric
         * @type {string}
         */
        this.heightMetric = heightMetric;

        /**
         * currently selected color metric
         * @type {string}
         */
        this.colorMetric = colorMetric;

        /**
         * delta flag
         * @type {boolean}
         */
        this.deltas = deltas;

        /**
         * number of highest buildings with labels
         * @type {Number}
         */
        this.amountOfTopLabels = amountOfTopLabels;

        /**
         * scaling settings
         * @type {Scale}
         */
        this.scaling = scaling;

        /**
<<<<<<< HEAD
         * camera position
         * @type {Scale}
         */
        this.camera = camera;
=======
         * margin between buildings
         * @type {number}
         */
        this.margin = margin;
>>>>>>> 86c43380

    }

    /**
     * Imports the given settings values without replacing this object with the given one.
     * @param {Settings} settings given settings
     */
    importSettingValues(settings){
        this.map = settings.map;
        this.neutralColorRange = settings.neutralColorRange;
        this.areaMetric = settings.areaMetric;
        this.heightMetric = settings.heightMetric;
        this.colorMetric = settings.colorMetric;
        this.deltas = settings.deltas;
        this.amountOfTopLabels = settings.amountOfTopLabels;
        this.scaling = settings.scaling;
<<<<<<< HEAD
        this.camera = settings.camera;
=======
        this.margin = settings.margin;
>>>>>>> 86c43380
    }

}<|MERGE_RESOLUTION|>--- conflicted
+++ resolved
@@ -13,15 +13,10 @@
      * @param {boolean} deltas
      * @param {Number} amountOfTopLabels
      * @param {Scale} scaling
-<<<<<<< HEAD
      * @param {Scale} camera
-     */
-    constructor(map, neutralColorRange, areaMetric, heightMetric, colorMetric, deltas, amountOfTopLabels, scaling, camera) {
-=======
      * @param {Number} margin
      */
-    constructor(map, neutralColorRange, areaMetric, heightMetric, colorMetric, deltas, grid, amountOfTopLabels, scaling, margin) {
->>>>>>> 86c43380
+    constructor(map, neutralColorRange, areaMetric, heightMetric, colorMetric, deltas, amountOfTopLabels, scaling, camera, margin) {
 
         /**
          * currently selected map
@@ -72,17 +67,16 @@
         this.scaling = scaling;
 
         /**
-<<<<<<< HEAD
          * camera position
          * @type {Scale}
          */
         this.camera = camera;
-=======
+
+        /**
          * margin between buildings
          * @type {number}
          */
         this.margin = margin;
->>>>>>> 86c43380
 
     }
 
@@ -99,11 +93,8 @@
         this.deltas = settings.deltas;
         this.amountOfTopLabels = settings.amountOfTopLabels;
         this.scaling = settings.scaling;
-<<<<<<< HEAD
         this.camera = settings.camera;
-=======
         this.margin = settings.margin;
->>>>>>> 86c43380
     }
 
 }
--- conflicted
+++ resolved
@@ -60,8 +60,6 @@
 
     }));
 
-<<<<<<< HEAD
-=======
     /**
      * @test {SettingsService#getMetricByIdOrLast}
      */
@@ -87,7 +85,6 @@
 
     }));
 
->>>>>>> 06dcc663
     /**
       * @test {SettingsService#getMetricOrDefault}
       */

import "./settings.module";
import {getService, instantiateModule, NGMock} from "../../../../mocks/ng.mockhelper";
import sinon from "sinon";
import {KindOfMap, SettingsService} from "./settings.service";
import {CodeMap} from "../data/model/CodeMap";
import {DataService} from "../data/data.service";
import {UrlService} from "../url/url.service";
import {ThreeOrbitControlsService} from "../../ui/codeMap/threeViewer/threeOrbitControlsService";
import {IRootScopeService} from "angular";

describe("app.codeCharta.core.settings", function() {

    let validCodeMap: CodeMap, settingsService: SettingsService, services;

    function setMockValues(areaMetric: string, dynamicMargin: boolean) {
        settingsService.settings.map = validCodeMap;
        settingsService.settings.areaMetric = areaMetric;
        settingsService.settings.dynamicMargin = dynamicMargin;
    }

    function setValidCodeMapData() {
        validCodeMap = {
            fileName: "file",
            projectName: "project",
            nodes: {
                name: "root",
                type: "Folder",
                attributes: {},
                children: [
                    {
                        name: "big leaf",
                        type: "File",
                        attributes: {"rloc": 100, "functions": 10, "mcc": 1, "extremeMetric": 100000},
                        link: "http://www.google.de"
                    },
                    {
                        name: "Parent Leaf",
                        type: "Folder",
                        attributes: {},
                        children: [
                            {
                                name: "small leaf",
                                type: "File",
                                attributes: {"rloc": 30, "functions": 100, "mcc": 100, "extremeMetric": 100000},
                                children: []
                            },
                            {
                                name: "other small leaf",
                                type: "File",
                                attributes: {"rloc": 70, "functions": 1000, "mcc": 10, "extremeMetric": 100000},
                                children: []
                            }
                        ]
                    }
                ]
            }
        };
    }

    beforeEach(() => {
        setValidCodeMapData();
        restartSystem();
        rebuildService();
    });

    function restartSystem() {
        instantiateModule("app.codeCharta.core.settings");

        services = {
            urlService: getService<UrlService>("urlService"),
            dataService: getService<DataService>("dataService"),
            $rootScope: getService<IRootScopeService>("$rootScope"),
            threeOrbitControlsService: getService<ThreeOrbitControlsService>("threeOrbitControlsService")
        };
    }

    function rebuildService() {
        settingsService = new SettingsService(
            services.urlService,
            services.dataService,
            services.$rootScope,
            services.threeOrbitControlsService
        );
    }

    it("should retrieve the angular service instance with disabled delta cubes and no details selected", () => {
        expect(settingsService).not.toBe(undefined);
        expect(settingsService.settings.mode).toBe(KindOfMap.Single);
<<<<<<< HEAD
    }));

    //noinspection TypeScriptUnresolvedVariable
    /**
     * @test {SettingsService#getQueryParamString}
     */
    it("should retrieve the correct query param strings", NGMock.mock.inject(function(settingsService){
        settingsService.settings.areaMetric = "areaStuff";
        settingsService.settings.camera.x = "2";
        expect(settingsService.getQueryParamString()).toContain("areaMetric=areaStuff");
        expect(settingsService.getQueryParamString()).toContain("camera.x=2");
        expect(settingsService.getQueryParamString()).toContain("neutralColorRange.from=10");
    }));

    //noinspection TypeScriptUnresolvedVariable
    /**
     * @test {SettingsService#updateSettingsFromUrl}
     */
    it("should update settings from url", NGMock.mock.inject(function(settingsService, $location){
        $location.url("http://something.de?scaling.x=42&areaMetric=myMetric&scaling.y=0.32");
        settingsService.updateSettingsFromUrl();
        expect(settingsService.settings.scaling.x).toBe(42);
        expect(settingsService.settings.scaling.y).toBe(0.32);
        expect(settingsService.settings.areaMetric).toBe("myMetric");
    }));

    //noinspection TypeScriptUnresolvedVariable
    /**
     * @test {SettingsService#updateSettingsFromUrl}
     */
    it("should not update settings.map from url", NGMock.mock.inject(function(settingsService, $location){
        $location.url("http://something.de?map=aHugeMap");
        settingsService.settings.map="correctMap";
        settingsService.updateSettingsFromUrl();
        expect(settingsService.settings.map).toBe("correctMap");
    }));

    //noinspection TypeScriptUnresolvedVariable
    /**
     * @test {SettingsService#onSettingsChanged}
     * @test {SettingsService#constructor}
     */
    it("should react to data-changed events", NGMock.mock.inject(function(settingsService, $rootScope){

        settingsService.onSettingsChanged = jest.fn();

        //enough metrics
        $rootScope.$broadcast("data-changed", {renderMap: validData, metrics: ["a","b","c"], revisions: [validData, validData]});

        expect(settingsService.settings.map.fileName).toBe("file");
        expect(settingsService.settings.areaMetric).toBe("a");
        expect(settingsService.settings.heightMetric).toBe("b");
        expect(settingsService.settings.colorMetric).toBe("c");

        //not enough metrics
        validData.fileName = "file2";
        $rootScope.$broadcast("data-changed", {renderMap: validData, metrics: ["a"], revisions: [validData, validData]});

        expect(settingsService.settings.map.fileName).toBe("file2");
        expect(settingsService.settings.areaMetric).toBe("a");
        expect(settingsService.settings.heightMetric).toBe("a");
        expect(settingsService.settings.colorMetric).toBe("a");

        expect(settingsService.onSettingsChanged).toHaveBeenCalledTimes(2);

    }));

    //noinspection TypeScriptUnresolvedVariable
    /**
     * @test {SettingsService#onCameraChanged}
     * @test {SettingsService#constructor}
     */
    it("should react to camera-changed events", NGMock.mock.inject(function(settingsService, $rootScope){

        settingsService.onCameraChanged = sinon.spy();

        $rootScope.$broadcast("camera-changed", {});

        expect(settingsService.onCameraChanged.calledOnce);

    }));

    //noinspection TypeScriptUnresolvedVariable
    /**
     * @test {SettingsService#onCameraChanged}
     */
    it("onCameraChanged should update settings object but not call onSettingsChanged to ensure performance", NGMock.mock.inject(function(settingsService){
        settingsService.onSettingsChanged = sinon.spy();
        settingsService.onCameraChanged({position: {x:0, y:0, z: 42}});
        expect(!settingsService.onSettingsChanged.called);
        expect(settingsService.settings.camera.z).toBe(42);
    }));


    //noinspection TypeScriptUnresolvedVariable
    /**
     * @test {SettingsService#onSettingsChanged}
     * @test {SettingsService#constructor}
     */
    it("should react to data-changed events and set metrics correctly", NGMock.mock.inject(function(settingsService, $rootScope){

        settingsService.onSettingsChanged = sinon.spy();

        $rootScope.$broadcast("data-changed", {renderMap: validData, metrics: ["a", "b"], revisions: [validData, validData]});

        expect(settingsService.settings.map.fileName).toBe("file");
        expect(settingsService.settings.areaMetric).toBe("a");
        expect(settingsService.settings.heightMetric).toBe("b");
        expect(settingsService.settings.colorMetric).toBe("b");

        expect(settingsService.onSettingsChanged.calledOnce);

    }));

    //noinspection TypeScriptUnresolvedVariable
    /**
     * @test {SettingsService#getMetricByIdOrLast}
     */
    it("should return last value when id is bigger than or equal to metrics length", NGMock.mock.inject(function(settingsService, $rootScope){

        const arr = ["a", "b", "c"];
        let result = settingsService.getMetricByIdOrLast(32, arr);
        expect(result).toBe("c");

        result = settingsService.getMetricByIdOrLast(3, arr);
        expect(result).toBe("c");

    }));

    //noinspection TypeScriptUnresolvedVariable
    /**
     * @test {SettingsService#getMetricByIdOrLast}
     */
    it("should return correct value when id is smaller than metrics length", NGMock.mock.inject(function(settingsService, $rootScope){

        const arr = ["a", "b", "c"];
        const result = settingsService.getMetricByIdOrLast(1, arr);
        expect(result).toBe("b");

    }));

=======
    });

    describe("computeMargin", function() {

        it("compute margin should compute correct margins for this map", () => {
            setMockValues("rloc", true);
            expect(settingsService.computeMargin()).toBe(32);

            setMockValues("mcc", true);
            expect(settingsService.computeMargin()).toBe(24);

            setMockValues("functions", true);
            expect(settingsService.computeMargin()).toBe(76);
        });

        it("compute margin should compute correct margins for this map if dynamicMargin is off", () => {
            settingsService.settings.margin = 2;
            setMockValues("rloc", false);
            expect(settingsService.computeMargin()).toBe(2);

            setMockValues("mcc", false);
            expect(settingsService.computeMargin()).toBe(2);

            setMockValues("functions", false);
            expect(settingsService.computeMargin()).toBe(2);
        });

        it("compute margin should return default margin if metric does not exist", () => {
            setMockValues("nonExistant", true);
            expect(settingsService.computeMargin()).toBe(SettingsService.MIN_MARGIN);
        });

        it("compute margin should return 100 as margin if computed margin bigger als 100 is", () => {
            setMockValues("extremeMetric", true);
            expect(settingsService.computeMargin()).toBe(100);
        });
    });

    describe("getAdaptedRange in thirds", function() {

        it("getAdaptedRange in thirds for common metricValues", () => {
            settingsService.settings.colorMetric = "rloc";
            services.dataService.data.revisions[0] = validCodeMap;
            expect(settingsService.getAdaptedRange(settingsService.settings)).toEqual({flipped: false, from: 33.33, to: 66.66});
        });
    });

    describe("Get and set url parameter", function() {

        it("should retrieve the correct query param strings", () => {
            settingsService.settings.areaMetric = "areaStuff";
            settingsService.settings.camera.x = "2";
            expect(settingsService.getQueryParamString()).toContain("areaMetric=areaStuff");
            expect(settingsService.getQueryParamString()).toContain("camera.x=2");
            expect(settingsService.getQueryParamString()).toContain("neutralColorRange.from=0");
        });

        it("should update settings from url", NGMock.mock.inject(function ($location) {
            $location.url("http://something.de?scaling.x=42&areaMetric=myMetric&scaling.y=0.32");
            settingsService.updateSettingsFromUrl();
            expect(settingsService.settings.scaling.x).toBe(42);
            expect(settingsService.settings.scaling.y).toBe(0.32);
            expect(settingsService.settings.areaMetric).toBe("myMetric");
        }));

        it("should not update settings.map from url", NGMock.mock.inject(function ($location) {
            $location.url("http://something.de?map=aHugeMap");
            settingsService.settings.map = "correctMap";
            settingsService.updateSettingsFromUrl();
            expect(settingsService.settings.map).toBe("correctMap");
        }));
    });

    describe("onSettingsChanged", function() {

        it("should react to data-changed events", () => {
            settingsService.onSettingsChanged = jest.fn();

            //enough metrics
            services.$rootScope.$broadcast("data-changed", {
                renderMap: validCodeMap,
                metrics: ["a", "b", "c"],
                revisions: [validCodeMap, validCodeMap]
            });

            expect(settingsService.settings.map.fileName).toBe("file");
            expect(settingsService.settings.areaMetric).toBe("a");
            expect(settingsService.settings.heightMetric).toBe("b");
            expect(settingsService.settings.colorMetric).toBe("c");

            //not enough metrics
            validCodeMap.fileName = "file2";
            services.$rootScope.$broadcast("data-changed", {
                renderMap: validCodeMap,
                metrics: ["a"],
                revisions: [validCodeMap, validCodeMap]
            });

            expect(settingsService.settings.map.fileName).toBe("file2");
            expect(settingsService.settings.areaMetric).toBe("a");
            expect(settingsService.settings.heightMetric).toBe("a");
            expect(settingsService.settings.colorMetric).toBe("a");

            expect(settingsService.onSettingsChanged).toHaveBeenCalledTimes(2);
        });

        it("should react to camera-changed events", () => {
            settingsService.onCameraChanged = sinon.spy();
            services.$rootScope.$broadcast("camera-changed", {});
            expect(settingsService.onCameraChanged.calledOnce);
        });

        it("onCameraChanged should update settings object but not call onSettingsChanged to ensure performance", () => {
            settingsService.onSettingsChanged = sinon.spy();
            settingsService.onCameraChanged({position: {x: 0, y: 0, z: 42}});
            expect(!settingsService.onSettingsChanged.called);
            expect(settingsService.settings.camera.z).toBe(42);
        });

        it("should react to data-changed events and set metrics correctly", () => {
            settingsService.onSettingsChanged = sinon.spy();

            services.$rootScope.$broadcast("data-changed", {
                renderMap: validCodeMap,
                metrics: ["a", "b"],
                revisions: [validCodeMap, validCodeMap]
            });

            expect(settingsService.settings.map.fileName).toBe("file");
            expect(settingsService.settings.areaMetric).toBe("a");
            expect(settingsService.settings.heightMetric).toBe("b");
            expect(settingsService.settings.colorMetric).toBe("b");
            expect(settingsService.onSettingsChanged.calledOnce);
        });
    });

    describe("getMetricByIdOrLast", function() {

        it("should return last value when id is bigger than or equal to metrics length", () => {
            var arr = ["a", "b", "c"];
            var result = settingsService.getMetricByIdOrLast(32, arr);
            expect(result).toBe("c");

            result = settingsService.getMetricByIdOrLast(3, arr);
            expect(result).toBe("c");
        });

        it("should return correct value when id is smaller than metrics length", () => {
            var arr = ["a", "b", "c"];
            var result = settingsService.getMetricByIdOrLast(1, arr);
            expect(result).toBe("b");
        });

        it("should return defaultValue when metric is not in array", () => {
            const arr = ["a", "b", "c"];
            const name = "lookingForThis";
            const defaultValue = "default";

            const result = settingsService.getMetricOrDefault(arr, name, defaultValue);
            expect(result).toBe(defaultValue);
        });

        it("should return the searched value when metric is in array", () => {
            const arr = ["a", "b", "lookingForThis"];
            const name = "lookingForThis";
            const defaultValue = "default";

            const result = settingsService.getMetricOrDefault(arr, name, defaultValue);
            expect(result).toBe(name);
        });
    });
>>>>>>> b687d242
});<|MERGE_RESOLUTION|>--- conflicted
+++ resolved
@@ -8,7 +8,7 @@
 import {ThreeOrbitControlsService} from "../../ui/codeMap/threeViewer/threeOrbitControlsService";
 import {IRootScopeService} from "angular";
 
-describe("app.codeCharta.core.settings", function() {
+describe("app.codeCharta.core.settings", () => {
 
     let validCodeMap: CodeMap, settingsService: SettingsService, services;
 
@@ -86,152 +86,9 @@
     it("should retrieve the angular service instance with disabled delta cubes and no details selected", () => {
         expect(settingsService).not.toBe(undefined);
         expect(settingsService.settings.mode).toBe(KindOfMap.Single);
-<<<<<<< HEAD
-    }));
-
-    //noinspection TypeScriptUnresolvedVariable
-    /**
-     * @test {SettingsService#getQueryParamString}
-     */
-    it("should retrieve the correct query param strings", NGMock.mock.inject(function(settingsService){
-        settingsService.settings.areaMetric = "areaStuff";
-        settingsService.settings.camera.x = "2";
-        expect(settingsService.getQueryParamString()).toContain("areaMetric=areaStuff");
-        expect(settingsService.getQueryParamString()).toContain("camera.x=2");
-        expect(settingsService.getQueryParamString()).toContain("neutralColorRange.from=10");
-    }));
-
-    //noinspection TypeScriptUnresolvedVariable
-    /**
-     * @test {SettingsService#updateSettingsFromUrl}
-     */
-    it("should update settings from url", NGMock.mock.inject(function(settingsService, $location){
-        $location.url("http://something.de?scaling.x=42&areaMetric=myMetric&scaling.y=0.32");
-        settingsService.updateSettingsFromUrl();
-        expect(settingsService.settings.scaling.x).toBe(42);
-        expect(settingsService.settings.scaling.y).toBe(0.32);
-        expect(settingsService.settings.areaMetric).toBe("myMetric");
-    }));
-
-    //noinspection TypeScriptUnresolvedVariable
-    /**
-     * @test {SettingsService#updateSettingsFromUrl}
-     */
-    it("should not update settings.map from url", NGMock.mock.inject(function(settingsService, $location){
-        $location.url("http://something.de?map=aHugeMap");
-        settingsService.settings.map="correctMap";
-        settingsService.updateSettingsFromUrl();
-        expect(settingsService.settings.map).toBe("correctMap");
-    }));
-
-    //noinspection TypeScriptUnresolvedVariable
-    /**
-     * @test {SettingsService#onSettingsChanged}
-     * @test {SettingsService#constructor}
-     */
-    it("should react to data-changed events", NGMock.mock.inject(function(settingsService, $rootScope){
-
-        settingsService.onSettingsChanged = jest.fn();
-
-        //enough metrics
-        $rootScope.$broadcast("data-changed", {renderMap: validData, metrics: ["a","b","c"], revisions: [validData, validData]});
-
-        expect(settingsService.settings.map.fileName).toBe("file");
-        expect(settingsService.settings.areaMetric).toBe("a");
-        expect(settingsService.settings.heightMetric).toBe("b");
-        expect(settingsService.settings.colorMetric).toBe("c");
-
-        //not enough metrics
-        validData.fileName = "file2";
-        $rootScope.$broadcast("data-changed", {renderMap: validData, metrics: ["a"], revisions: [validData, validData]});
-
-        expect(settingsService.settings.map.fileName).toBe("file2");
-        expect(settingsService.settings.areaMetric).toBe("a");
-        expect(settingsService.settings.heightMetric).toBe("a");
-        expect(settingsService.settings.colorMetric).toBe("a");
-
-        expect(settingsService.onSettingsChanged).toHaveBeenCalledTimes(2);
-
-    }));
-
-    //noinspection TypeScriptUnresolvedVariable
-    /**
-     * @test {SettingsService#onCameraChanged}
-     * @test {SettingsService#constructor}
-     */
-    it("should react to camera-changed events", NGMock.mock.inject(function(settingsService, $rootScope){
-
-        settingsService.onCameraChanged = sinon.spy();
-
-        $rootScope.$broadcast("camera-changed", {});
-
-        expect(settingsService.onCameraChanged.calledOnce);
-
-    }));
-
-    //noinspection TypeScriptUnresolvedVariable
-    /**
-     * @test {SettingsService#onCameraChanged}
-     */
-    it("onCameraChanged should update settings object but not call onSettingsChanged to ensure performance", NGMock.mock.inject(function(settingsService){
-        settingsService.onSettingsChanged = sinon.spy();
-        settingsService.onCameraChanged({position: {x:0, y:0, z: 42}});
-        expect(!settingsService.onSettingsChanged.called);
-        expect(settingsService.settings.camera.z).toBe(42);
-    }));
-
-
-    //noinspection TypeScriptUnresolvedVariable
-    /**
-     * @test {SettingsService#onSettingsChanged}
-     * @test {SettingsService#constructor}
-     */
-    it("should react to data-changed events and set metrics correctly", NGMock.mock.inject(function(settingsService, $rootScope){
-
-        settingsService.onSettingsChanged = sinon.spy();
-
-        $rootScope.$broadcast("data-changed", {renderMap: validData, metrics: ["a", "b"], revisions: [validData, validData]});
-
-        expect(settingsService.settings.map.fileName).toBe("file");
-        expect(settingsService.settings.areaMetric).toBe("a");
-        expect(settingsService.settings.heightMetric).toBe("b");
-        expect(settingsService.settings.colorMetric).toBe("b");
-
-        expect(settingsService.onSettingsChanged.calledOnce);
-
-    }));
-
-    //noinspection TypeScriptUnresolvedVariable
-    /**
-     * @test {SettingsService#getMetricByIdOrLast}
-     */
-    it("should return last value when id is bigger than or equal to metrics length", NGMock.mock.inject(function(settingsService, $rootScope){
-
-        const arr = ["a", "b", "c"];
-        let result = settingsService.getMetricByIdOrLast(32, arr);
-        expect(result).toBe("c");
-
-        result = settingsService.getMetricByIdOrLast(3, arr);
-        expect(result).toBe("c");
-
-    }));
-
-    //noinspection TypeScriptUnresolvedVariable
-    /**
-     * @test {SettingsService#getMetricByIdOrLast}
-     */
-    it("should return correct value when id is smaller than metrics length", NGMock.mock.inject(function(settingsService, $rootScope){
-
-        const arr = ["a", "b", "c"];
-        const result = settingsService.getMetricByIdOrLast(1, arr);
-        expect(result).toBe("b");
-
-    }));
-
-=======
-    });
-
-    describe("computeMargin", function() {
+    });
+
+    describe("computeMargin", () => {
 
         it("compute margin should compute correct margins for this map", () => {
             setMockValues("rloc", true);
@@ -267,7 +124,7 @@
         });
     });
 
-    describe("getAdaptedRange in thirds", function() {
+    describe("getAdaptedRange in thirds", () => {
 
         it("getAdaptedRange in thirds for common metricValues", () => {
             settingsService.settings.colorMetric = "rloc";
@@ -276,17 +133,17 @@
         });
     });
 
-    describe("Get and set url parameter", function() {
+    describe("Get and set url parameter", () => {
 
         it("should retrieve the correct query param strings", () => {
             settingsService.settings.areaMetric = "areaStuff";
-            settingsService.settings.camera.x = "2";
+            settingsService.settings.camera.x = 2;
             expect(settingsService.getQueryParamString()).toContain("areaMetric=areaStuff");
             expect(settingsService.getQueryParamString()).toContain("camera.x=2");
             expect(settingsService.getQueryParamString()).toContain("neutralColorRange.from=0");
         });
 
-        it("should update settings from url", NGMock.mock.inject(function ($location) {
+        it("should update settings from url", NGMock.mock.inject(($location) => {
             $location.url("http://something.de?scaling.x=42&areaMetric=myMetric&scaling.y=0.32");
             settingsService.updateSettingsFromUrl();
             expect(settingsService.settings.scaling.x).toBe(42);
@@ -294,15 +151,15 @@
             expect(settingsService.settings.areaMetric).toBe("myMetric");
         }));
 
-        it("should not update settings.map from url", NGMock.mock.inject(function ($location) {
+        it("should not update settings.map from url", NGMock.mock.inject(($location) => {
             $location.url("http://something.de?map=aHugeMap");
-            settingsService.settings.map = "correctMap";
+            settingsService.settings.map = "correctMap" as any as CodeMap;
             settingsService.updateSettingsFromUrl();
             expect(settingsService.settings.map).toBe("correctMap");
         }));
     });
 
-    describe("onSettingsChanged", function() {
+    describe("onSettingsChanged", () => {
 
         it("should react to data-changed events", () => {
             settingsService.onSettingsChanged = jest.fn();
@@ -365,11 +222,11 @@
         });
     });
 
-    describe("getMetricByIdOrLast", function() {
+    describe("getMetricByIdOrLast", () => {
 
         it("should return last value when id is bigger than or equal to metrics length", () => {
-            var arr = ["a", "b", "c"];
-            var result = settingsService.getMetricByIdOrLast(32, arr);
+            const arr = ["a", "b", "c"];
+            let result = settingsService.getMetricByIdOrLast(32, arr);
             expect(result).toBe("c");
 
             result = settingsService.getMetricByIdOrLast(3, arr);
@@ -377,28 +234,10 @@
         });
 
         it("should return correct value when id is smaller than metrics length", () => {
-            var arr = ["a", "b", "c"];
-            var result = settingsService.getMetricByIdOrLast(1, arr);
+            const arr = ["a", "b", "c"];
+            const result = settingsService.getMetricByIdOrLast(1, arr);
             expect(result).toBe("b");
         });
 
-        it("should return defaultValue when metric is not in array", () => {
-            const arr = ["a", "b", "c"];
-            const name = "lookingForThis";
-            const defaultValue = "default";
-
-            const result = settingsService.getMetricOrDefault(arr, name, defaultValue);
-            expect(result).toBe(defaultValue);
-        });
-
-        it("should return the searched value when metric is in array", () => {
-            const arr = ["a", "b", "lookingForThis"];
-            const name = "lookingForThis";
-            const defaultValue = "default";
-
-            const result = settingsService.getMetricOrDefault(arr, name, defaultValue);
-            expect(result).toBe(name);
-        });
-    });
->>>>>>> b687d242
+    });
 });
"use strict";

import {Settings} from "./model/settings";
import {Scale} from "./model/scale";
import {Range} from "./model/range";

/**
 * Stores and manipulates the current settings
 */ 
class SettingsService {

    /* ngInject */

    /**
     * @constructor 
     * @param {UrlService} urlService 
     * @param {DataService} dataService
     * @param {Scope} $rootScope 
     */
    constructor(urlService, dataService, $rootScope) {

        /**
         * @type {UrlService}
         */
        this.urlService = urlService;

        /**
         * @type {DataService}
         */
        this.dataService = dataService;

        /**
         * @type {Scope}
         */
        this.rootScope = $rootScope;

        let ctx = this;

       /**
        * @type {Settings}
        */
        this.settings = new Settings(
            dataService.data.currentmap,
            new Range(10,20,false),
            ctx.getMetricByIdOrLast(0, dataService.data.metrics),
            ctx.getMetricByIdOrLast(1, dataService.data.metrics),
            ctx.getMetricByIdOrLast(2, dataService.data.metrics),
            true,
            false,
            1,
            new Scale(1,1,1)
        );



        $rootScope.$on("data-changed", (event,data) => {
           ctx.onDataChanged(data);
        });

    }

    /**
     * change the map and metric settings according to the parameter.
     * @listens {data-changed} called on data-changed
     * @emits {settings-changed} transitively on call
     * @param {DataModel} data
     */
    onDataChanged(data) {

        this.settings.map = data.currentmap;

        if(data.metrics.indexOf(this.settings.areaMetric) === -1){
            //area metric is not set or not in the new metrics and needs to be chosen
            this.settings.areaMetric = this.getMetricByIdOrLast(0, data.metrics);

        }

        if(data.metrics.indexOf(this.settings.heightMetric) === -1){
            //height metric is not set or not in the new metrics and needs to be chosen
            this.settings.heightMetric = this.getMetricByIdOrLast(1, data.metrics);
        }

        if(data.metrics.indexOf(this.settings.colorMetric) === -1){
            //color metric is not set or not in the new metrics and needs to be chosen
            this.settings.colorMetric = this.getMetricByIdOrLast(2, data.metrics);
        }

        this.onSettingsChanged();

    }

    /**
     * Broadcasts a settings-changed event with the new {Settings} object as a payload
     * @emits {settings-changed} on call
     */
    onSettingsChanged() {
        this.rootScope.$broadcast("settings-changed", this.settings);

    }

    /**
     * updates the settings object according to url parameters.
     * @emits {settings-changed} transitively on call
     */
    updateSettingsFromUrl() {

        //for every property in settings...
        for (const property in this.settings) {

            //...that is not inherited from object...
            if (this.settings.hasOwnProperty(property) && property !== "map") {

                //...get the query param value for the property...
                const val = this.urlService.getParam(property);

                if (val && val.length > 0) {

                    //if it exists, set ist the settings value
                    this.settings[property] = val;
                }
            }
        }

        //TODO map some special keys like neutralColorRange

        this.onSettingsChanged();

    }

    /**
     * Applies given settings
     * @param {Settings} settings
     */
    applySettings(settings) {
        this.settings.importSettingValues(this.correctSettings(settings));
        this.onSettingsChanged();
    }

    /**
     * Returns a metric from the metrics object. If it is not found the last possible metric will be returned.
     * @param id id
     * @param {object} metrics metrics object
     * @returns {string} metric
     */
    getMetricByIdOrLast (id, metrics) {
        return metrics[Math.min(id, metrics.length-1)];
    }

    /**
     * corrects settings, if the chosen metric is not available in the current map, the first three metrics are chosen as a default.
     * @param {Settings} settings
     */
    correctSettings(settings){
        const result = settings;
<<<<<<< HEAD
        result.areaMetric = this.getMetricOrDefault(this.dataService.data.metrics, settings.areaMetric,this.dataService.data.metrics[0] );
        result.heightMetric = this.getMetricOrDefault(this.dataService.data.metrics, settings.heightMetric, this.dataService.data.metrics[1]);
        result.colorMetric = this.getMetricOrDefault(this.dataService.data.metrics, settings.colorMetric, this.dataService.data.metrics[2]);
=======
        result.areaMetric = this.getMetricOrDefault(this.dataService.data.metrics, settings.areaMetric,this.getMetricByIdOrLast(0, this.dataService.data.metrics));
        result.heightMetric = this.getMetricOrDefault(this.dataService.data.metrics, settings.heightMetric, this.getMetricByIdOrLast(1, this.dataService.data.metrics));
        result.colorMetric = this.getMetricOrDefault(this.dataService.data.metrics, settings.colorMetric, this.getMetricByIdOrLast(2, this.dataService.data.metrics));
>>>>>>> 06dcc663
        return result;
    }

    /**
      * Checks if the given metricName is in the metricsArray. If it is in there, we return it, else we return the defaultValue.
      * @param {String[]} metricsArray an array of metric names
      * @param {String} metricName a metric name to look for
      * @param {String} defaultValue a default name in case metricName was not found
      */
    getMetricOrDefault(metricsArray, metricName, defaultValue) {
<<<<<<< HEAD
            let result = defaultValue;
            metricsArray.forEach((metric) => {
                    if(metric === metricName){
                            result = metric;
                        }
                });
            if(result === defaultValue){
                console.log(metricName + " could not be found in the chosen Map. " + defaultValue + " has been chosen instead.");
            }
            else{
                
            }
            return result;
        }
=======

        let result = defaultValue;
        metricsArray.forEach((metric) => {
            if(metric + "" === metricName + ""){
                    result = metric;
                }
        });

        return result;
    }
>>>>>>> 06dcc663
}

export {SettingsService};<|MERGE_RESOLUTION|>--- conflicted
+++ resolved
@@ -152,15 +152,9 @@
      */
     correctSettings(settings){
         const result = settings;
-<<<<<<< HEAD
-        result.areaMetric = this.getMetricOrDefault(this.dataService.data.metrics, settings.areaMetric,this.dataService.data.metrics[0] );
-        result.heightMetric = this.getMetricOrDefault(this.dataService.data.metrics, settings.heightMetric, this.dataService.data.metrics[1]);
-        result.colorMetric = this.getMetricOrDefault(this.dataService.data.metrics, settings.colorMetric, this.dataService.data.metrics[2]);
-=======
         result.areaMetric = this.getMetricOrDefault(this.dataService.data.metrics, settings.areaMetric,this.getMetricByIdOrLast(0, this.dataService.data.metrics));
         result.heightMetric = this.getMetricOrDefault(this.dataService.data.metrics, settings.heightMetric, this.getMetricByIdOrLast(1, this.dataService.data.metrics));
         result.colorMetric = this.getMetricOrDefault(this.dataService.data.metrics, settings.colorMetric, this.getMetricByIdOrLast(2, this.dataService.data.metrics));
->>>>>>> 06dcc663
         return result;
     }
 
@@ -171,23 +165,6 @@
       * @param {String} defaultValue a default name in case metricName was not found
       */
     getMetricOrDefault(metricsArray, metricName, defaultValue) {
-<<<<<<< HEAD
-            let result = defaultValue;
-            metricsArray.forEach((metric) => {
-                    if(metric === metricName){
-                            result = metric;
-                        }
-                });
-            if(result === defaultValue){
-                console.log(metricName + " could not be found in the chosen Map. " + defaultValue + " has been chosen instead.");
-            }
-            else{
-                
-            }
-            return result;
-        }
-=======
-
         let result = defaultValue;
         metricsArray.forEach((metric) => {
             if(metric + "" === metricName + ""){
@@ -197,7 +174,6 @@
 
         return result;
     }
->>>>>>> 06dcc663
 }
 
 export {SettingsService};
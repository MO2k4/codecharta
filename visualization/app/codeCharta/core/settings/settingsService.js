--- conflicted
+++ resolved
@@ -48,11 +48,8 @@
             true,
             1,
             new Scale(1,1,1),
-<<<<<<< HEAD
-            new Scale(0,300,1000)
-=======
+            new Scale(0,300,1000),
             1
->>>>>>> 86c43380
         );
 
         $rootScope.$on("data-changed", (event,data) => {

--- conflicted
+++ resolved
@@ -67,12 +67,7 @@
      */
     onDataChanged(data) {
 
-<<<<<<< HEAD
-        if(data.metrics.length >= 3){
-            this.settings.map = data.referenceMap;
-=======
-        this.settings.map = data.currentmap;
->>>>>>> b33c39ee
+        this.settings.map = data.referenceMap;
 
         if(data.metrics.indexOf(this.settings.areaMetric) === -1){
             //area metric is not set or not in the new metrics and needs to be chosen
@@ -164,19 +159,11 @@
     }
 
     /**
-<<<<<<< HEAD
-     * Checks if the given metricName is in the metricsArray. If it is in there, we return it, else we return the defaultValue.
-     * @param {String[]} metricsArray an array of metric names
-     * @param {String} metricName a metric name to look for
-     * @param {String} defaultValue a default name in case metricName was not found
-     */
-=======
       * Checks if the given metricName is in the metricsArray. If it is in there, we return it, else we return the defaultValue.
       * @param {String[]} metricsArray an array of metric names
       * @param {String} metricName a metric name to look for
       * @param {String} defaultValue a default name in case metricName was not found
       */
->>>>>>> b33c39ee
     getMetricOrDefault(metricsArray, metricName, defaultValue) {
         let result = defaultValue;
         metricsArray.forEach((metric) => {

--- conflicted
+++ resolved
@@ -1,81 +1,18 @@
-<<<<<<< HEAD
 import { Settings, Vector3d, RenderMode, MapColors, RecursivePartial } from "../../codeCharta.model"
 import _ from "lodash"
 import { IRootScopeService, IAngularEvent } from "angular";
-=======
-import {DataModel, DataService, DataServiceSubscriber} from "../data/data.service";
-import {
-    CameraChangeSubscriber,
-    ThreeOrbitControlsService
-} from "../../ui/codeMap/threeViewer/threeOrbitControlsService";
-import {PerspectiveCamera} from "three";
-import {CodeMap, CodeMapNode, BlacklistItem} from "../data/model/CodeMap";
-import {hierarchy, HierarchyNode} from "d3-hierarchy";
-
-export interface Range {
-    from: number;
-    to: number;
-    flipped: boolean;
-}
-
-export interface Scale {
-    x: number;
-    y: number;
-    z: number;
-}
-
-export enum KindOfMap {
-    Single = "Single",
-    Multiple = "Multiple",
-    Delta = "Delta"
-}
-
-export interface MarkedPackage {
-    path: string,
-    color: string, // saved as "#FFFFFF"
-    attributes: {[key: string]: any}
-}
-
-export interface Settings {
-
-    map: CodeMap;
-    neutralColorRange: Range;
-    areaMetric: string;
-    heightMetric: string;
-    colorMetric: string;
-    mode: KindOfMap;
-    amountOfTopLabels: number;
-    scaling: Scale;
-    camera: Scale;
-    margin: number;
-    deltaColorFlipped: boolean;
-    enableEdgeArrows: boolean;
-    hideFlatBuildings: boolean;
-    maximizeDetailPanel: boolean;
-    invertHeight: boolean;
-    dynamicMargin: boolean;
-    isWhiteBackground: boolean;
-    whiteColorBuildings: boolean;
-    blacklist: Array<BlacklistItem>;
-    markedPackages: Array<MarkedPackage>;
-    focusedNodePath: string;
-    searchedNodePaths: Array<string>;
-    searchPattern: string;
-}
->>>>>>> a97e3298
 
 export interface SettingsServiceSubscriber {
 	onSettingsChanged(settings: Settings, event: IAngularEvent)
 }
 
-<<<<<<< HEAD
 export class SettingsService {
 
     public static SELECTOR = "settingsService"
     private static SETTINGS_CHANGED_EVENT = "settings-changed";
 	private static MIN_MARGIN = 15
 
-	private settings: Settings 
+	private settings: Settings
 	throttledBroadcast: ()=>void;
 
 	constructor(private $rootScope) {
@@ -130,6 +67,9 @@
 		}
 
 		let settings: Settings = {
+		    fileSettings: {
+
+            },
 			dynamicSettings: {
 				renderMode: RenderMode.Single,
 				areaMetric: "",
@@ -140,6 +80,7 @@
 				searchPattern: null,
 				attributeTypes: {},
 				blacklist: [],
+				markedPackages: [],
 				edges: []
 			},
 			appSettings: {
@@ -170,109 +111,6 @@
 	}
 
 	/* TODO someone else does this
-=======
-export class SettingsService implements DataServiceSubscriber, CameraChangeSubscriber {
-
-    //TODO return new copy ? this would need a change listener for angular...
-    get settings(): Settings {
-        return this._settings;
-    }
-
-    public static SELECTOR = "settingsService";
-    public static MARGIN_FACTOR = 4;
-    private static MIN_MARGIN = 15;
-    private static MAX_MARGIN = 100;
-
-    public numberOfCalls: number;
-
-    private _settings: Settings;
-
-    private _lastDeltaState = false;
-    private _lastColorMetric = "";
-
-    /* ngInject */
-    constructor(private urlService, private dataService: DataService, private $rootScope,
-                private threeOrbitControlsService: ThreeOrbitControlsService) {
-
-        this._settings = this.getDefaultSettings();
-
-        this.numberOfCalls = 0;
-        this.dataService.subscribe(this);
-        this.threeOrbitControlsService.subscribe(this);
-
-    }
-
-    public subscribe(subscriber: SettingsServiceSubscriber) {
-        this.$rootScope.$on("settings-changed", (event, data) => {
-            subscriber.onSettingsChanged(data, event);
-        });
-    }
-
-    public getDefaultSettings(): Settings {
-
-        let range: Range = {
-            from: null,
-            to: null,
-            flipped: false
-        };
-
-        let scaling: Scale = {
-            x: 1, y: 1, z: 1
-        };
-
-        let camera: Scale = {
-            x: 0, y: 300, z: 1000
-        };
-
-        this._lastDeltaState = false;
-
-        let settings: Settings = {
-            map: this.dataService.data.renderMap,
-            neutralColorRange: range,
-            areaMetric: this.getMetricByIdOrLast(0, this.dataService.data.metrics),
-            heightMetric: this.getMetricByIdOrLast(1, this.dataService.data.metrics),
-            colorMetric: this.getMetricByIdOrLast(2, this.dataService.data.metrics),
-            mode: KindOfMap.Single,
-            amountOfTopLabels: 1,
-            scaling: scaling,
-            camera: camera,
-            margin: SettingsService.MIN_MARGIN,
-            deltaColorFlipped: false,
-            enableEdgeArrows: true,
-            hideFlatBuildings: true,
-            maximizeDetailPanel: false,
-            invertHeight: false,
-            dynamicMargin: true,
-            isWhiteBackground: false,
-            whiteColorBuildings: false,
-            blacklist: [],
-            markedPackages: [],
-            focusedNodePath: null,
-            searchedNodePaths: [],
-            searchPattern: null
-        };
-
-        settings.margin = this.computeMargin(settings);
-        settings.neutralColorRange = this.getAdaptedRange(settings);
-        settings.neutralColorRange.flipped = false;
-        return settings;
-    }
-
-    private onActivateDeltas() {
-        this.dataService.onActivateDeltas();
-    }
-
-    private onDeactivateDeltas() {
-        this.dataService.onDeactivateDeltas();
-    }
-
-    /**
-     * change the map and metric settings according to the parameter.
-     * @listens {data-changed} called on data-changed
-     * @emits {settings-changed} transitively on call
-     * @param {DataModel} data
-     */
->>>>>>> a97e3298
     public onDataChanged(data: DataModel) {
 
         if(data.metrics && data.renderMap && data.revisions) {
@@ -312,7 +150,7 @@
         }
     }*/
 
-	/* TODO move 
+	/* TODO move
     public updateSettingsFromUrl() {
 
         let iterateProperties = (obj, prefix) => {
@@ -382,154 +220,5 @@
         } else {
             return s.margin;
         }
-<<<<<<< HEAD
     }*/
-=======
-    }
-
-    private getAdaptedRange(s: Settings = this.settings): Range {
-        const maxMetricValue =  this.dataService.getMaxMetricInAllRevisions(s.colorMetric);
-        const firstThird = Math.round((maxMetricValue / 3) * 100) / 100;
-        const secondThird = Math.round(firstThird * 2 * 100) / 100;
-
-        return {
-           flipped: s.neutralColorRange.flipped,
-           from: firstThird,
-           to: secondThird,
-        }
-    }
-
-
-    /**
-     * Updates query params to current settings
-     */
-    public getQueryParamString() {
-
-        let result = "";
-
-        let iterateProperties = (obj, prefix) => {
-            for (let i in obj) {
-                if (obj.hasOwnProperty(i) && i !== "map" && i) {
-
-                    if (typeof obj[i] === "string" || obj[i] instanceof String) {
-                        //do not iterate over strings
-                    } else {
-                        iterateProperties(obj[i], i + ".");
-                    }
-
-                    if (typeof obj[i] === "object" || obj[i] instanceof Object) {
-                        //do not print objects in string
-                    } else {
-                        result += "&" + prefix + i + "=" + obj[i];
-                    }
-
-                }
-
-            }
-
-        };
-
-        iterateProperties(this._settings, "");
-
-        return "?" + result.substring(1);
-
-    }
-
-    /**
-     * Avoids the excesive calling of updateSettings with standard settings in order to increase the efficiency
-     * When the function is called with an argument it calls updateSettings in order to avoid the lost of the information
-     * contained in that argument.
-     *
-     * @param {Settings} settings
-     */
-    public applySettings(settings?: Settings) {
-        if (settings) {
-            this.potentiallyUpdateColorRange(settings);
-            this._settings.margin = this.computeMargin(settings);
-            this.updateSettings(settings);
-
-        } else {
-            this.potentiallyUpdateColorRange();
-            this._settings.margin = this.computeMargin();
-            this.numberOfCalls++;
-            if (this.numberOfCalls > 4) {
-                this.numberOfCalls = 0;
-                this.onSettingsChanged();
-            } else {
-                let currentCalls = this.numberOfCalls;
-                let _this = this;
-
-                setTimeout(function () {
-                    if (currentCalls == _this.numberOfCalls) {
-                        this.numberOfCalls = 0;
-                        _this.onSettingsChanged();
-                    }
-                }, 400);
-            }
-        }
-    }
-
-    private potentiallyUpdateColorRange(s: Settings = this.settings) {
-        if (this._lastColorMetric != s.colorMetric) {
-            this._lastColorMetric = s.colorMetric;
-            this._settings.neutralColorRange = this.getAdaptedRange(s);
-        }
-    }
-
-    /**
-     * Applies given settings. ignores map. this ensures to copy settings object and prevent side effects
-     * @param {Settings} settings
-     */
-    private updateSettings(settings: Settings) {
-        this._settings.neutralColorRange.to = settings.neutralColorRange.to;
-        this._settings.neutralColorRange.from = settings.neutralColorRange.from;
-        this._settings.neutralColorRange.flipped = settings.neutralColorRange.flipped;
-
-        this._settings.camera.x = settings.camera.x;
-        this._settings.camera.y = settings.camera.y;
-        this._settings.camera.z = settings.camera.z;
-
-        this._settings.scaling.x = settings.scaling.x;
-        this._settings.scaling.y = settings.scaling.y;
-        this._settings.scaling.z = settings.scaling.z;
-
-        this._settings.areaMetric = settings.areaMetric + "";
-        this._settings.colorMetric = settings.colorMetric + "";
-        this._settings.heightMetric = settings.heightMetric + "";
-
-        this._settings.amountOfTopLabels = settings.amountOfTopLabels;
-        this._settings.margin = settings.margin;
-        this._settings.mode = settings.mode;
-        this._settings.deltaColorFlipped = settings.deltaColorFlipped;
-        this._settings.enableEdgeArrows = settings.enableEdgeArrows;
-        this._settings.hideFlatBuildings = settings.hideFlatBuildings;
-        this._settings.maximizeDetailPanel = settings.maximizeDetailPanel;
-        this._settings.invertHeight = settings.invertHeight;
-        this._settings.dynamicMargin = settings.dynamicMargin;
-        this._settings.isWhiteBackground = settings.isWhiteBackground;
-        this._settings.whiteColorBuildings = settings.whiteColorBuildings;
-        this._settings.blacklist = settings.blacklist;
-        this._settings.markedPackages = settings.markedPackages;
-        this._settings.focusedNodePath = settings.focusedNodePath;
-        this._settings.searchedNodePaths = settings.searchedNodePaths;
-        this._settings.searchPattern = settings.searchPattern;
-
-        //TODO what to do with map ? should it even be a part of settings ? deep copy of map ?
-        this._settings.map = settings.map || this.settings.map;
-
-        this.onSettingsChanged();
-
-    }
-
-    /**
-     * Returns a metric from the metrics object. If it is not found the last possible metric will be returned.
-     * @param id id
-     * @param {object} metrics metrics object
-     * @returns {string} metric
-     */
-    private getMetricByIdOrLast(id: number, metrics: string[]): string {
-        return metrics[Math.min(id, metrics.length - 1)];
-    }
-
->>>>>>> a97e3298
 }
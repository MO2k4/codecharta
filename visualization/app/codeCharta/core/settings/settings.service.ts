import {DataModel, DataService, DataServiceSubscriber} from "../data/data.service";
import {
    CameraChangeSubscriber,
    ThreeOrbitControlsService
} from "../../ui/codeMap/threeViewer/threeOrbitControlsService";
import {PerspectiveCamera} from "three";
import {STATISTIC_OPS} from "../statistic/statistic.service";
<<<<<<< HEAD
import {CodeMap, CodeMapNode, BlacklistItem} from "../data/model/CodeMap";
=======
import {CodeMap, CodeMapNode, BlacklistItem, BlacklistType} from "../data/model/CodeMap";
>>>>>>> 6d3f33c1
import {hierarchy, HierarchyNode} from "d3-hierarchy";

export interface Range {
    from: number;
    to: number;
    flipped: boolean;
}

export interface Scale {
    x: number;
    y: number;
    z: number;
}

export enum KindOfMap {
    Single = "Single",
    Multiple = "Multiple",
    Delta = "Delta"
}

export interface Settings {

    map: CodeMap;
    neutralColorRange: Range;
    areaMetric: string;
    heightMetric: string;
    colorMetric: string;
    mode: KindOfMap;
    amountOfTopLabels: number;
    scaling: Scale;
    camera: Scale;
    margin: number;
    operation: STATISTIC_OPS;
    deltaColorFlipped: boolean;
    enableEdgeArrows: boolean;
<<<<<<< HEAD
    enableFlatBuildingsToBeGrey: boolean;
=======
    hideFlatBuildings: boolean;
>>>>>>> 6d3f33c1
    maximizeDetailPanel: boolean;
    invertHeight: boolean;
    dynamicMargin: boolean;
    isWhiteBackground: boolean;
    blacklist: Array<BlacklistItem>;
    focusedNodePath: string;
    searchedNodePaths: Array<string>;
    searchPattern: string;
}

export interface SettingsServiceSubscriber {
    onSettingsChanged(settings: Settings, event: Event);
}

export class SettingsService implements DataServiceSubscriber, CameraChangeSubscriber {

    public static SELECTOR = "settingsService";
    public static MIN_MARGIN = 15;
    public static MARGIN_FACTOR = 4;

    private _settings: Settings;

    public numberOfCalls: number;

    private _lastDeltaState = false;

    /* ngInject */
    constructor(private urlService, private dataService: DataService, private $rootScope,
                private threeOrbitControlsService: ThreeOrbitControlsService) {

        this._settings = this.getInitialSettings(dataService.data.renderMap, dataService.data.metrics);

        this.numberOfCalls = 0;
        dataService.subscribe(this);
        threeOrbitControlsService.subscribe(this);

    }

    public subscribe(subscriber: SettingsServiceSubscriber) {
        this.$rootScope.$on("settings-changed", (event, data) => {
            subscriber.onSettingsChanged(data, event);
        });
    }

    private getInitialSettings(renderMap: any, metrics: string[]): Settings {

        let r: Range = {
            from: 10,
            to: 20,
            flipped: false
        };

        let s: Scale = {
            x: 1, y: 1, z: 1
        };

        let c: Scale = {
            x: 0, y: 300, z: 1000
        };

        this._lastDeltaState = false;

        let settings: Settings = {
            map: renderMap,
            neutralColorRange: r,
            areaMetric: this.getMetricByIdOrLast(0, metrics),
            heightMetric: this.getMetricByIdOrLast(1, metrics),
            colorMetric: this.getMetricByIdOrLast(2, metrics),
            mode: KindOfMap.Single,
            amountOfTopLabels: 1,
            scaling: s,
            camera: c,
            margin: 15,
            operation: STATISTIC_OPS.NOTHING,
            deltaColorFlipped: false,
            enableEdgeArrows: true,
<<<<<<< HEAD
            enableFlatBuildingsToBeGrey: true,
=======
            hideFlatBuildings: true,
>>>>>>> 6d3f33c1
            maximizeDetailPanel: false,
            invertHeight: false,
            dynamicMargin: true,
            isWhiteBackground: false,
            blacklist: [],
            focusedNodePath: null,
            searchedNodePaths: [],
            searchPattern: null
        };
        return settings;

    }

    private onActivateDeltas() {
        this.dataService.onActivateDeltas();
    }

    private onDeactivateDeltas() {
        this.dataService.onDeactivateDeltas();
    }

    /**
     * change the map and metric settings according to the parameter.
     * @listens {data-changed} called on data-changed
     * @emits {settings-changed} transitively on call
     * @param {DataModel} data
     */
    public onDataChanged(data: DataModel) {

        if(data.metrics && data.renderMap && data.revisions) {
            this._settings.map = data.renderMap; // reference map is always the map which should be drawn
            this._settings.blacklist = data.renderMap.blacklist;

            if (data.metrics.indexOf(this._settings.areaMetric) === -1) {
                //area metric is not set or not in the new metrics and needs to be chosen
                this._settings.areaMetric = this.getMetricByIdOrLast(0, data.metrics);
            }

            if (data.metrics.indexOf(this._settings.heightMetric) === -1) {
                //height metric is not set or not in the new metrics and needs to be chosen
                this._settings.heightMetric = this.getMetricByIdOrLast(1, data.metrics);
            }

            if (data.metrics.indexOf(this._settings.colorMetric) === -1) {
                //color metric is not set or not in the new metrics and needs to be chosen
                this._settings.colorMetric = this.getMetricByIdOrLast(2, data.metrics);
            }

            this.onSettingsChanged();
        }

    }

    onCameraChanged(camera: PerspectiveCamera) {
        if (
            this._settings.camera.x !== camera.position.x ||
            this._settings.camera.y !== camera.position.y ||
            this._settings.camera.z !== camera.position.z
        ) {
            this._settings.camera.x = camera.position.x;
            this._settings.camera.y = camera.position.y;
            this._settings.camera.z = camera.position.z;
            // There is no component in CC which needs live updates when camera changes. Broadcasting an
            // onSettingsChanged Event would cause big performance issues
            // this.onSettingsChanged();
        }
    }

    /**
     * Broadcasts a settings-changed event with the new {Settings} object as a payload
     * @emits {settings-changed} on call
     */
    public onSettingsChanged() {

        this.settings.margin = this.computeMargin();

        if (this._lastDeltaState && this._settings.mode != KindOfMap.Delta) {
            this._lastDeltaState = false;
            this.onDeactivateDeltas();
        } else if (!this._lastDeltaState && this._settings.mode == KindOfMap.Delta) {
            this._lastDeltaState = true;
            this.onActivateDeltas();
        }

        this.$rootScope.$broadcast("settings-changed", this._settings);
    }

    /**
     * updates the settings object according to url parameters. url parameters are named like the accessors of the Settings object. E.g. scale.x or areaMetric
     * @emits {settings-changed} transitively on call
     */
    public updateSettingsFromUrl() {

        let ctx = this;

        let iterateProperties = function (obj, prefix) {
            for (let i in obj) {
                if (obj.hasOwnProperty(i) && i !== "map" && i) {

                    if (typeof obj[i] === "string" || obj[i] instanceof String) {
                        //do not iterate over strings
                    } else {
                        iterateProperties(obj[i], i + ".");
                    }

                    const res = ctx.urlService.getParam(prefix + i);

                    if (res) {

                        if (res == "true") {
                            obj[i] = true;
                        } else if (res == "false") {
                            obj[i] = false;
                        } else if (res === 0 || res) {

                            let val = parseFloat(res);

                            if (isNaN(val)) {
                                val = res;
                            }

                            obj[i] = val;
                        } else {
                            obj[i] = res;
                        }

                        // if we work with strings here it can cause errors in other parts of the app, check with console.log(typeof obj[i], obj[i]);
                    }

                }
            }
        };

        iterateProperties(this._settings, "");


        this.onSettingsChanged();

    }

    /**
     * @returns {number}
     *
     * Function that computes the margin applied to a scenario related the square root of (the area divided
     * by the number of buildings)
     */
    public computeMargin(
        map: CodeMap = this.dataService.data.renderMap,
        areaMetric: string = this.settings.areaMetric,
        settingsMargin: number = this.settings.margin,
        dynamicMargin: boolean = this.settings.dynamicMargin
    ): number {

        let margin: number;
        if (map !== null && dynamicMargin) {
            let root: CodeMapNode = map.root;

            let leaves = hierarchy<CodeMapNode>(root).leaves();
            let numberOfBuildings = 0;
            let totalArea = 0;
            leaves.forEach((c: HierarchyNode<CodeMapNode>) => {
                numberOfBuildings++;
                if(c.data.attributes && c.data.attributes[areaMetric]){
                    totalArea += c.data.attributes[areaMetric];
                }
            });

            margin = SettingsService.MARGIN_FACTOR * Math.round(Math.sqrt(
                (totalArea / numberOfBuildings)));

            margin = Math.min(100,Math.max(SettingsService.MIN_MARGIN, margin));
        }

        else {
            margin = settingsMargin || SettingsService.MIN_MARGIN;
        }

        return margin;
    }

    /**
     * Updates query params to current settings
     */
    public getQueryParamString() {

        let result = "";

        let iterateProperties = function (obj, prefix) {
            for (let i in obj) {
                if (obj.hasOwnProperty(i) && i !== "map" && i) {

                    if (typeof obj[i] === "string" || obj[i] instanceof String) {
                        //do not iterate over strings
                    } else {
                        iterateProperties(obj[i], i + ".");
                    }

                    if (typeof obj[i] === "object" || obj[i] instanceof Object) {
                        //do not print objects in string
                    } else {
                        result += "&" + prefix + i + "=" + obj[i];
                    }

                }

            }

        };

        iterateProperties(this._settings, "");

        return "?" + result.substring(1);

    }

    /**
     * Avoids the excesive calling of updateSettings with standard settings in order to increase the efficiency
     * When the function is called with an argument it calls updateSettings in order to avoid the lost of the information
     * contained in that argument.
     *
     * @param {Settings} settings
     */
    public applySettings(settings?: Settings) {

        if (settings) {
            this.updateSettings(settings);
        }

        else {
            this.numberOfCalls++;
            if (this.numberOfCalls > 4) {
                this.numberOfCalls = 0;
                this.onSettingsChanged();
            }
            else {
                let currentCalls = this.numberOfCalls;
                let _this = this;

                setTimeout(function () {
                    if (currentCalls == _this.numberOfCalls) {
                        this.numberOfCalls = 0;
                        _this.onSettingsChanged();
                    }

                }, 400);
            }
        }
    }

    /**
     * Applies given settings. ignores map. this ensures to copy settings object and prevent side effects
     * @param {Settings} settings
     */
    private updateSettings(settings: Settings) {
        this._settings.neutralColorRange.to = settings.neutralColorRange.to;
        this._settings.neutralColorRange.from = settings.neutralColorRange.from;
        this._settings.neutralColorRange.flipped = settings.neutralColorRange.flipped;

        this._settings.camera.x = settings.camera.x;
        this._settings.camera.y = settings.camera.y;
        this._settings.camera.z = settings.camera.z;

        this._settings.scaling.x = settings.scaling.x;
        this._settings.scaling.y = settings.scaling.y;
        this._settings.scaling.z = settings.scaling.z;

        this._settings.areaMetric = settings.areaMetric + "";
        this._settings.colorMetric = settings.colorMetric + "";
        this._settings.heightMetric = settings.heightMetric + "";

        this._settings.amountOfTopLabels = settings.amountOfTopLabels;
        this._settings.margin = settings.margin;
        this._settings.mode = settings.mode;
        this._settings.operation = settings.operation;
        this._settings.deltaColorFlipped = settings.deltaColorFlipped;
        this._settings.enableEdgeArrows = settings.enableEdgeArrows;
<<<<<<< HEAD
        this._settings.enableFlatBuildingsToBeGrey = settings.enableFlatBuildingsToBeGrey;
=======
        this._settings.hideFlatBuildings = settings.hideFlatBuildings;
>>>>>>> 6d3f33c1
        this._settings.maximizeDetailPanel = settings.maximizeDetailPanel;
        this._settings.invertHeight = settings.invertHeight;
        this._settings.dynamicMargin = settings.dynamicMargin;
        this._settings.isWhiteBackground = settings.isWhiteBackground;
        this._settings.blacklist = settings.blacklist;
        this._settings.focusedNodePath = settings.focusedNodePath;
        this._settings.searchedNodePaths = settings.searchedNodePaths;
        this._settings.searchPattern = settings.searchPattern;

        //TODO what to do with map ? should it even be a part of settings ? deep copy of map ?
        this._settings.map = settings.map || this.settings.map;

        this.onSettingsChanged();

    }

    //TODO return new copy ? this would need a change listener for angular...
    get settings(): Settings {
        return this._settings;
    }

    /**
     * Returns a metric from the metrics object. If it is not found the last possible metric will be returned.
     * @param id id
     * @param {object} metrics metrics object
     * @returns {string} metric
     */
    private getMetricByIdOrLast(id: number, metrics: string[]): string {
        return metrics[Math.min(id, metrics.length - 1)];
    }

    /**
     * corrects settings, if the chosen metric is not available in the current map, the first three metrics are chosen as a default.
     * @param {Settings} settings
     */
    private correctSettings(settings) {
        const result = settings;
        result.map = this._settings.map; //do not change the map
        result.areaMetric = this.getMetricOrDefault(this.dataService.data.metrics, settings.areaMetric, this.getMetricByIdOrLast(0, this.dataService.data.metrics));
        result.heightMetric = this.getMetricOrDefault(this.dataService.data.metrics, settings.heightMetric, this.getMetricByIdOrLast(1, this.dataService.data.metrics));
        result.colorMetric = this.getMetricOrDefault(this.dataService.data.metrics, settings.colorMetric, this.getMetricByIdOrLast(2, this.dataService.data.metrics));
        return result;
    }

    /**
     * Checks if the given metricName is in the metricsArray. If it is in there, we return it, else we return the defaultValue.
     * @param {String[]} metricsArray an array of metric names
     * @param {String} metricName a metric name to look for
     * @param {String} defaultValue a default name in case metricName was not found
     */
    private getMetricOrDefault(metricsArray, metricName, defaultValue) {
        let result = defaultValue;
        metricsArray.forEach((metric) => {
            if (metric + "" === metricName + "") {
                result = metric;
            }
        });

        return result;
    }


}<|MERGE_RESOLUTION|>--- conflicted
+++ resolved
@@ -5,11 +5,7 @@
 } from "../../ui/codeMap/threeViewer/threeOrbitControlsService";
 import {PerspectiveCamera} from "three";
 import {STATISTIC_OPS} from "../statistic/statistic.service";
-<<<<<<< HEAD
 import {CodeMap, CodeMapNode, BlacklistItem} from "../data/model/CodeMap";
-=======
-import {CodeMap, CodeMapNode, BlacklistItem, BlacklistType} from "../data/model/CodeMap";
->>>>>>> 6d3f33c1
 import {hierarchy, HierarchyNode} from "d3-hierarchy";
 
 export interface Range {
@@ -45,11 +41,7 @@
     operation: STATISTIC_OPS;
     deltaColorFlipped: boolean;
     enableEdgeArrows: boolean;
-<<<<<<< HEAD
-    enableFlatBuildingsToBeGrey: boolean;
-=======
     hideFlatBuildings: boolean;
->>>>>>> 6d3f33c1
     maximizeDetailPanel: boolean;
     invertHeight: boolean;
     dynamicMargin: boolean;
@@ -126,11 +118,7 @@
             operation: STATISTIC_OPS.NOTHING,
             deltaColorFlipped: false,
             enableEdgeArrows: true,
-<<<<<<< HEAD
-            enableFlatBuildingsToBeGrey: true,
-=======
             hideFlatBuildings: true,
->>>>>>> 6d3f33c1
             maximizeDetailPanel: false,
             invertHeight: false,
             dynamicMargin: true,
@@ -407,11 +395,7 @@
         this._settings.operation = settings.operation;
         this._settings.deltaColorFlipped = settings.deltaColorFlipped;
         this._settings.enableEdgeArrows = settings.enableEdgeArrows;
-<<<<<<< HEAD
-        this._settings.enableFlatBuildingsToBeGrey = settings.enableFlatBuildingsToBeGrey;
-=======
         this._settings.hideFlatBuildings = settings.hideFlatBuildings;
->>>>>>> 6d3f33c1
         this._settings.maximizeDetailPanel = settings.maximizeDetailPanel;
         this._settings.invertHeight = settings.invertHeight;
         this._settings.dynamicMargin = settings.dynamicMargin;

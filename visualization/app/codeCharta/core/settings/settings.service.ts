import {DataModel, DataService, DataServiceSubscriber} from "../data/data.service";
import {
    CameraChangeSubscriber,
    ThreeOrbitControlsService
} from "../../ui/codeMap/threeViewer/threeOrbitControlsService";
import {PerspectiveCamera} from "three";
import {CodeMap, CodeMapNode, BlacklistItem} from "../data/model/CodeMap";
import {hierarchy, HierarchyNode} from "d3-hierarchy";

export interface Range {
    from: number;
    to: number;
    flipped: boolean;
}

export interface Scale {
    x: number;
    y: number;
    z: number;
}

export enum KindOfMap {
    Single = "Single",
    Multiple = "Multiple",
    Delta = "Delta"
}

export interface Settings {

    map: CodeMap;
    neutralColorRange: Range;
    areaMetric: string;
    heightMetric: string;
    colorMetric: string;
    mode: KindOfMap;
    amountOfTopLabels: number;
    scaling: Scale;
    camera: Scale;
    margin: number;
    deltaColorFlipped: boolean;
    enableEdgeArrows: boolean;
    hideFlatBuildings: boolean;
    maximizeDetailPanel: boolean;
    invertHeight: boolean;
    dynamicMargin: boolean;
    isWhiteBackground: boolean;
    whiteColorBuildings: boolean;
    blacklist: Array<BlacklistItem>;
    focusedNodePath: string;
    searchedNodePaths: Array<string>;
    searchPattern: string;
}

export interface SettingsServiceSubscriber {
    onSettingsChanged(settings: Settings, event: Event);
}

export class SettingsService implements DataServiceSubscriber, CameraChangeSubscriber {

    //TODO return new copy ? this would need a change listener for angular...
    get settings(): Settings {
        return this._settings;
    }

    public static SELECTOR = "settingsService";
    public static MARGIN_FACTOR = 4;
    private static MIN_MARGIN = 15;
    private static MAX_MARGIN = 100;

    public numberOfCalls: number;

    private _settings: Settings;

    private _lastDeltaState = false;
    private _lastColorMetric = "";

    /* ngInject */
    constructor(private urlService, private dataService: DataService, private $rootScope,
                private threeOrbitControlsService: ThreeOrbitControlsService) {

<<<<<<< HEAD
        this._settings = this.getInitialSettings(this.dataService.data.renderMap, this.dataService.data.metrics);
=======
        this._settings = this.getDefaultSettings();
>>>>>>> b687d242

        this.numberOfCalls = 0;
        this.dataService.subscribe(this);
        this.threeOrbitControlsService.subscribe(this);

    }

    public subscribe(subscriber: SettingsServiceSubscriber) {
        this.$rootScope.$on("settings-changed", (event, data) => {
            subscriber.onSettingsChanged(data, event);
        });
    }

<<<<<<< HEAD
=======
    public getDefaultSettings(): Settings {

        let range: Range = {
            from: null,
            to: null,
            flipped: false
        };

        let scaling: Scale = {
            x: 1, y: 1, z: 1
        };

        let camera: Scale = {
            x: 0, y: 300, z: 1000
        };

        this._lastDeltaState = false;

        let settings: Settings = {
            map: this.dataService.data.renderMap,
            neutralColorRange: range,
            areaMetric: this.getMetricByIdOrLast(0, this.dataService.data.metrics),
            heightMetric: this.getMetricByIdOrLast(1, this.dataService.data.metrics),
            colorMetric: this.getMetricByIdOrLast(2, this.dataService.data.metrics),
            mode: KindOfMap.Single,
            amountOfTopLabels: 1,
            scaling: scaling,
            camera: camera,
            margin: SettingsService.MIN_MARGIN,
            deltaColorFlipped: false,
            enableEdgeArrows: true,
            hideFlatBuildings: true,
            maximizeDetailPanel: false,
            invertHeight: false,
            dynamicMargin: true,
            isWhiteBackground: false,
            whiteColorBuildings: true,
            blacklist: [],
            focusedNodePath: null,
            searchedNodePaths: [],
            searchPattern: null
        };

        settings.margin = this.computeMargin(settings);
        settings.neutralColorRange = this.getAdaptedRange(settings);
        settings.neutralColorRange.flipped = false;
        return settings;
    }

    private onActivateDeltas() {
        this.dataService.onActivateDeltas();
    }

    private onDeactivateDeltas() {
        this.dataService.onDeactivateDeltas();
    }

>>>>>>> b687d242
    /**
     * change the map and metric settings according to the parameter.
     * @listens {data-changed} called on data-changed
     * @emits {settings-changed} transitively on call
     * @param {DataModel} data
     */
    public onDataChanged(data: DataModel) {

        if(data.metrics && data.renderMap && data.revisions) {
            this._settings.map = data.renderMap; // reference map is always the map which should be drawn
            this._settings.blacklist = data.renderMap.blacklist;

            if (data.metrics.indexOf(this._settings.areaMetric) === -1) {
                //area metric is not set or not in the new metrics and needs to be chosen
                this._settings.areaMetric = this.getMetricByIdOrLast(0, data.metrics);
            }

            if (data.metrics.indexOf(this._settings.heightMetric) === -1) {
                //height metric is not set or not in the new metrics and needs to be chosen
                this._settings.heightMetric = this.getMetricByIdOrLast(1, data.metrics);
            }

            if (data.metrics.indexOf(this._settings.colorMetric) === -1) {
                //color metric is not set or not in the new metrics and needs to be chosen
                this._settings.colorMetric = this.getMetricByIdOrLast(2, data.metrics);
            }

            this.onSettingsChanged();
        }

    }

    public onCameraChanged(camera: PerspectiveCamera) {
        if (
            this._settings.camera.x !== camera.position.x ||
            this._settings.camera.y !== camera.position.y ||
            this._settings.camera.z !== camera.position.z
        ) {
            this._settings.camera.x = camera.position.x;
            this._settings.camera.y = camera.position.y;
            this._settings.camera.z = camera.position.z;
            // There is no component in CC which needs live updates when camera changes. Broadcasting an
            // onSettingsChanged Event would cause big performance issues
            // this.onSettingsChanged();
        }
    }

    /**
     * Broadcasts a settings-changed event with the new {Settings} object as a payload
     * @emits {settings-changed} on call
     */
    private onSettingsChanged() {

        if (this._lastDeltaState && this._settings.mode != KindOfMap.Delta) {
            this._lastDeltaState = false;
            this.onDeactivateDeltas();
        } else if (!this._lastDeltaState && this._settings.mode == KindOfMap.Delta) {
            this._lastDeltaState = true;
            this.onActivateDeltas();
        }

        this.$rootScope.$broadcast("settings-changed", this._settings);
    }

    /**
     * updates the settings object according to url parameters. url parameters are named like the accessors of the Settings object. E.g. scale.x or areaMetric
     * @emits {settings-changed} transitively on call
     */
    public updateSettingsFromUrl() {

        let iterateProperties = (obj, prefix) => {
            for (let i in obj) {
                if (obj.hasOwnProperty(i) && i !== "map" && i) {

                    if (typeof obj[i] === "string" || obj[i] instanceof String) {
                        //do not iterate over strings
                    } else {
                        iterateProperties(obj[i], i + ".");
                    }

                    const res = this.urlService.getParam(prefix + i);

                    if (res) {

                        if (res == "true") {
                            obj[i] = true;
                        } else if (res == "false") {
                            obj[i] = false;
                        } else if (res === 0 || res) {

                            let val = parseFloat(res);

                            if (isNaN(val)) {
                                val = res;
                            }

                            obj[i] = val;
                        } else {
                            obj[i] = res;
                        }

                        // if we work with strings here it can cause errors in other parts of the app, check with console.log(typeof obj[i], obj[i]);
                    }

                }
            }
        };

        iterateProperties(this._settings, "");


        this.onSettingsChanged();

    }

    /**
     * Computes the margin applied to a scenario related the square root of (the area divided
     * by the number of buildings)
     */
    public computeMargin(s: Settings = this.settings): number {
        if (s.map !== null && s.dynamicMargin) {
            let leaves = hierarchy<CodeMapNode>(s.map.nodes).leaves();
            let numberOfBuildings = 0;
            let totalArea = 0;

            leaves.forEach((node: HierarchyNode<CodeMapNode>) => {
                numberOfBuildings++;
                if(node.data.attributes && node.data.attributes[s.areaMetric]){
                    totalArea += node.data.attributes[s.areaMetric];
                }
            });

            let margin: number = SettingsService.MARGIN_FACTOR * Math.round(Math.sqrt((totalArea / numberOfBuildings)));
            return Math.min(SettingsService.MAX_MARGIN, Math.max(SettingsService.MIN_MARGIN, margin));
        } else {
            return s.margin;
        }
    }

    private getAdaptedRange(s: Settings = this.settings): Range {
        const maxMetricValue =  this.dataService.getMaxMetricInAllRevisions(s.colorMetric);
        const firstThird = Math.round((maxMetricValue / 3) * 100) / 100;
        const secondThird = Math.round(firstThird * 2 * 100) / 100;

        return {
           flipped: s.neutralColorRange.flipped,
           from: firstThird,
           to: secondThird,
        }
    }


    /**
     * Updates query params to current settings
     */
    public getQueryParamString() {

        let result = "";

        let iterateProperties = (obj, prefix) => {
            for (let i in obj) {
                if (obj.hasOwnProperty(i) && i !== "map" && i) {

                    if (typeof obj[i] === "string" || obj[i] instanceof String) {
                        //do not iterate over strings
                    } else {
                        iterateProperties(obj[i], i + ".");
                    }

                    if (typeof obj[i] === "object" || obj[i] instanceof Object) {
                        //do not print objects in string
                    } else {
                        result += "&" + prefix + i + "=" + obj[i];
                    }

                }

            }

        };

        iterateProperties(this._settings, "");

        return "?" + result.substring(1);

    }

    /**
     * Avoids the excesive calling of updateSettings with standard settings in order to increase the efficiency
     * When the function is called with an argument it calls updateSettings in order to avoid the lost of the information
     * contained in that argument.
     *
     * @param {Settings} settings
     */
    public applySettings(settings?: Settings) {
        if (settings) {
            this.potentiallyUpdateColorRange(settings);
            this._settings.margin = this.computeMargin(settings);
            this.updateSettings(settings);

        } else {
            this.potentiallyUpdateColorRange();
            this._settings.margin = this.computeMargin();
            this.numberOfCalls++;
            if (this.numberOfCalls > 4) {
                this.numberOfCalls = 0;
                this.onSettingsChanged();
            } else {
                let currentCalls = this.numberOfCalls;
                let _this = this;

                setTimeout(function () {
                    if (currentCalls == _this.numberOfCalls) {
                        this.numberOfCalls = 0;
                        _this.onSettingsChanged();
                    }
                }, 400);
            }
        }
    }

<<<<<<< HEAD
    private getInitialSettings(renderMap: any, metrics: string[]): Settings {

        let r: Range = {
            from: 10,
            to: 20,
            flipped: false
        };

        let s: Scale = {
            x: 1, y: 1, z: 1
        };

        let c: Scale = {
            x: 0, y: 300, z: 1000
        };

        this._lastDeltaState = false;

        let settings: Settings = {
            map: renderMap,
            neutralColorRange: r,
            areaMetric: this.getMetricByIdOrLast(0, metrics),
            heightMetric: this.getMetricByIdOrLast(1, metrics),
            colorMetric: this.getMetricByIdOrLast(2, metrics),
            mode: KindOfMap.Single,
            amountOfTopLabels: 1,
            scaling: s,
            camera: c,
            margin: 15,
            deltaColorFlipped: false,
            enableEdgeArrows: true,
            hideFlatBuildings: true,
            maximizeDetailPanel: false,
            invertHeight: false,
            dynamicMargin: true,
            isWhiteBackground: false,
            whiteColorBuildings: true,
            blacklist: [],
            focusedNodePath: null,
            searchedNodePaths: [],
            searchPattern: null
        };
        return settings;

    }

    private onActivateDeltas() {
        this.dataService.onActivateDeltas();
    }

    private onDeactivateDeltas() {
        this.dataService.onDeactivateDeltas();
=======
    private potentiallyUpdateColorRange(s: Settings = this.settings) {
        if (this._lastColorMetric != s.colorMetric) {
            this._lastColorMetric = s.colorMetric;
            this._settings.neutralColorRange = this.getAdaptedRange(s);
        }
>>>>>>> b687d242
    }

    /**
     * Applies given settings. ignores map. this ensures to copy settings object and prevent side effects
     * @param {Settings} settings
     */
    private updateSettings(settings: Settings) {
        this._settings.neutralColorRange.to = settings.neutralColorRange.to;
        this._settings.neutralColorRange.from = settings.neutralColorRange.from;
        this._settings.neutralColorRange.flipped = settings.neutralColorRange.flipped;

        this._settings.camera.x = settings.camera.x;
        this._settings.camera.y = settings.camera.y;
        this._settings.camera.z = settings.camera.z;

        this._settings.scaling.x = settings.scaling.x;
        this._settings.scaling.y = settings.scaling.y;
        this._settings.scaling.z = settings.scaling.z;

        this._settings.areaMetric = settings.areaMetric + "";
        this._settings.colorMetric = settings.colorMetric + "";
        this._settings.heightMetric = settings.heightMetric + "";

        this._settings.amountOfTopLabels = settings.amountOfTopLabels;
        this._settings.margin = settings.margin;
        this._settings.mode = settings.mode;
        this._settings.deltaColorFlipped = settings.deltaColorFlipped;
        this._settings.enableEdgeArrows = settings.enableEdgeArrows;
        this._settings.hideFlatBuildings = settings.hideFlatBuildings;
        this._settings.maximizeDetailPanel = settings.maximizeDetailPanel;
        this._settings.invertHeight = settings.invertHeight;
        this._settings.dynamicMargin = settings.dynamicMargin;
        this._settings.isWhiteBackground = settings.isWhiteBackground;
        this._settings.whiteColorBuildings = settings.whiteColorBuildings;
        this._settings.blacklist = settings.blacklist;
        this._settings.focusedNodePath = settings.focusedNodePath;
        this._settings.searchedNodePaths = settings.searchedNodePaths;
        this._settings.searchPattern = settings.searchPattern;

        //TODO what to do with map ? should it even be a part of settings ? deep copy of map ?
        this._settings.map = settings.map || this.settings.map;

        this.onSettingsChanged();

    }

    /**
     * Returns a metric from the metrics object. If it is not found the last possible metric will be returned.
     * @param id id
     * @param {object} metrics metrics object
     * @returns {string} metric
     */
    private getMetricByIdOrLast(id: number, metrics: string[]): string {
        return metrics[Math.min(id, metrics.length - 1)];
    }

}<|MERGE_RESOLUTION|>--- conflicted
+++ resolved
@@ -78,11 +78,7 @@
     constructor(private urlService, private dataService: DataService, private $rootScope,
                 private threeOrbitControlsService: ThreeOrbitControlsService) {
 
-<<<<<<< HEAD
-        this._settings = this.getInitialSettings(this.dataService.data.renderMap, this.dataService.data.metrics);
-=======
         this._settings = this.getDefaultSettings();
->>>>>>> b687d242
 
         this.numberOfCalls = 0;
         this.dataService.subscribe(this);
@@ -96,8 +92,6 @@
         });
     }
 
-<<<<<<< HEAD
-=======
     public getDefaultSettings(): Settings {
 
         let range: Range = {
@@ -155,7 +149,6 @@
         this.dataService.onDeactivateDeltas();
     }
 
->>>>>>> b687d242
     /**
      * change the map and metric settings according to the parameter.
      * @listens {data-changed} called on data-changed
@@ -377,66 +370,11 @@
         }
     }
 
-<<<<<<< HEAD
-    private getInitialSettings(renderMap: any, metrics: string[]): Settings {
-
-        let r: Range = {
-            from: 10,
-            to: 20,
-            flipped: false
-        };
-
-        let s: Scale = {
-            x: 1, y: 1, z: 1
-        };
-
-        let c: Scale = {
-            x: 0, y: 300, z: 1000
-        };
-
-        this._lastDeltaState = false;
-
-        let settings: Settings = {
-            map: renderMap,
-            neutralColorRange: r,
-            areaMetric: this.getMetricByIdOrLast(0, metrics),
-            heightMetric: this.getMetricByIdOrLast(1, metrics),
-            colorMetric: this.getMetricByIdOrLast(2, metrics),
-            mode: KindOfMap.Single,
-            amountOfTopLabels: 1,
-            scaling: s,
-            camera: c,
-            margin: 15,
-            deltaColorFlipped: false,
-            enableEdgeArrows: true,
-            hideFlatBuildings: true,
-            maximizeDetailPanel: false,
-            invertHeight: false,
-            dynamicMargin: true,
-            isWhiteBackground: false,
-            whiteColorBuildings: true,
-            blacklist: [],
-            focusedNodePath: null,
-            searchedNodePaths: [],
-            searchPattern: null
-        };
-        return settings;
-
-    }
-
-    private onActivateDeltas() {
-        this.dataService.onActivateDeltas();
-    }
-
-    private onDeactivateDeltas() {
-        this.dataService.onDeactivateDeltas();
-=======
     private potentiallyUpdateColorRange(s: Settings = this.settings) {
         if (this._lastColorMetric != s.colorMetric) {
             this._lastColorMetric = s.colorMetric;
             this._settings.neutralColorRange = this.getAdaptedRange(s);
         }
->>>>>>> b687d242
     }
 
     /**

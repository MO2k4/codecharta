import {DataModel, DataService, DataServiceSubscriber} from "../data/data.service";
import {
    CameraChangeSubscriber,
    ThreeOrbitControlsService
} from "../../ui/codeMap/threeViewer/threeOrbitControlsService";
import {PerspectiveCamera} from "three";
import {CodeMap, CodeMapNode, BlacklistItem} from "../data/model/CodeMap";
import {hierarchy, HierarchyNode} from "d3-hierarchy";

export interface Range {
    from: number;
    to: number;
    flipped: boolean;
}

export interface Scale {
    x: number;
    y: number;
    z: number;
}

export enum KindOfMap {
    Single = "Single",
    Multiple = "Multiple",
    Delta = "Delta"
}

export interface MarkedPackage {
    path: string,
    color: string, // saved as "0xFFFFFF"
    attributes: {[key: string]: any}
}

export interface Settings {

    map: CodeMap;
    neutralColorRange: Range;
    areaMetric: string;
    heightMetric: string;
    colorMetric: string;
    mode: KindOfMap;
    amountOfTopLabels: number;
    scaling: Scale;
    camera: Scale;
    margin: number;
    deltaColorFlipped: boolean;
    enableEdgeArrows: boolean;
    hideFlatBuildings: boolean;
    maximizeDetailPanel: boolean;
    invertHeight: boolean;
    dynamicMargin: boolean;
    isWhiteBackground: boolean;
    whiteColorBuildings: boolean;
    blacklist: Array<BlacklistItem>;
    markedPackages: Array<MarkedPackage>;
    focusedNodePath: string;
    searchedNodePaths: Array<string>;
    searchPattern: string;
}

export interface SettingsServiceSubscriber {
    onSettingsChanged(settings: Settings, event: Event);
}

export class SettingsService implements DataServiceSubscriber, CameraChangeSubscriber {

    public static SELECTOR = "settingsService";
    public static MARGIN_FACTOR = 4;
    private static MIN_MARGIN = 15;
    private static MAX_MARGIN = 100;

    private _settings: Settings;

    public numberOfCalls: number;

    private _lastDeltaState = false;
    private _lastColorMetric = "";

    /* ngInject */
    constructor(private urlService, private dataService: DataService, private $rootScope,
                private threeOrbitControlsService: ThreeOrbitControlsService) {

        this._settings = this.getDefaultSettings();

        this.numberOfCalls = 0;
        dataService.subscribe(this);
        threeOrbitControlsService.subscribe(this);

    }

    public subscribe(subscriber: SettingsServiceSubscriber) {
        this.$rootScope.$on("settings-changed", (event, data) => {
            subscriber.onSettingsChanged(data, event);
        });
    }

    public getDefaultSettings(): Settings {

        let range: Range = {
            from: null,
            to: null,
            flipped: false
        };

        let scaling: Scale = {
            x: 1, y: 1, z: 1
        };

        let camera: Scale = {
            x: 0, y: 300, z: 1000
        };

        this._lastDeltaState = false;

        let settings: Settings = {
            map: this.dataService.data.renderMap,
            neutralColorRange: range,
            areaMetric: this.getMetricByIdOrLast(0, this.dataService.data.metrics),
            heightMetric: this.getMetricByIdOrLast(1, this.dataService.data.metrics),
            colorMetric: this.getMetricByIdOrLast(2, this.dataService.data.metrics),
            mode: KindOfMap.Single,
            amountOfTopLabels: 1,
            scaling: scaling,
            camera: camera,
            margin: SettingsService.MIN_MARGIN,
            deltaColorFlipped: false,
            enableEdgeArrows: true,
            hideFlatBuildings: true,
            maximizeDetailPanel: false,
            invertHeight: false,
            dynamicMargin: true,
            isWhiteBackground: false,
            whiteColorBuildings: true,
            blacklist: [],
            markedPackages: [],
            focusedNodePath: null,
            searchedNodePaths: [],
            searchPattern: null
        };

        settings.margin = this.computeMargin(settings);
        settings.neutralColorRange = this.getAdaptedRange(settings);
        settings.neutralColorRange.flipped = false;
        return settings;
    }

    private onActivateDeltas() {
        this.dataService.onActivateDeltas();
    }

    private onDeactivateDeltas() {
        this.dataService.onDeactivateDeltas();
    }

    /**
     * change the map and metric settings according to the parameter.
     * @listens {data-changed} called on data-changed
     * @emits {settings-changed} transitively on call
     * @param {DataModel} data
     */
    public onDataChanged(data: DataModel) {

        if(data.metrics && data.renderMap && data.revisions) {
            this._settings.map = data.renderMap; // reference map is always the map which should be drawn
            this._settings.blacklist = data.renderMap.blacklist;

            if (data.metrics.indexOf(this._settings.areaMetric) === -1) {
                //area metric is not set or not in the new metrics and needs to be chosen
                this._settings.areaMetric = this.getMetricByIdOrLast(0, data.metrics);
            }

            if (data.metrics.indexOf(this._settings.heightMetric) === -1) {
                //height metric is not set or not in the new metrics and needs to be chosen
                this._settings.heightMetric = this.getMetricByIdOrLast(1, data.metrics);
            }

            if (data.metrics.indexOf(this._settings.colorMetric) === -1) {
                //color metric is not set or not in the new metrics and needs to be chosen
                this._settings.colorMetric = this.getMetricByIdOrLast(2, data.metrics);
            }

            this.onSettingsChanged();
        }

    }

    onCameraChanged(camera: PerspectiveCamera) {
        if (
            this._settings.camera.x !== camera.position.x ||
            this._settings.camera.y !== camera.position.y ||
            this._settings.camera.z !== camera.position.z
        ) {
            this._settings.camera.x = camera.position.x;
            this._settings.camera.y = camera.position.y;
            this._settings.camera.z = camera.position.z;
            // There is no component in CC which needs live updates when camera changes. Broadcasting an
            // onSettingsChanged Event would cause big performance issues
            // this.onSettingsChanged();
        }
    }

    /**
     * Broadcasts a settings-changed event with the new {Settings} object as a payload
     * @emits {settings-changed} on call
     */
<<<<<<< HEAD
    public onSettingsChanged() {
        this.settings.margin = this.computeMargin();
=======
    private onSettingsChanged() {
>>>>>>> b687d242

        if (this._lastDeltaState && this._settings.mode != KindOfMap.Delta) {
            this._lastDeltaState = false;
            this.onDeactivateDeltas();
        } else if (!this._lastDeltaState && this._settings.mode == KindOfMap.Delta) {
            this._lastDeltaState = true;
            this.onActivateDeltas();
        }

        this.$rootScope.$broadcast("settings-changed", this._settings);
    }

    /**
     * updates the settings object according to url parameters. url parameters are named like the accessors of the Settings object. E.g. scale.x or areaMetric
     * @emits {settings-changed} transitively on call
     */
    public updateSettingsFromUrl() {

        let ctx = this;

        let iterateProperties = function (obj, prefix) {
            for (let i in obj) {
                if (obj.hasOwnProperty(i) && i !== "map" && i) {

                    if (typeof obj[i] === "string" || obj[i] instanceof String) {
                        //do not iterate over strings
                    } else {
                        iterateProperties(obj[i], i + ".");
                    }

                    const res = ctx.urlService.getParam(prefix + i);

                    if (res) {

                        if (res == "true") {
                            obj[i] = true;
                        } else if (res == "false") {
                            obj[i] = false;
                        } else if (res === 0 || res) {

                            let val = parseFloat(res);

                            if (isNaN(val)) {
                                val = res;
                            }

                            obj[i] = val;
                        } else {
                            obj[i] = res;
                        }

                        // if we work with strings here it can cause errors in other parts of the app, check with console.log(typeof obj[i], obj[i]);
                    }

                }
            }
        };

        iterateProperties(this._settings, "");


        this.onSettingsChanged();

    }

    /**
     * Computes the margin applied to a scenario related the square root of (the area divided
     * by the number of buildings)
     */
    public computeMargin(s: Settings = this.settings): number {
        if (s.map !== null && s.dynamicMargin) {
            let leaves = hierarchy<CodeMapNode>(s.map.nodes).leaves();
            let numberOfBuildings = 0;
            let totalArea = 0;

            leaves.forEach((node: HierarchyNode<CodeMapNode>) => {
                numberOfBuildings++;
                if(node.data.attributes && node.data.attributes[s.areaMetric]){
                    totalArea += node.data.attributes[s.areaMetric];
                }
            });

            let margin: number = SettingsService.MARGIN_FACTOR * Math.round(Math.sqrt((totalArea / numberOfBuildings)));
            return Math.min(SettingsService.MAX_MARGIN, Math.max(SettingsService.MIN_MARGIN, margin));
        } else {
            return s.margin;
        }
    }

    private getAdaptedRange(s: Settings = this.settings): Range {
        const maxMetricValue =  this.dataService.getMaxMetricInAllRevisions(s.colorMetric);
        const firstThird = Math.round((maxMetricValue / 3) * 100) / 100;
        const secondThird = Math.round(firstThird * 2 * 100) / 100;

        return {
           flipped: s.neutralColorRange.flipped,
           from: firstThird,
           to: secondThird,
        }
    }


    /**
     * Updates query params to current settings
     */
    public getQueryParamString() {

        let result = "";

        let iterateProperties = function (obj, prefix) {
            for (let i in obj) {
                if (obj.hasOwnProperty(i) && i !== "map" && i) {

                    if (typeof obj[i] === "string" || obj[i] instanceof String) {
                        //do not iterate over strings
                    } else {
                        iterateProperties(obj[i], i + ".");
                    }

                    if (typeof obj[i] === "object" || obj[i] instanceof Object) {
                        //do not print objects in string
                    } else {
                        result += "&" + prefix + i + "=" + obj[i];
                    }

                }

            }

        };

        iterateProperties(this._settings, "");

        return "?" + result.substring(1);

    }

    /**
     * Avoids the excesive calling of updateSettings with standard settings in order to increase the efficiency
     * When the function is called with an argument it calls updateSettings in order to avoid the lost of the information
     * contained in that argument.
     *
     * @param {Settings} settings
     */
    public applySettings(settings?: Settings) {
        if (settings) {
            this.potentiallyUpdateColorRange(settings);
            this._settings.margin = this.computeMargin(settings);
            this.updateSettings(settings);

        } else {
            this.potentiallyUpdateColorRange();
            this._settings.margin = this.computeMargin();
            this.numberOfCalls++;
            if (this.numberOfCalls > 4) {
                this.numberOfCalls = 0;
                this.onSettingsChanged();
            } else {
                let currentCalls = this.numberOfCalls;
                let _this = this;

                setTimeout(function () {
                    if (currentCalls == _this.numberOfCalls) {
                        this.numberOfCalls = 0;
                        _this.onSettingsChanged();
                    }
                }, 400);
            }
        }
    }

    private potentiallyUpdateColorRange(s: Settings = this.settings) {
        if (this._lastColorMetric != s.colorMetric) {
            this._lastColorMetric = s.colorMetric;
            this._settings.neutralColorRange = this.getAdaptedRange(s);
        }
    }

    /**
     * Applies given settings. ignores map. this ensures to copy settings object and prevent side effects
     * @param {Settings} settings
     */
    private updateSettings(settings: Settings) {
        this._settings.neutralColorRange.to = settings.neutralColorRange.to;
        this._settings.neutralColorRange.from = settings.neutralColorRange.from;
        this._settings.neutralColorRange.flipped = settings.neutralColorRange.flipped;

        this._settings.camera.x = settings.camera.x;
        this._settings.camera.y = settings.camera.y;
        this._settings.camera.z = settings.camera.z;

        this._settings.scaling.x = settings.scaling.x;
        this._settings.scaling.y = settings.scaling.y;
        this._settings.scaling.z = settings.scaling.z;

        this._settings.areaMetric = settings.areaMetric + "";
        this._settings.colorMetric = settings.colorMetric + "";
        this._settings.heightMetric = settings.heightMetric + "";

        this._settings.amountOfTopLabels = settings.amountOfTopLabels;
        this._settings.margin = settings.margin;
        this._settings.mode = settings.mode;
        this._settings.deltaColorFlipped = settings.deltaColorFlipped;
        this._settings.enableEdgeArrows = settings.enableEdgeArrows;
        this._settings.hideFlatBuildings = settings.hideFlatBuildings;
        this._settings.maximizeDetailPanel = settings.maximizeDetailPanel;
        this._settings.invertHeight = settings.invertHeight;
        this._settings.dynamicMargin = settings.dynamicMargin;
        this._settings.isWhiteBackground = settings.isWhiteBackground;
        this._settings.whiteColorBuildings = settings.whiteColorBuildings;
        this._settings.blacklist = settings.blacklist;
        this._settings.markedPackages = settings.markedPackages;
        this._settings.focusedNodePath = settings.focusedNodePath;
        this._settings.searchedNodePaths = settings.searchedNodePaths;
        this._settings.searchPattern = settings.searchPattern;

        //TODO what to do with map ? should it even be a part of settings ? deep copy of map ?
        this._settings.map = settings.map || this.settings.map;

        this.onSettingsChanged();

    }

    //TODO return new copy ? this would need a change listener for angular...
    get settings(): Settings {
        return this._settings;
    }

    /**
     * Returns a metric from the metrics object. If it is not found the last possible metric will be returned.
     * @param id id
     * @param {object} metrics metrics object
     * @returns {string} metric
     */
    private getMetricByIdOrLast(id: number, metrics: string[]): string {
        return metrics[Math.min(id, metrics.length - 1)];
    }

    /**
     * corrects settings, if the chosen metric is not available in the current map, the first three metrics are chosen as a default.
     * @param {Settings} settings
     */
    private correctSettings(settings) {
        const result = settings;
        result.map = this._settings.map; //do not change the map
        result.areaMetric = this.getMetricOrDefault(this.dataService.data.metrics, settings.areaMetric, this.getMetricByIdOrLast(0, this.dataService.data.metrics));
        result.heightMetric = this.getMetricOrDefault(this.dataService.data.metrics, settings.heightMetric, this.getMetricByIdOrLast(1, this.dataService.data.metrics));
        result.colorMetric = this.getMetricOrDefault(this.dataService.data.metrics, settings.colorMetric, this.getMetricByIdOrLast(2, this.dataService.data.metrics));
        return result;
    }

    /**
     * Checks if the given metricName is in the metricsArray. If it is in there, we return it, else we return the defaultValue.
     * @param {String[]} metricsArray an array of metric names
     * @param {String} metricName a metric name to look for
     * @param {String} defaultValue a default name in case metricName was not found
     */
    private getMetricOrDefault(metricsArray, metricName, defaultValue) {
        let result = defaultValue;
        metricsArray.forEach((metric) => {
            if (metric + "" === metricName + "") {
                result = metric;
            }
        });

        return result;
    }


}<|MERGE_RESOLUTION|>--- conflicted
+++ resolved
@@ -203,12 +203,7 @@
      * Broadcasts a settings-changed event with the new {Settings} object as a payload
      * @emits {settings-changed} on call
      */
-<<<<<<< HEAD
-    public onSettingsChanged() {
-        this.settings.margin = this.computeMargin();
-=======
     private onSettingsChanged() {
->>>>>>> b687d242
 
         if (this._lastDeltaState && this._settings.mode != KindOfMap.Delta) {
             this._lastDeltaState = false;

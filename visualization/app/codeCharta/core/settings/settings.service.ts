--- conflicted
+++ resolved
@@ -105,14 +105,9 @@
             operation: STATISTIC_OPS.NOTHING,
             deltaColorFlipped: false,
             showDependencies: false,
-<<<<<<< HEAD
-            minimizeDetailPanel: false,
+            maximizeDetailPanel: false,
             invertHeight: false,
             emphasizedDependencies: []
-=======
-            maximizeDetailPanel: false,
-            invertHeight: false
->>>>>>> e6901f80
         };
 
         return settings;

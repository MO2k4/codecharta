import {Scenario} from "./scenario.service";
import {CodeMap} from "../data/model/CodeMap";
import {STATISTIC_OPS} from "../statistic/statistic.service";
import {KindOfMap} from "../settings/settings.service";

export function createDefaultScenario(map: CodeMap, margin: number): Scenario {

    return {
        name: "rloc/mcc/mcc(20,40)",
        settings: {
            map: map,
            neutralColorRange: {
                from: 20,
                to: 40,
                flipped: false
            },
            areaMetric: "rloc",
            heightMetric: "mcc",
            colorMetric: "mcc",
            mode: KindOfMap.Single,
            amountOfTopLabels: 1,
            scaling: {
                x: 1, y: 1, z: 1
            },
            camera: {
                x: 0, y: 300, z: 1000
            },
            margin: margin,
            operation: STATISTIC_OPS.NOTHING,
            deltaColorFlipped: false,
            enableEdgeArrows: true,
<<<<<<< HEAD
            enableFlatBuildingsToBeGrey: true,
=======
            hideFlatBuildings: true,
>>>>>>> 6d3f33c1
            maximizeDetailPanel: false,
            invertHeight: false,
            dynamicMargin: true,
            isWhiteBackground: false,
            blacklist:[],
            searchPattern: ""
        },
        autoFitCamera: true
    };

}<|MERGE_RESOLUTION|>--- conflicted
+++ resolved
@@ -29,11 +29,7 @@
             operation: STATISTIC_OPS.NOTHING,
             deltaColorFlipped: false,
             enableEdgeArrows: true,
-<<<<<<< HEAD
-            enableFlatBuildingsToBeGrey: true,
-=======
             hideFlatBuildings: true,
->>>>>>> 6d3f33c1
             maximizeDetailPanel: false,
             invertHeight: false,
             dynamicMargin: true,

import {Scenario} from "./scenario.service";
import {CodeMap} from "../data/model/CodeMap";
import {STATISTIC_OPS} from "../statistic/statistic.service";

export function createDefaultScenario(map: CodeMap): Scenario {

    return {
        name: "rloc/mcc/mcc(20,40)",
        settings: {
            map: map,
            neutralColorRange: {
                from: 20,
                to: 40,
                flipped: false
            },
            areaMetric: "rloc",
            heightMetric: "mcc",
            colorMetric: "mcc",
            deltas: false,
            amountOfTopLabels: 1,
            scaling: {
                x: 1, y: 1, z: 1
            },
            camera: {
                x: 0, y: 300, z: 1000
            },
            margin: 1,
            operation: STATISTIC_OPS.NOTHING,
            deltaColorFlipped: false,
            showDependencies: false,
<<<<<<< HEAD
            minimizeDetailPanel: false,
            invertHeight: false,
            emphasizedDependencies: []
=======
            maximizeDetailPanel: false,
            invertHeight: false
>>>>>>> e6901f80
        },
        autoFitCamera: true
    };

}<|MERGE_RESOLUTION|>--- conflicted
+++ resolved
@@ -28,14 +28,9 @@
             operation: STATISTIC_OPS.NOTHING,
             deltaColorFlipped: false,
             showDependencies: false,
-<<<<<<< HEAD
-            minimizeDetailPanel: false,
+            maximizeDetailPanel: false,
             invertHeight: false,
             emphasizedDependencies: []
-=======
-            maximizeDetailPanel: false,
-            invertHeight: false
->>>>>>> e6901f80
         },
         autoFitCamera: true
     };

import {Scenario} from "./scenario.service";
import {CodeMap} from "../data/model/CodeMap";
import {STATISTIC_OPS} from "../statistic/statistic.service";

export function createDefaultScenario(map: CodeMap, margin: number): Scenario {

    return {
        name: "rloc/mcc/mcc(20,40)",
        settings: {
            map: map,
            neutralColorRange: {
                from: 20,
                to: 40,
                flipped: false
            },
            areaMetric: "rloc",
            heightMetric: "mcc",
            colorMetric: "mcc",
            deltas: false,
            amountOfTopLabels: 1,
            scaling: {
                x: 1, y: 1, z: 1
            },
            camera: {
                x: 0, y: 300, z: 1000
            },
<<<<<<< HEAD
            margin: 15,
=======
            margin: margin,
>>>>>>> e33801cc
            operation: STATISTIC_OPS.NOTHING,
            deltaColorFlipped: false,
            showDependencies: false,
            maximizeDetailPanel: false,
            invertHeight: false,
<<<<<<< HEAD
            temporalCouplingDependencies: []
=======
            dynamicMargin: true
>>>>>>> e33801cc
        },
        autoFitCamera: true
    };

}<|MERGE_RESOLUTION|>--- conflicted
+++ resolved
@@ -24,21 +24,15 @@
             camera: {
                 x: 0, y: 300, z: 1000
             },
-<<<<<<< HEAD
-            margin: 15,
-=======
             margin: margin,
->>>>>>> e33801cc
             operation: STATISTIC_OPS.NOTHING,
             deltaColorFlipped: false,
             showDependencies: false,
             maximizeDetailPanel: false,
             invertHeight: false,
-<<<<<<< HEAD
-            temporalCouplingDependencies: []
-=======
+            useCouplingHeight: false,
             dynamicMargin: true
->>>>>>> e33801cc
+
         },
         autoFitCamera: true
     };

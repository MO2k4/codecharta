import {Scenario} from "./scenario.service";
import {CodeMap} from "../data/model/CodeMap";
import {STATISTIC_OPS} from "../statistic/statistic.service";

export function createDefaultScenario(map: CodeMap, margin: number): Scenario {

    return {
        name: "rloc/mcc/mcc(20,40)",
        settings: {
            map: map,
            neutralColorRange: {
                from: 20,
                to: 40,
                flipped: false
            },
            areaMetric: "rloc",
            heightMetric: "mcc",
            colorMetric: "mcc",
            deltas: false,
            amountOfTopLabels: 1,
            scaling: {
                x: 1, y: 1, z: 1
            },
            camera: {
                x: 0, y: 300, z: 1000
            },
<<<<<<< HEAD
            margin: 15,
=======
            margin: margin,
>>>>>>> 526168ff
            operation: STATISTIC_OPS.NOTHING,
            deltaColorFlipped: false,
            showDependencies: false,
            maximizeDetailPanel: false,
            invertHeight: false,
            dynamicMargin: true
        },
        autoFitCamera: true
    };

}<|MERGE_RESOLUTION|>--- conflicted
+++ resolved
@@ -24,11 +24,7 @@
             camera: {
                 x: 0, y: 300, z: 1000
             },
-<<<<<<< HEAD
-            margin: 15,
-=======
             margin: margin,
->>>>>>> 526168ff
             operation: STATISTIC_OPS.NOTHING,
             deltaColorFlipped: false,
             showDependencies: false,

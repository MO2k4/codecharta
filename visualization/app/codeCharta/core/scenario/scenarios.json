[
  {
    "name": "Complexity",
    "settings": {
      "neutralColorRange": {
        "from": 20,
        "to": 40,
        "flipped": false
      },
      "areaMetric": "rloc",
      "heightMetric": "mcc",
<<<<<<< HEAD
      "colorMetric": "mcc",
      "mode": "KindOfMap.Single",
      "amountOfTopLabels": 1,
      "scaling": {
        "x": 1,
        "y": 1,
        "z": 1
      },
      "camera": {
        "x": 0,
        "y": 300,
        "z": 1000
      },
      "margin": 1,
      "deltaColorFlipped": false,
      "enableEdgeArrows": true,
      "hideFlatBuildings": true,
      "maximizeDetailPanel": false,
      "invertHeight": false,
      "dynamicMargin": true,
      "isWhiteBackground": false,
      "whiteColorBuildings": true,
      "blacklist":[]
=======
      "colorMetric": "mcc"
>>>>>>> afc6c296
    },
    "autoFitCamera": true
  },
  {
    "name": "Average Complexity*",
    "settings": {
      "neutralColorRange": {
        "from": 20,
        "to": 40,
        "flipped": false
      },
      "areaMetric": "unary",
      "heightMetric": "Average Complexity*",
<<<<<<< HEAD
      "colorMetric": "Average Complexity*",
      "mode": "KindOfMap.Single",
      "amountOfTopLabels": 1,
      "scaling": {
        "x": 1,
        "y": 1,
        "z": 1
      },
      "camera": {
        "x": 0,
        "y": 300,
        "z": 1000
      },
      "margin": 1,
      "deltaColorFlipped": false,
      "enableEdgeArrows": true,
      "hideFlatBuildings": true,
      "maximizeDetailPanel": false,
      "invertHeight": false,
      "dynamicMargin": true,
      "isWhiteBackground": false,
      "whiteColorBuildings": true,
      "blacklist":[]
=======
      "colorMetric": "Average Complexity*"
>>>>>>> afc6c296
    },
    "autoFitCamera": true
  },
  {
    "name": "Coverage",
    "settings": {
      "neutralColorRange": {
        "from": 20,
        "to": 80,
        "flipped": true
      },
      "areaMetric": "rloc",
      "heightMetric": "mcc",
<<<<<<< HEAD
      "colorMetric": "line_coverage",
      "mode": "KindOfMap.Single",
      "amountOfTopLabels": 1,
      "scaling": {
        "x": 1,
        "y": 1,
        "z": 1
      },
      "camera": {
        "x": 0,
        "y": 300,
        "z": 1000
      },
      "margin": 1,
      "deltaColorFlipped": false,
      "enableEdgeArrows": true,
      "hideFlatBuildings": true,
      "maximizeDetailPanel": false,
      "invertHeight": false,
      "dynamicMargin": true,
      "isWhiteBackground": false,
      "whiteColorBuildings": true,
      "blacklist":[]
=======
      "colorMetric": "line_coverage"
>>>>>>> afc6c296
    },
    "autoFitCamera": true
  },
  {
    "name": "Code Churn",
    "settings": {
      "neutralColorRange": {
        "from": 10,
        "to": 30,
        "flipped": false
      },
      "areaMetric": "rloc",
      "heightMetric": "abs_code_churn",
<<<<<<< HEAD
      "colorMetric": "weeks_with_commits",
      "mode": "KindOfMap.Single",
      "amountOfTopLabels": 1,
      "scaling": {
        "x": 1,
        "y": 1,
        "z": 1
      },
      "camera": {
        "x": 0,
        "y": 300,
        "z": 1000
      },
      "margin": 1,
      "deltaColorFlipped": false,
      "enableEdgeArrows": true,
      "hideFlatBuildings": true,
      "maximizeDetailPanel": false,
      "invertHeight": false,
      "dynamicMargin": true,
      "isWhiteBackground": false,
      "whiteColorBuildings": true,
      "blacklist":[]
=======
      "colorMetric": "weeks_with_commits"
>>>>>>> afc6c296
    },
    "autoFitCamera": true
  }
]<|MERGE_RESOLUTION|>--- conflicted
+++ resolved
@@ -9,33 +9,7 @@
       },
       "areaMetric": "rloc",
       "heightMetric": "mcc",
-<<<<<<< HEAD
-      "colorMetric": "mcc",
-      "mode": "KindOfMap.Single",
-      "amountOfTopLabels": 1,
-      "scaling": {
-        "x": 1,
-        "y": 1,
-        "z": 1
-      },
-      "camera": {
-        "x": 0,
-        "y": 300,
-        "z": 1000
-      },
-      "margin": 1,
-      "deltaColorFlipped": false,
-      "enableEdgeArrows": true,
-      "hideFlatBuildings": true,
-      "maximizeDetailPanel": false,
-      "invertHeight": false,
-      "dynamicMargin": true,
-      "isWhiteBackground": false,
-      "whiteColorBuildings": true,
-      "blacklist":[]
-=======
       "colorMetric": "mcc"
->>>>>>> afc6c296
     },
     "autoFitCamera": true
   },
@@ -49,33 +23,7 @@
       },
       "areaMetric": "unary",
       "heightMetric": "Average Complexity*",
-<<<<<<< HEAD
-      "colorMetric": "Average Complexity*",
-      "mode": "KindOfMap.Single",
-      "amountOfTopLabels": 1,
-      "scaling": {
-        "x": 1,
-        "y": 1,
-        "z": 1
-      },
-      "camera": {
-        "x": 0,
-        "y": 300,
-        "z": 1000
-      },
-      "margin": 1,
-      "deltaColorFlipped": false,
-      "enableEdgeArrows": true,
-      "hideFlatBuildings": true,
-      "maximizeDetailPanel": false,
-      "invertHeight": false,
-      "dynamicMargin": true,
-      "isWhiteBackground": false,
-      "whiteColorBuildings": true,
-      "blacklist":[]
-=======
       "colorMetric": "Average Complexity*"
->>>>>>> afc6c296
     },
     "autoFitCamera": true
   },
@@ -89,33 +37,7 @@
       },
       "areaMetric": "rloc",
       "heightMetric": "mcc",
-<<<<<<< HEAD
-      "colorMetric": "line_coverage",
-      "mode": "KindOfMap.Single",
-      "amountOfTopLabels": 1,
-      "scaling": {
-        "x": 1,
-        "y": 1,
-        "z": 1
-      },
-      "camera": {
-        "x": 0,
-        "y": 300,
-        "z": 1000
-      },
-      "margin": 1,
-      "deltaColorFlipped": false,
-      "enableEdgeArrows": true,
-      "hideFlatBuildings": true,
-      "maximizeDetailPanel": false,
-      "invertHeight": false,
-      "dynamicMargin": true,
-      "isWhiteBackground": false,
-      "whiteColorBuildings": true,
-      "blacklist":[]
-=======
       "colorMetric": "line_coverage"
->>>>>>> afc6c296
     },
     "autoFitCamera": true
   },
@@ -129,33 +51,7 @@
       },
       "areaMetric": "rloc",
       "heightMetric": "abs_code_churn",
-<<<<<<< HEAD
-      "colorMetric": "weeks_with_commits",
-      "mode": "KindOfMap.Single",
-      "amountOfTopLabels": 1,
-      "scaling": {
-        "x": 1,
-        "y": 1,
-        "z": 1
-      },
-      "camera": {
-        "x": 0,
-        "y": 300,
-        "z": 1000
-      },
-      "margin": 1,
-      "deltaColorFlipped": false,
-      "enableEdgeArrows": true,
-      "hideFlatBuildings": true,
-      "maximizeDetailPanel": false,
-      "invertHeight": false,
-      "dynamicMargin": true,
-      "isWhiteBackground": false,
-      "whiteColorBuildings": true,
-      "blacklist":[]
-=======
       "colorMetric": "weeks_with_commits"
->>>>>>> afc6c296
     },
     "autoFitCamera": true
   }

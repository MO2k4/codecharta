--- conflicted
+++ resolved
@@ -17,11 +17,7 @@
     private scenarios: Scenario[];
 
     /* ngInject */
-<<<<<<< HEAD
-    constructor(private settingsService, private threeOrbitControlsService:ThreeOrbitControlsService) {
-=======
-    constructor(private settingsService, private dataService) {
->>>>>>> e322a61e
+    constructor(private settingsService, private dataService, private threeOrbitControlsService:ThreeOrbitControlsService) {
         this.scenarios = require("./scenarios.json");
     }
 

--- conflicted
+++ resolved
@@ -50,11 +50,7 @@
 
     it("scenarios should be filtered when not all metrics are set", () => {
         dataService.data.metrics = ["unary", "Average Complexity*"];
-<<<<<<< HEAD
-        expect(scenarioService.getScenarios()).toEqual([{"name": "Average Complexity*", "settings": {"amountOfTopLabels": 1, "areaMetric": "unary", "camera": {"x": 0, "y": 300, "z": 1000}, "colorMetric": "Average Complexity*", "deltaColorFlipped": false, "deltas": false, "heightMetric": "Average Complexity*", "margin": 1, "minimizeDetailPanel": false, "neutralColorRange": {"flipped": false, "from": 20, "to": 40}, "scaling": {"x": 1, "y": 1, "z": 1}, "showDependencies": false}}]
-=======
         expect(scenarioService.getScenarios()).toEqual([{"name": "Average Complexity*", "settings": {"amountOfTopLabels": 1, "areaMetric": "unary", "camera": {"x": 0, "y": 300, "z": 1000}, "colorMetric": "Average Complexity*", "deltaColorFlipped": false, "deltas": false, "heightMetric": "Average Complexity*", "margin": 1,"minimizeDetailPanel": false, "neutralColorRange": {"flipped": false, "from": 20, "to": 40}, "scaling": {"x": 1, "y": 1, "z": 1}, "showDependencies": false}}]
->>>>>>> 829dd41b
         );
     });
 

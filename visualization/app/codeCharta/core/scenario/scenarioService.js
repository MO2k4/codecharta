--- conflicted
+++ resolved
@@ -53,11 +53,7 @@
      */
     getDefaultScenario() {
         let defaultRange = new Range(20,40,false);
-<<<<<<< HEAD
-        let defaultSettings = new Settings(this.settingsService.settings.map, defaultRange, "rloc", "mcc", "mcc", true, false,1, new Scale(1,1,1));
-=======
-        let defaultSettings = new Settings(this.settingsService.settings.map, defaultRange, "rloc", "mcc", "mcc", false,1, new Scale(1,1,1), new Scale(0,300,1000));
->>>>>>> 972f9d9a
+        let defaultSettings = new Settings(this.settingsService.settings.map, defaultRange, "rloc", "mcc", "mcc", true, false,1, new Scale(1,1,1), new Scale(0,300,1000));
         return new Scenario("rloc/mcc/mcc(20,40)", defaultSettings);
     }
 

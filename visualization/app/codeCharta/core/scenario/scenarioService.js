--- conflicted
+++ resolved
@@ -51,15 +51,9 @@
      * @returns {Scenario} the scenario
      */
     getDefaultScenario() {
-<<<<<<< HEAD
-        let defaultRange = new Range(2,4,false);
-        let defaultSettings = new Settings(this.settingsService.settings.map, defaultRange, "RLOC", "MCC", "MCC", true, false,1);
-        return new Scenario("RLOC/MCC/MCC(2,4)", defaultSettings);
-=======
         let defaultRange = new Range(20,40,false);
-        let defaultSettings = new Settings(this.settingsService.settings.map, defaultRange, "rloc", "mcc", "mcc", false, false,1);
+        let defaultSettings = new Settings(this.settingsService.settings.map, defaultRange, "rloc", "mcc", "mcc", true, false,1);
         return new Scenario("rloc/mcc/mcc(20,40)", defaultSettings);
->>>>>>> 0b70640c
     }
 
 }

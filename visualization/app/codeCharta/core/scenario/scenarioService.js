"use strict";

import {Scenario} from "./model/scenario.js";
import {Settings} from "../settings/model/settings.js";
import {Range} from "../settings/model/range.js";

/**
 * Applies and manages scenarios.
 */ 
class ScenarioService {

    /* ngInject */

    /**
     * @constructor 
     * @param {SettingsService} settingsService
     * @param {DataService} dataService
     */
    constructor(settingsService, dataService) {

        /**
         * @type {SettingsService}
         */
        this.settingsService = settingsService;

        /**
         * @type {DataService}
         */
        this.dataService = dataService;

    }

    /**
     * Applies a given scenario to the current codecharta session.
     * @param {Scenario} scenario
     */
    applyScenario(scenario) {
        this.settingsService.applySettings(scenario.settings);
    }

    /**
     * Returns an array of all scenarios.
     * @returns {Scenario[]} all scenarios
     */
    getScenarios() {
        return [this.getDefaultScenario()];
    }

    /**
     * Returns the default scenario.
     * @returns {Scenario} the scenario
     */
    getDefaultScenario() {
        let defaultRange = new Range(2,4,false);
<<<<<<< HEAD
        let defaultSettings = new Settings(this.settingsService.settings.map, defaultRange, "RLOC", "MCC", "MCC", false, false);
        return new Scenario("Default", defaultSettings);
=======
        let defaultSettings = new Settings(this.settingsService.settings.map, defaultRange, "RLOC", "MCC", "MCC", false, false,1);
        return new Scenario("RLOC/MCC/MCC(2,4)", defaultSettings);
>>>>>>> b5a08f5a
    }

}

export {ScenarioService};<|MERGE_RESOLUTION|>--- conflicted
+++ resolved
@@ -52,13 +52,8 @@
      */
     getDefaultScenario() {
         let defaultRange = new Range(2,4,false);
-<<<<<<< HEAD
-        let defaultSettings = new Settings(this.settingsService.settings.map, defaultRange, "RLOC", "MCC", "MCC", false, false);
-        return new Scenario("Default", defaultSettings);
-=======
         let defaultSettings = new Settings(this.settingsService.settings.map, defaultRange, "RLOC", "MCC", "MCC", false, false,1);
         return new Scenario("RLOC/MCC/MCC(2,4)", defaultSettings);
->>>>>>> b5a08f5a
     }
 
 }

--- conflicted
+++ resolved
@@ -1,10 +1,6 @@
 import "./multipleFile.module";
 import {NGMock} from "../../../../mocks/ng.mockhelper";
-<<<<<<< HEAD
-import {AttributeType, BlacklistType, CodeMap} from "../data/model/CodeMap";
-=======
-import {AttributeType, CodeMap, Edge} from "../data/model/CodeMap";
->>>>>>> 42ce9432
+import {AttributeType, BlacklistType, CodeMap, Edge} from "../data/model/CodeMap";
 
 describe("app.codeCharta.core.multiple", function() {
 
@@ -68,192 +64,6 @@
         }
     };
 
-<<<<<<< HEAD
-=======
-    const file_aggregation_two: CodeMap = {
-        fileName: "Aggregation of following files: file1, file2",
-        projectName: "Aggregation of following projects: Sample Project, Sample Project",
-        nodes: {
-            name: "root",
-            type: "Folder",
-            attributes: {},
-            origin: "Aggregation of following files: file1, file2",
-            visible: true,
-            path: "/root",
-            children: [
-                {
-                    name: "file1",
-                    type: "Folder",
-                    attributes: {},
-                    children: [
-                        {
-                            name: "big leaf",
-                            type: "File",
-                            attributes: {"rloc": 100, "functions": 10, "mcc": 1},
-                            link: "http://www.google.de"
-                        },
-                        {
-                            name: "Parent Leaf",
-                            type: "Folder",
-                            attributes: {},
-                            children: [
-                                {
-                                    name: "other small leaf",
-                                    type: "File",
-                                    attributes: {"rloc": 70, "functions": 1000, "mcc": 10}
-                                }
-                            ]
-                        }
-                    ]
-                },
-                {
-
-                    name: "file2",
-                    type: "Folder",
-                    attributes: {},
-                    children: [
-                        {
-                            name: "big leaf",
-                            type: "File",
-                            attributes: {"rloc": 200, "functions": 20, "mcc": 2},
-                            link: "http://www.google.de"
-                        },
-                        {
-                            name: "Parent Leaf",
-                            type: "Folder",
-                            attributes: {},
-                            children: [
-                                {
-                                    name: "small leaf",
-                                    type: "File",
-                                    attributes: {"rloc": 60, "functions": 200, "mcc": 200}
-                                }
-                            ]
-                        }
-                    ]
-                }
-
-            ]
-        }
-    };
-
-    const file_aggregation_four: CodeMap = {
-        fileName: "Aggregation of following files: file1, file2, file1, file2",
-        projectName: "Aggregation of following projects: Sample Project, Sample Project, Sample Project, Sample Project",
-        nodes: {
-            name: "root",
-            type: "Folder",
-            attributes: {},
-            origin: "Aggregation of following files: file1, file2, file1, file2",
-            visible: true,
-            path: "/root",
-            children: [{
-                name: "file1",
-                type: "Folder",
-                attributes: {},
-                children: [
-                    {
-                        name: "big leaf",
-                        type: "File",
-                        attributes: {"rloc": 100, "functions": 10, "mcc": 1},
-                        link: "http://www.google.de"
-                    },
-                    {
-                        name: "Parent Leaf",
-                        type: "Folder",
-                        attributes: {},
-                        children: [
-                            {
-                                name: "other small leaf",
-                                type: "File",
-                                attributes: {"rloc": 70, "functions": 1000, "mcc": 10}
-                            }
-                        ]
-                    }
-                ]
-            },
-                {
-
-                    name: "file2",
-                    type: "Folder",
-                    attributes: {},
-                    children: [
-                        {
-                            name: "big leaf",
-                            type: "File",
-                            attributes: {"rloc": 200, "functions": 20, "mcc": 2},
-                            link: "http://www.google.de"
-                        },
-                        {
-                            name: "Parent Leaf",
-                            type: "Folder",
-                            attributes: {},
-                            children: [
-                                {
-                                    name: "small leaf",
-                                    type: "File",
-                                    attributes: {"rloc": 60, "functions": 200, "mcc": 200}
-                                }
-                            ]
-                        }
-                    ]
-                },
-                {
-                    name: "file1",
-                    type: "Folder",
-                    attributes: {},
-                    children: [
-                        {
-                            name: "big leaf",
-                            type: "File",
-                            attributes: {"rloc": 100, "functions": 10, "mcc": 1},
-                            link: "http://www.google.de"
-                        },
-                        {
-                            name: "Parent Leaf",
-                            type: "Folder",
-                            attributes: {},
-                            children: [
-                                {
-                                    name: "other small leaf",
-                                    type: "File",
-                                    attributes: {"rloc": 70, "functions": 1000, "mcc": 10}
-                                }
-                            ]
-                        }
-                    ]
-                },
-                {
-
-                    name: "file2",
-                    type: "Folder",
-                    attributes: {},
-                    children: [
-                        {
-                            name: "big leaf",
-                            type: "File",
-                            attributes: {"rloc": 200, "functions": 20, "mcc": 2},
-                            link: "http://www.google.de"
-                        },
-                        {
-                            name: "Parent Leaf",
-                            type: "Folder",
-                            attributes: {},
-                            children: [
-                                {
-                                    name: "small leaf",
-                                    type: "File",
-                                    attributes: {"rloc": 60, "functions": 200, "mcc": 200}
-                                }
-                            ]
-                        }
-                    ]
-                }
-            ]
-        }
-    };
-
->>>>>>> 42ce9432
     beforeEach(NGMock.mock.module("app.codeCharta.core.multiple"));
 
     describe("multipleService", function() {
@@ -305,33 +115,7 @@
             }
         ];
 
-<<<<<<< HEAD
         it("aggregation of two maps with empty edges should result in empty edges",NGMock.mock.inject(function(multipleFileService){
-=======
-        const aggEdges: Edge[] = [
-            {
-                fromNodeName: "/root/file1/big leaf",
-                toNodeName: "/root/file1/Parent Leaf/small leaf",
-                attributes: {
-                    pairingRate: 9,
-                    avgCommits: 4
-                }
-            },
-            {
-                fromNodeName: "/root/file2/big leaf",
-                toNodeName: "/root/file2/Parent Leaf/small leaf",
-                attributes: {
-                    pairingRate: 89,
-                    avgCommits: 34
-                }
-            }
-        ];
-
-        /**
-         * @test {multipleFileService}
-         */
-        it ( "aggregation of two maps with empty edges should result in empty edges",NGMock.mock.inject(function(multipleFileService){
->>>>>>> 42ce9432
             file1.edges = [];
             file2.edges = [];
             let multiple: CodeMap = multipleFileService.aggregateMaps([file1,file2]);

--- conflicted
+++ resolved
@@ -61,20 +61,9 @@
 
     }
 
-<<<<<<< HEAD
-    private static isNodeToBeFlat(s: TreeMapSettings, squaredNode): boolean {
-        let flattened = false;
-        if (s.visibleEdges && s.visibleEdges.length > 0) {
-            flattened = !this.nodeHasVisibleEdge(squaredNode, s);
-        }
-        if (s.searchedNodePaths && s.searchPattern && s.searchPattern.length > 0) {
-            flattened = (s.searchedNodePaths.length == 0) ? true : !this.isNodeSearched(squaredNode, s);
-        }
-        return flattened;
-=======
     private static isNodeToBeFlat(squaredNode: SquarifiedValuedCodeMapNode, s: TreeMapSettings): boolean {
         return (s.visibleEdges && s.visibleEdges.length > 0) ? this.nodeHasNoVisibleEdges(squaredNode, s) : false;
->>>>>>> 37ec761a
+
     }
 
     private static nodeHasNoVisibleEdges(squaredNode: SquarifiedValuedCodeMapNode, s: TreeMapSettings): boolean {

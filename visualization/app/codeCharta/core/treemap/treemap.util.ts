import {SquarifiedValuedCodeMapNode, TreeMapSettings} from "./treemap.service";
import {node} from "../../ui/codeMap/rendering/node";

export class TreeMapUtils {

    public static countNodes(node: { children?: any }): number {
        let count = 1;
        if (node.children && node.children.length > 0) {
            for (let i = 0; i < node.children.length; i++) {
                count += TreeMapUtils.countNodes(node.children[i]);
            }
        }
        return count;
    }

    public static isNodeLeaf(node: { children?: any }): boolean {
        return !(node.children && node.children.length > 0);
    }

    public static buildNodeFrom(squaredNode: SquarifiedValuedCodeMapNode,
                                heightScale: number,
                                heightValue: number,
                                maxHeight: number,
                                depth: number,
                                parent: node,
                                s: TreeMapSettings,
                                minHeight: number,
                                folderHeight: number): node {

        if (s.invertHeight) {
            heightValue = (maxHeight - heightValue);
        }

        const flattened = TreeMapUtils.isNodeToBeFlat(squaredNode, s);
        if (flattened) {
            heightValue = minHeight;
        }

        return {
            name: squaredNode.data.name,
            width: squaredNode.x1 - squaredNode.x0,
            height: Math.abs(TreeMapUtils.isNodeLeaf(squaredNode) ? Math.max(heightScale * heightValue, minHeight) : folderHeight),
            length: squaredNode.y1 - squaredNode.y0,
            depth: depth,
            x0: squaredNode.x0,
            z0: depth * folderHeight,
            y0: squaredNode.y0,
            isLeaf: TreeMapUtils.isNodeLeaf(squaredNode),
            attributes: squaredNode.data.attributes,
            deltas: squaredNode.data.deltas,
            parent: parent,
            heightDelta: squaredNode.data.deltas && squaredNode.data.deltas[s.heightKey] ? heightScale * squaredNode.data.deltas[s.heightKey] : 0,
<<<<<<< HEAD
            visible: squaredNode.data.visible && !TreeMapUtils.isNodeToBeHidden(squaredNode, s),
=======
            visible: squaredNode.data.visible && !(TreeMapUtils.isNodeLeaf(squaredNode) && s.hideFlatBuildings && flattened),
>>>>>>> 6d3f33c1
            path: squaredNode.data.path,
            origin: squaredNode.data.origin,
            link: squaredNode.data.link,
            children: [],
            markingColor: parseInt(squaredNode.data.markingColor),
            flat: flattened,
        };

    }

    private static isNodeToBeFlat(squaredNode: SquarifiedValuedCodeMapNode, s: TreeMapSettings): boolean {
<<<<<<< HEAD
        return (s.visibleEdges && s.visibleEdges.length > 0) ? this.nodeHasNoVisibleEdges(squaredNode, s) : false;

=======
        let flattened = false;
        if (s.visibleEdges && s.visibleEdges.length > 0) {
            flattened = this.nodeHasNoVisibleEdges(squaredNode, s);
        }

        if (s.searchedNodePaths && s.searchPattern && s.searchPattern.length > 0) {
            flattened = (s.searchedNodePaths.length == 0) ? true : this.isNodeNonSearched(squaredNode, s);
        }
        return flattened;
>>>>>>> 6d3f33c1
    }

    private static nodeHasNoVisibleEdges(squaredNode: SquarifiedValuedCodeMapNode, s: TreeMapSettings): boolean {
        return s.visibleEdges.filter(edge =>
            squaredNode.data.path === edge.fromNodeName ||
            squaredNode.data.path === edge.toNodeName).length == 0;
    }

<<<<<<< HEAD
    private static isNodeToBeHidden(squaredNode: SquarifiedValuedCodeMapNode, s: TreeMapSettings, ): boolean {
        if (TreeMapUtils.isNodeLeaf(squaredNode) && s.searchedNodePaths && s.searchPattern && s.searchPattern.length > 0) {
            return (s.searchedNodePaths.length == 0) ? true : this.isNodeNonSearched(squaredNode, s);
        }
        return false;
    }

=======
>>>>>>> 6d3f33c1
    private static isNodeNonSearched(squaredNode: SquarifiedValuedCodeMapNode, s: TreeMapSettings): boolean {
        return s.searchedNodePaths.filter(path =>
            path == squaredNode.data.path).length == 0;
    }
}<|MERGE_RESOLUTION|>--- conflicted
+++ resolved
@@ -50,11 +50,7 @@
             deltas: squaredNode.data.deltas,
             parent: parent,
             heightDelta: squaredNode.data.deltas && squaredNode.data.deltas[s.heightKey] ? heightScale * squaredNode.data.deltas[s.heightKey] : 0,
-<<<<<<< HEAD
-            visible: squaredNode.data.visible && !TreeMapUtils.isNodeToBeHidden(squaredNode, s),
-=======
             visible: squaredNode.data.visible && !(TreeMapUtils.isNodeLeaf(squaredNode) && s.hideFlatBuildings && flattened),
->>>>>>> 6d3f33c1
             path: squaredNode.data.path,
             origin: squaredNode.data.origin,
             link: squaredNode.data.link,
@@ -66,10 +62,7 @@
     }
 
     private static isNodeToBeFlat(squaredNode: SquarifiedValuedCodeMapNode, s: TreeMapSettings): boolean {
-<<<<<<< HEAD
-        return (s.visibleEdges && s.visibleEdges.length > 0) ? this.nodeHasNoVisibleEdges(squaredNode, s) : false;
 
-=======
         let flattened = false;
         if (s.visibleEdges && s.visibleEdges.length > 0) {
             flattened = this.nodeHasNoVisibleEdges(squaredNode, s);
@@ -79,7 +72,6 @@
             flattened = (s.searchedNodePaths.length == 0) ? true : this.isNodeNonSearched(squaredNode, s);
         }
         return flattened;
->>>>>>> 6d3f33c1
     }
 
     private static nodeHasNoVisibleEdges(squaredNode: SquarifiedValuedCodeMapNode, s: TreeMapSettings): boolean {
@@ -88,16 +80,6 @@
             squaredNode.data.path === edge.toNodeName).length == 0;
     }
 
-<<<<<<< HEAD
-    private static isNodeToBeHidden(squaredNode: SquarifiedValuedCodeMapNode, s: TreeMapSettings, ): boolean {
-        if (TreeMapUtils.isNodeLeaf(squaredNode) && s.searchedNodePaths && s.searchPattern && s.searchPattern.length > 0) {
-            return (s.searchedNodePaths.length == 0) ? true : this.isNodeNonSearched(squaredNode, s);
-        }
-        return false;
-    }
-
-=======
->>>>>>> 6d3f33c1
     private static isNodeNonSearched(squaredNode: SquarifiedValuedCodeMapNode, s: TreeMapSettings): boolean {
         return s.searchedNodePaths.filter(path =>
             path == squaredNode.data.path).length == 0;

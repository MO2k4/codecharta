import {CodeMapNode, Edge, BlacklistItem, BlacklistType} from "../data/model/CodeMap";
import {node} from "../../ui/codeMap/rendering/node";
import {DataService} from "../data/data.service";
import * as d3 from "d3";
import {hierarchy, HierarchyNode} from "d3";
import {TreeMapUtils} from "./treemap.util";
import {CodeMapUtilService} from "../../ui/codeMap/codeMap.util.service";
import { settings } from "cluster";

export interface ValuedCodeMapNode {
    data: CodeMapNode;
    children?: ValuedCodeMapNode[];
    value: number;
}

export interface SquarifiedValuedCodeMapNode {
    data: CodeMapNode;
    children?: SquarifiedValuedCodeMapNode[];
    parent?: SquarifiedValuedCodeMapNode;
    value: number;
    x0: number;
    y0: number;
    x1: number;
    y1: number;
}

export interface TreeMapSettings {
    size: number;
    areaKey: string;
    heightKey: string;
    margin: number;
    invertHeight: boolean;
    visibleEdges: Edge[];
    searchedNodePaths: string[];
    blacklist: Array<BlacklistItem>;
    fileName: string;
    searchPattern: string;
<<<<<<< HEAD
=======
    hideFlatBuildings: boolean;
>>>>>>> 6d3f33c1
}

export class TreeMapService {

    private static HEIGHT_DIVISOR = 1;
    private static FOLDER_HEIGHT = 2;
    private static MIN_BUILDING_HEIGHT = 2;
    private static HEIGHT_VALUE_WHEN_METRIC_NOT_FOUND = 0;
    private static PADDING_SCALING_FACTOR = 0.4;

    /* @ngInject */
    constructor(private dataService: DataService) {}

    public createTreemapNodes(data: CodeMapNode, s: TreeMapSettings, edges: Edge[]): node {
        const squarified: SquarifiedValuedCodeMapNode = this.squarify(data, s, edges);
        const heighted = this.addMapScaledHeightDimensionAndFinalizeFromRoot(squarified, s);
        return heighted;
    }

    private squarify(data: CodeMapNode, s: TreeMapSettings, edges: Edge[]): SquarifiedValuedCodeMapNode {
        let root: HierarchyNode<CodeMapNode> = d3.hierarchy<CodeMapNode>(data);
        const blacklisted = CodeMapUtilService.numberOfBlacklistedNodes(root.descendants().map(d=>d.data), s.blacklist);
        let nodesPerSide = 2 * Math.sqrt(root.descendants().length - blacklisted);
        let treeMap = d3.treemap<CodeMapNode>()
            .size([s.size + nodesPerSide*s.margin, s.size + nodesPerSide*s.margin])
            .paddingOuter(s.margin * TreeMapService.PADDING_SCALING_FACTOR || 1)
            .paddingInner(s.margin * TreeMapService.PADDING_SCALING_FACTOR || 1);

        return treeMap(root.sum((node) => this.calculateValue(node, edges, s))) as SquarifiedValuedCodeMapNode;
    }

    private addMapScaledHeightDimensionAndFinalizeFromRoot(squaredNode: SquarifiedValuedCodeMapNode, s: TreeMapSettings): node {
        const maxHeight = this.dataService.getMaxMetricInAllRevisions(s.heightKey);
        const heightScale = s.size / TreeMapService.HEIGHT_DIVISOR / maxHeight;
        return this.addHeightDimensionAndFinalize(squaredNode, s, heightScale, maxHeight);
    }

    private addHeightDimensionAndFinalize(squaredNode: SquarifiedValuedCodeMapNode, s: TreeMapSettings, heightScale: number, maxHeight: number, depth = 0, parent: node = null): node {

        let attr = squaredNode.data.attributes || {};
        let heightValue = attr[s.heightKey];

        if (heightValue === undefined || heightValue === null) {
            heightValue = TreeMapService.HEIGHT_VALUE_WHEN_METRIC_NOT_FOUND;
        }

        if (CodeMapUtilService.isBlacklisted(squaredNode.data, s.blacklist, BlacklistType.hide)) {
            squaredNode.data = this.setVisibilityOfNodeAndDescendants(squaredNode.data, false);
        }

        const finalNode = TreeMapUtils.buildNodeFrom(squaredNode, heightScale, heightValue, maxHeight, depth, parent, s, TreeMapService.MIN_BUILDING_HEIGHT, TreeMapService.FOLDER_HEIGHT);

        if (squaredNode.children && squaredNode.children.length > 0) {
            const finalChildren: node[] = [];
            for (let i = 0; i < squaredNode.children.length; i++) {
                finalChildren.push(this.addHeightDimensionAndFinalize(squaredNode.children[i], s, heightScale, maxHeight, depth + 1, finalNode));
            }
            finalNode.children = finalChildren;
        }
        return finalNode;

    }

    public setVisibilityOfNodeAndDescendants(node: CodeMapNode, visibility: boolean) {
        node.visible = visibility;
        hierarchy<CodeMapNode>(node).descendants().forEach((hierarchyNode) => {
            hierarchyNode.data.visible = visibility;
        });
        return node;
    }

    private isDeletedNodeFromComparisonMap(node: CodeMapNode, s: TreeMapSettings): boolean {
        return node &&
                node.deltas &&
                node.origin !== s.fileName &&
                node.deltas[s.heightKey] < 0 &&
                node.attributes[s.areaKey] === 0;
    }

    private calculateValue(node: CodeMapNode, edges: Edge[], s: TreeMapSettings): number {

        let result = 0;

        if(CodeMapUtilService.isBlacklisted(node, s.blacklist, BlacklistType.exclude)) {
            return 0;
        }

        if(this.isDeletedNodeFromComparisonMap(node, s)) {
            return Math.abs(node.deltas[s.areaKey]);
        }

        if ((!node.children || node.children.length === 0)) {
            if(node.attributes && node.attributes[s.areaKey]) {
                result = node.attributes[s.areaKey] || 0;
            } else {
                result = this.getEdgeValue(node, edges, s.areaKey);
            }
        }
        return result;
    }

    private getEdgeValue(node: CodeMapNode, edges: Edge[], key: string) {
        let filteredEdgeAttributes: number[] = [];

        if (edges) {
            edges.forEach((edge)=> {
                if (edge.fromNodeName == node.path || edge.toNodeName == node.path) {
                    filteredEdgeAttributes.push(edge.attributes[key]);
                }
            });
        }

        if (filteredEdgeAttributes) {
            return filteredEdgeAttributes.sort().reverse()[0];
        }
        return 1;
    }
}
<|MERGE_RESOLUTION|>--- conflicted
+++ resolved
@@ -35,10 +35,7 @@
     blacklist: Array<BlacklistItem>;
     fileName: string;
     searchPattern: string;
-<<<<<<< HEAD
-=======
     hideFlatBuildings: boolean;
->>>>>>> 6d3f33c1
 }
 
 export class TreeMapService {

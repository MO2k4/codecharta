--- conflicted
+++ resolved
@@ -27,6 +27,7 @@
     areaKey: string;
     heightKey: string;
     margin: number;
+    invertHeight: boolean;
 }
 
 export class TreeMapService {
@@ -38,7 +39,6 @@
     private static PADDING_SCALING_FACTOR = 0.4;
 
     /* @ngInject */
-<<<<<<< HEAD
     constructor(private dataService: DataService) {}
 
     public createTreemapNodes(data: CodeMapNode, s: TreeMapSettings): node {
@@ -46,34 +46,6 @@
         const heighted = this.addMapScaledHeightDimensionAndFinalizeFromRoot(squarified, s);
         return heighted;
     }
-=======
-    constructor(private dataService: DataService) {
-
-    }
-
-    /**
-     * creates an array of fully transformed/customized and visible {d3#treemap} nodes.
-     * @external {d3#treemap} https://github.com/d3/d3-hierarchy/blob/master/README.md#treemap
-     * @param {Object} data valid data
-     * @param {number} w treemap width for calculation
-     * @param {number} l treemap length for calculation
-     * @param {number} p padding between treemap squares
-     * @param {string} areaKey area metric name
-     * @param {string} heightKey height metric name
-     * @param {boolean} invertHeight invert the height of buildings
-     */
-    createTreemapNodes(
-        data: CodeMapNode,
-        w: number,
-        l: number,
-        p: number,
-        areaKey: string,
-        heightKey: string,
-        invertHeight: boolean
-    ) {
-
-        let root = d3.hierarchy(data);
->>>>>>> e9c6ea7c
 
     private squarify(data: CodeMapNode, s: TreeMapSettings): SquarifiedValuedCodeMapNode {
         let root: HierarchyNode<CodeMapNode> = d3.hierarchy<CodeMapNode>(data);
@@ -88,77 +60,44 @@
 
     private addMapScaledHeightDimensionAndFinalizeFromRoot(squaredNode: SquarifiedValuedCodeMapNode, s: TreeMapSettings): node {
         const heightScale = s.size / TreeMapService.HEIGHT_DIVISOR / this.dataService.getMaxMetricInAllRevisions(s.heightKey);
-        return this.addHeightDimensionAndFinalize(squaredNode, s.heightKey, heightScale);
+        const maxHeight = this.getMaxMetricInAllRevisions(s.heightKey);
+        return this.addHeightDimensionAndFinalize(squaredNode, s.heightKey, heightScale, s.invertHeight, maxHeight);
     }
 
-    private addHeightDimensionAndFinalize(squaredNode: SquarifiedValuedCodeMapNode, key: string, heightScale: number, depth = 0, parent: node = null): node {
+    private addHeightDimensionAndFinalize(squaredNode: SquarifiedValuedCodeMapNode, key: string, heightScale: number, invertHeight: boolean, maxHeight: number, depth = 0, parent: node = null): node {
 
         let heightValue = squaredNode.data.attributes[key];
 
-<<<<<<< HEAD
         if (heightValue === undefined || heightValue === null) {
             heightValue = TreeMapService.HEIGHT_VALUE_WHEN_METRIC_NOT_FOUND;
         }
-=======
-        nodes.forEach((node)=> {
-            this.transformNode(node, heightKey, heightScale, p*PADDING_SCALING_FACTOR * 0.2, invertHeight, maxHeight);
-        });
->>>>>>> e9c6ea7c
 
-        const finalNode = TreeMapUtils.buildNodeFrom(squaredNode, heightScale, heightValue, depth, parent, key,TreeMapService.MIN_BUILDING_HEIGHT, TreeMapService.FOLDER_HEIGHT);
+        const finalNode = TreeMapUtils.buildNodeFrom(squaredNode, heightScale, heightValue, depth, parent, key,TreeMapService.MIN_BUILDING_HEIGHT, TreeMapService.FOLDER_HEIGHT, invertHeight, maxHeight);
 
-<<<<<<< HEAD
         if (squaredNode.children && squaredNode.children.length > 0) {
             const finalChildren: node[] = [];
             for (let i = 0; i < squaredNode.children.length; i++) {
-                finalChildren.push(this.addHeightDimensionAndFinalize(squaredNode.children[i], key, heightScale, depth + 1, finalNode));
-=======
-    /**
-     * Transforms a d3 node to our specific representation. Our specification requires a third axis z.
-     * -add z0 and z1 depending on treedepth and padding
-     * -add w,l,h depending on data.type and x, y
-     * -all we also write all important stuff into the node itself so we do not need node.data anymore (there could be obsolete data from old cc.jsons)
-     * -the height of the new z axis needs to be scaled to the w/l of the {d3#treemap}
-     *
-     * @param {Object} node d3 node
-     * @param {string} heightKey name of the height metric
-     * @param {number} heightScale scaling factor
-     * @param {number} folderHeight height of folder
-     * @param {boolean} invertHeight Scalaing of Buildings
-     * @param {number} maxHeight of heightKey Metric Building of Project
-     */
-     transformNode(node, heightKey, heightScale, folderHeight, invertHeight: boolean, maxHeight: number) {
-        let heightValue = node.data.attributes[heightKey];
-        if(heightValue === undefined || heightValue === null) {
-            heightValue = 0;
-        }
-        node.width = Math.abs(node.x1 - node.x0);
-        node.length = Math.abs(node.y1 - node.y0);
-
-        if (!node.isLeaf) {
-            node.height = folderHeight;
-        } else if (!invertHeight) {
-            node.height = heightScale * heightValue;
-        } else {
-            node.height = (maxHeight - heightValue) * heightScale;
-        }
-
-        node.height = Math.abs(node.height);
-
-        node.z0 = folderHeight * node.depth;
-        node.z1 = node.z0 + node.height;
-        node.attributes = node.data.attributes;
-        node.name = node.data.name;
-        if (node.data.deltas) {
-            node.deltas = node.data.deltas;
-            if(node.deltas[heightKey]) {
-                node.heightDelta = heightScale * node.data.deltas[heightKey];
->>>>>>> e9c6ea7c
+                finalChildren.push(this.addHeightDimensionAndFinalize(squaredNode.children[i], key, heightScale, invertHeight, maxHeight, depth + 1, finalNode));
             }
             finalNode.children = finalChildren;
         }
         return finalNode;
 
+    }
+
+    private getMaxMetricInAllRevisions(metric: string) {
+        let maxValue = 0;
+
+        this.dataService.data.revisions.forEach((rev)=> {
+            let nodes = d3.hierarchy(rev.root).leaves();
+            nodes.forEach((node: any)=> {
+                if (node.data.attributes[metric] > maxValue) {
+                    maxValue = node.data.attributes[metric];
+                }
+            });
+        });
+
+        return maxValue;
     }
 
     private calculateValue(node: CodeMapNode, key: string): number {

--- conflicted
+++ resolved
@@ -2,14 +2,9 @@
 import {node} from "../../ui/codeMap/rendering/node";
 import {DataService} from "../data/data.service";
 import * as d3 from "d3";
-import {HierarchyNode} from "d3";
-<<<<<<< HEAD
+import {hierarchy, HierarchyNode} from "d3";
 import {TreeMapUtils} from "./treemap.util";
-import {hierarchy} from "d3";
-=======
-import {Exclude} from "../data/model/CodeMap";
-import { CodeMapUtilService } from "../../ui/codeMap/codeMap.util.service";
->>>>>>> 079d5c5f
+import {CodeMapUtilService} from "../../ui/codeMap/codeMap.util.service";
 
 export interface ValuedCodeMapNode {
     data: CodeMapNode;
@@ -87,7 +82,7 @@
             heightValue = TreeMapService.HEIGHT_VALUE_WHEN_METRIC_NOT_FOUND;
         }
 
-        if (this.isBlacklistHidden(squaredNode.data.path, s.blacklist)) {
+        if (CodeMapUtilService.isBlacklisted(squaredNode.data, s.blacklist, ExcludeType.hide)) {
             squaredNode.data = this.setVisibilityOfNodeAndDescendants(squaredNode.data, false);
         }
 
@@ -115,11 +110,7 @@
     private calculateValue(node: CodeMapNode, edges: Edge[], key: string, blacklist: Array<Exclude>): number {
         let result = 0;
 
-<<<<<<< HEAD
-        if(this.isBlacklistExcluded(node.path, blacklist)) {
-=======
-        if(CodeMapUtilService.isBlacklisted(node, blacklist)) {
->>>>>>> 079d5c5f
+        if(CodeMapUtilService.isBlacklisted(node, blacklist, ExcludeType.exclude)) {
             return 0;
         }
 
@@ -133,39 +124,6 @@
         return result;
     }
 
-<<<<<<< HEAD
-    private isBlacklistHidden(path: string, blacklist: Array<Exclude>): boolean {
-        let result = false;
-        var minimatch = require("minimatch");
-
-        if (blacklist) {
-            blacklist.forEach((b)=>{
-                if(b.type == ExcludeType.hide && b.path && (minimatch(path, b.path) || minimatch(path, b.path + "/*") || minimatch(path, b.path + "/**"))){
-                    result = true;
-                }
-            });
-        }
-
-        return result;
-    }
-
-    private isBlacklistExcluded(path: string, blacklist: Array<Exclude>): boolean {
-        let result = false;
-        var minimatch = require("minimatch");
-
-        if (blacklist) {
-            blacklist.forEach((b)=>{
-                if(b.type == ExcludeType.exclude && b.path && (minimatch(path, b.path) || minimatch(path, b.path + "/*") || minimatch(path, b.path + "/**"))){
-                    result = true;
-                }
-            });
-        }
-
-        return result;
-    }
-
-=======
->>>>>>> 079d5c5f
     private getEdgeValue(node: CodeMapNode, edges: Edge[], key: string) {
         let filteredEdgeAttributes: number[] = [];
 

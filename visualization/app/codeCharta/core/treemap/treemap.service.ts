<<<<<<< HEAD
import {CodeMapNode, CodeMapDependency} from "../data/model/CodeMap";
=======
import {CodeMapNode} from "../data/model/CodeMap";
>>>>>>> e33801cc
import {node} from "../../ui/codeMap/rendering/node";
import {DataService} from "../data/data.service";
import * as d3 from "d3";
import {TreeMapUtils} from "./treemap.util";
import {HierarchyNode} from "d3";

export interface ValuedCodeMapNode {
    data: CodeMapNode;
    children?: ValuedCodeMapNode[];
    value: number;
}

export interface SquarifiedValuedCodeMapNode {
    data: CodeMapNode;
    children?: SquarifiedValuedCodeMapNode[];
    parent?: SquarifiedValuedCodeMapNode;
    value: number;
    x0: number;
    y0: number;
    x1: number;
    y1: number;
}

export interface TreeMapSettings {
    size: number;
    areaKey: string;
    heightKey: string;
    margin: number;
    invertHeight: boolean;
<<<<<<< HEAD
    visibleTemporalCouplingDependencies: CodeMapDependency[];
    useCouplingHeight: boolean;
=======
>>>>>>> e33801cc
}

export class TreeMapService {

    private static HEIGHT_DIVISOR = 1;
    private static FOLDER_HEIGHT = 2;
    private static MIN_BUILDING_HEIGHT = 2;
    private static HEIGHT_VALUE_WHEN_METRIC_NOT_FOUND = 0;
    private static PADDING_SCALING_FACTOR = 0.4;

    /* @ngInject */
    constructor(private dataService: DataService) {}

    public createTreemapNodes(data: CodeMapNode, s: TreeMapSettings): node {
        const squarified: SquarifiedValuedCodeMapNode = this.squarify(data, s);
        const heighted = this.addMapScaledHeightDimensionAndFinalizeFromRoot(squarified, s);
        return heighted;
    }

    private squarify(data: CodeMapNode, s: TreeMapSettings): SquarifiedValuedCodeMapNode {
        let root: HierarchyNode<CodeMapNode> = d3.hierarchy<CodeMapNode>(data);
        let nodesPerSide = 2 * Math.sqrt(root.descendants().length);
        let treeMap = d3.treemap<CodeMapNode>()
            .size([s.size + nodesPerSide*s.margin, s.size + nodesPerSide*s.margin])
            .paddingOuter(s.margin * TreeMapService.PADDING_SCALING_FACTOR || 1)
            .paddingInner(s.margin * TreeMapService.PADDING_SCALING_FACTOR || 1);

<<<<<<< HEAD
        return treeMap(root.sum((node) => this.calculateValue(node, s.areaKey))) as SquarifiedValuedCodeMapNode;
    }

    private addMapScaledHeightDimensionAndFinalizeFromRoot(squaredNode: SquarifiedValuedCodeMapNode, s: TreeMapSettings): node {
        const heightScale = s.size / TreeMapService.HEIGHT_DIVISOR / this.dataService.getMaxMetricInAllRevisions(s.heightKey);
        const maxHeight = this.getMaxMetricInAllRevisions(s.heightKey);
        return this.addHeightDimensionAndFinalize(squaredNode, s, heightScale, maxHeight);
    }

    private addHeightDimensionAndFinalize(squaredNode: SquarifiedValuedCodeMapNode, s: TreeMapSettings, heightScale: number, maxHeight: number, depth = 0, parent: node = null): node {

        let heightValue = squaredNode.data.attributes[s.heightKey];

=======
        return treeMap(root.sum((node)=>this.calculateValue(node, s.areaKey))) as SquarifiedValuedCodeMapNode;
    }

    private addMapScaledHeightDimensionAndFinalizeFromRoot(squaredNode: SquarifiedValuedCodeMapNode, s: TreeMapSettings): node {
        const heightScale = s.size / TreeMapService.HEIGHT_DIVISOR / this.dataService.getMaxMetricInAllRevisions(s.heightKey);
        const maxHeight = this.dataService.getMaxMetricInAllRevisions(s.heightKey);
        return this.addHeightDimensionAndFinalize(squaredNode, s.heightKey, heightScale, s.invertHeight, maxHeight);
    }

    private addHeightDimensionAndFinalize(squaredNode: SquarifiedValuedCodeMapNode, key: string, heightScale: number, invertHeight: boolean, maxHeight: number, depth = 0, parent: node = null): node {

        let attr = squaredNode.data.attributes || {};
        let heightValue = attr[key];

>>>>>>> e33801cc
        if (heightValue === undefined || heightValue === null) {
            heightValue = TreeMapService.HEIGHT_VALUE_WHEN_METRIC_NOT_FOUND;
        }

<<<<<<< HEAD
        const finalNode = TreeMapUtils.buildNodeFrom(squaredNode, heightScale, heightValue, maxHeight, depth, parent, s, TreeMapService.MIN_BUILDING_HEIGHT, TreeMapService.FOLDER_HEIGHT);
=======
        const finalNode = TreeMapUtils.buildNodeFrom(squaredNode, heightScale, heightValue, depth, parent, key,TreeMapService.MIN_BUILDING_HEIGHT, TreeMapService.FOLDER_HEIGHT, invertHeight, maxHeight);
>>>>>>> e33801cc

        if (squaredNode.children && squaredNode.children.length > 0) {
            const finalChildren: node[] = [];
            for (let i = 0; i < squaredNode.children.length; i++) {
<<<<<<< HEAD
                finalChildren.push(this.addHeightDimensionAndFinalize(squaredNode.children[i], s, heightScale, maxHeight, depth + 1, finalNode));
=======
                finalChildren.push(this.addHeightDimensionAndFinalize(squaredNode.children[i], key, heightScale, invertHeight, maxHeight, depth + 1, finalNode));
>>>>>>> e33801cc
            }
            finalNode.children = finalChildren;
        }
        return finalNode;

    }

<<<<<<< HEAD
    private getMaxMetricInAllRevisions(metric: string) {
        let maxValue = 0;

        this.dataService.data.revisions.forEach((rev)=> {
            let nodes = d3.hierarchy(rev.root).leaves();
            nodes.forEach((node: any)=> {
                if (node.data.attributes[metric] > maxValue) {
                    maxValue = node.data.attributes[metric];
                }
            });
        });

        return maxValue;
    }

=======
>>>>>>> e33801cc
    private calculateValue(node: CodeMapNode, key: string): number {
        let result = 0;
        if (node.attributes && (!node.children || node.children.length === 0)) {
            result = node.attributes[key] || 0;
        }
        return result;
    }

}
<|MERGE_RESOLUTION|>--- conflicted
+++ resolved
@@ -1,8 +1,4 @@
-<<<<<<< HEAD
 import {CodeMapNode, CodeMapDependency} from "../data/model/CodeMap";
-=======
-import {CodeMapNode} from "../data/model/CodeMap";
->>>>>>> e33801cc
 import {node} from "../../ui/codeMap/rendering/node";
 import {DataService} from "../data/data.service";
 import * as d3 from "d3";
@@ -32,11 +28,8 @@
     heightKey: string;
     margin: number;
     invertHeight: boolean;
-<<<<<<< HEAD
     visibleTemporalCouplingDependencies: CodeMapDependency[];
     useCouplingHeight: boolean;
-=======
->>>>>>> e33801cc
 }
 
 export class TreeMapService {
@@ -64,54 +57,31 @@
             .paddingOuter(s.margin * TreeMapService.PADDING_SCALING_FACTOR || 1)
             .paddingInner(s.margin * TreeMapService.PADDING_SCALING_FACTOR || 1);
 
-<<<<<<< HEAD
         return treeMap(root.sum((node) => this.calculateValue(node, s.areaKey))) as SquarifiedValuedCodeMapNode;
     }
 
     private addMapScaledHeightDimensionAndFinalizeFromRoot(squaredNode: SquarifiedValuedCodeMapNode, s: TreeMapSettings): node {
         const heightScale = s.size / TreeMapService.HEIGHT_DIVISOR / this.dataService.getMaxMetricInAllRevisions(s.heightKey);
-        const maxHeight = this.getMaxMetricInAllRevisions(s.heightKey);
+
+        const maxHeight = this.dataService.getMaxMetricInAllRevisions(s.heightKey);
         return this.addHeightDimensionAndFinalize(squaredNode, s, heightScale, maxHeight);
     }
 
     private addHeightDimensionAndFinalize(squaredNode: SquarifiedValuedCodeMapNode, s: TreeMapSettings, heightScale: number, maxHeight: number, depth = 0, parent: node = null): node {
 
-        let heightValue = squaredNode.data.attributes[s.heightKey];
+        let attr = squaredNode.data.attributes || {};
+        let heightValue = attr[s.heightKey];
 
-=======
-        return treeMap(root.sum((node)=>this.calculateValue(node, s.areaKey))) as SquarifiedValuedCodeMapNode;
-    }
-
-    private addMapScaledHeightDimensionAndFinalizeFromRoot(squaredNode: SquarifiedValuedCodeMapNode, s: TreeMapSettings): node {
-        const heightScale = s.size / TreeMapService.HEIGHT_DIVISOR / this.dataService.getMaxMetricInAllRevisions(s.heightKey);
-        const maxHeight = this.dataService.getMaxMetricInAllRevisions(s.heightKey);
-        return this.addHeightDimensionAndFinalize(squaredNode, s.heightKey, heightScale, s.invertHeight, maxHeight);
-    }
-
-    private addHeightDimensionAndFinalize(squaredNode: SquarifiedValuedCodeMapNode, key: string, heightScale: number, invertHeight: boolean, maxHeight: number, depth = 0, parent: node = null): node {
-
-        let attr = squaredNode.data.attributes || {};
-        let heightValue = attr[key];
-
->>>>>>> e33801cc
         if (heightValue === undefined || heightValue === null) {
             heightValue = TreeMapService.HEIGHT_VALUE_WHEN_METRIC_NOT_FOUND;
         }
 
-<<<<<<< HEAD
         const finalNode = TreeMapUtils.buildNodeFrom(squaredNode, heightScale, heightValue, maxHeight, depth, parent, s, TreeMapService.MIN_BUILDING_HEIGHT, TreeMapService.FOLDER_HEIGHT);
-=======
-        const finalNode = TreeMapUtils.buildNodeFrom(squaredNode, heightScale, heightValue, depth, parent, key,TreeMapService.MIN_BUILDING_HEIGHT, TreeMapService.FOLDER_HEIGHT, invertHeight, maxHeight);
->>>>>>> e33801cc
 
         if (squaredNode.children && squaredNode.children.length > 0) {
             const finalChildren: node[] = [];
             for (let i = 0; i < squaredNode.children.length; i++) {
-<<<<<<< HEAD
                 finalChildren.push(this.addHeightDimensionAndFinalize(squaredNode.children[i], s, heightScale, maxHeight, depth + 1, finalNode));
-=======
-                finalChildren.push(this.addHeightDimensionAndFinalize(squaredNode.children[i], key, heightScale, invertHeight, maxHeight, depth + 1, finalNode));
->>>>>>> e33801cc
             }
             finalNode.children = finalChildren;
         }
@@ -119,24 +89,6 @@
 
     }
 
-<<<<<<< HEAD
-    private getMaxMetricInAllRevisions(metric: string) {
-        let maxValue = 0;
-
-        this.dataService.data.revisions.forEach((rev)=> {
-            let nodes = d3.hierarchy(rev.root).leaves();
-            nodes.forEach((node: any)=> {
-                if (node.data.attributes[metric] > maxValue) {
-                    maxValue = node.data.attributes[metric];
-                }
-            });
-        });
-
-        return maxValue;
-    }
-
-=======
->>>>>>> e33801cc
     private calculateValue(node: CodeMapNode, key: string): number {
         let result = 0;
         if (node.attributes && (!node.children || node.children.length === 0)) {

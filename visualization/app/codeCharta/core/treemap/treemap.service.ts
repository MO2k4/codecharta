import {CodeMapNode, Edge, BlacklistItem, BlacklistType} from "../data/model/CodeMap";
import {node} from "../../ui/codeMap/rendering/node";
import {DataService} from "../data/data.service";
import * as d3 from "d3";
import {hierarchy, HierarchyNode} from "d3";
import {TreeMapUtils} from "./treemap.util";
import {CodeMapUtilService} from "../../ui/codeMap/codeMap.util.service";
import { settings } from "cluster";

export interface ValuedCodeMapNode {
    data: CodeMapNode;
    children?: ValuedCodeMapNode[];
    value: number;
}

export interface SquarifiedValuedCodeMapNode {
    data: CodeMapNode;
    children?: SquarifiedValuedCodeMapNode[];
    parent?: SquarifiedValuedCodeMapNode;
    value: number;
    x0: number;
    y0: number;
    x1: number;
    y1: number;
}

export interface TreeMapSettings {
    size: number;
    areaKey: string;
    heightKey: string;
    margin: number;
    invertHeight: boolean;
    visibleEdges: Edge[];
    searchedNodePaths: string[];
    blacklist: Array<BlacklistItem>;
    fileName: string;
    searchPattern: string;
    hideFlatBuildings: boolean;
}

export class TreeMapService {

    private static HEIGHT_DIVISOR = 1;
    private static FOLDER_HEIGHT = 2;
    private static MIN_BUILDING_HEIGHT = 2;
    private static HEIGHT_VALUE_WHEN_METRIC_NOT_FOUND = 0;
    private static PADDING_SCALING_FACTOR = 0.4;

    /* @ngInject */
    constructor(private dataService: DataService) {}

    public createTreemapNodes(data: CodeMapNode, s: TreeMapSettings, edges: Edge[]): node {
        const squarified: SquarifiedValuedCodeMapNode = this.squarify(data, s, edges);
        const heighted = this.addMapScaledHeightDimensionAndFinalizeFromRoot(squarified, s);
        return heighted;
    }

    private squarify(data: CodeMapNode, s: TreeMapSettings, edges: Edge[]): SquarifiedValuedCodeMapNode {
        let nodes: HierarchyNode<CodeMapNode> = d3.hierarchy<CodeMapNode>(data);
        const blacklisted = CodeMapUtilService.numberOfBlacklistedNodes(nodes.descendants().map(d=>d.data), s.blacklist);
        let nodesPerSide = 2 * Math.sqrt(nodes.descendants().length - blacklisted);
        let treeMap = d3.treemap<CodeMapNode>()
            .size([s.size + nodesPerSide*s.margin, s.size + nodesPerSide*s.margin])
            .paddingOuter(s.margin * TreeMapService.PADDING_SCALING_FACTOR || 1)
            .paddingInner(s.margin * TreeMapService.PADDING_SCALING_FACTOR || 1);

        return treeMap(nodes.sum((node) => this.calculateValue(node, edges, s))) as SquarifiedValuedCodeMapNode;
    }

    private addMapScaledHeightDimensionAndFinalizeFromRoot(squaredNode: SquarifiedValuedCodeMapNode, s: TreeMapSettings): node {
<<<<<<< HEAD
        const heightScale = s.size / TreeMapService.HEIGHT_DIVISOR / this.dataService.getMaxMetricInAllRevisions(s.heightKey);

=======
>>>>>>> 6d3f33c1
        const maxHeight = this.dataService.getMaxMetricInAllRevisions(s.heightKey);
        const heightScale = s.size / TreeMapService.HEIGHT_DIVISOR / maxHeight;
        return this.addHeightDimensionAndFinalize(squaredNode, s, heightScale, maxHeight);
    }

    private addHeightDimensionAndFinalize(squaredNode: SquarifiedValuedCodeMapNode, s: TreeMapSettings, heightScale: number, maxHeight: number, depth = 0, parent: node = null): node {

        let attr = squaredNode.data.attributes || {};
        let heightValue = attr[s.heightKey];

        if (heightValue === undefined || heightValue === null) {
            heightValue = TreeMapService.HEIGHT_VALUE_WHEN_METRIC_NOT_FOUND;
        }

        if (CodeMapUtilService.isBlacklisted(squaredNode.data, s.blacklist, BlacklistType.hide)) {
            squaredNode.data = this.setVisibilityOfNodeAndDescendants(squaredNode.data, false);
        }

        const finalNode = TreeMapUtils.buildNodeFrom(squaredNode, heightScale, heightValue, maxHeight, depth, parent, s, TreeMapService.MIN_BUILDING_HEIGHT, TreeMapService.FOLDER_HEIGHT);

        if (squaredNode.children && squaredNode.children.length > 0) {
            const finalChildren: node[] = [];
            for (let i = 0; i < squaredNode.children.length; i++) {
                finalChildren.push(this.addHeightDimensionAndFinalize(squaredNode.children[i], s, heightScale, maxHeight, depth + 1, finalNode));
            }
            finalNode.children = finalChildren;
        }
        return finalNode;

    }

    public setVisibilityOfNodeAndDescendants(node: CodeMapNode, visibility: boolean) {
        node.visible = visibility;
        hierarchy<CodeMapNode>(node).descendants().forEach((hierarchyNode) => {
            hierarchyNode.data.visible = visibility;
        });
        return node;
    }

    private isDeletedNodeFromComparisonMap(node: CodeMapNode, s: TreeMapSettings): boolean {
        return node &&
                node.deltas &&
                node.origin !== s.fileName &&
                node.deltas[s.heightKey] < 0 &&
                node.attributes[s.areaKey] === 0;
    }

    private calculateValue(node: CodeMapNode, edges: Edge[], s: TreeMapSettings): number {

        let result = 0;

        if(CodeMapUtilService.isBlacklisted(node, s.blacklist, BlacklistType.exclude)) {
            return 0;
        }

        if(this.isDeletedNodeFromComparisonMap(node, s)) {
            return Math.abs(node.deltas[s.areaKey]);
        }

        if ((!node.children || node.children.length === 0)) {
            if(node.attributes && node.attributes[s.areaKey]) {
                result = node.attributes[s.areaKey] || 0;
            } else {
                result = this.getEdgeValue(node, edges, s.areaKey);
            }
        }
        return result;
    }

    private getEdgeValue(node: CodeMapNode, edges: Edge[], key: string) {
        let filteredEdgeAttributes: number[] = [];

        if (edges) {
            edges.forEach((edge)=> {
                if (edge.fromNodeName == node.path || edge.toNodeName == node.path) {
                    filteredEdgeAttributes.push(edge.attributes[key]);
                }
            });
        }

        if (filteredEdgeAttributes) {
            return filteredEdgeAttributes.sort().reverse()[0];
        }
        return 1;
    }
}
<|MERGE_RESOLUTION|>--- conflicted
+++ resolved
@@ -68,11 +68,6 @@
     }
 
     private addMapScaledHeightDimensionAndFinalizeFromRoot(squaredNode: SquarifiedValuedCodeMapNode, s: TreeMapSettings): node {
-<<<<<<< HEAD
-        const heightScale = s.size / TreeMapService.HEIGHT_DIVISOR / this.dataService.getMaxMetricInAllRevisions(s.heightKey);
-
-=======
->>>>>>> 6d3f33c1
         const maxHeight = this.dataService.getMaxMetricInAllRevisions(s.heightKey);
         const heightScale = s.size / TreeMapService.HEIGHT_DIVISOR / maxHeight;
         return this.addHeightDimensionAndFinalize(squaredNode, s, heightScale, maxHeight);

--- conflicted
+++ resolved
@@ -5,11 +5,7 @@
 import {hierarchy, HierarchyNode} from "d3";
 import {TreeMapUtils} from "./treemap.util";
 import {CodeMapUtilService} from "../../ui/codeMap/codeMap.util.service";
-<<<<<<< HEAD
-import { settings } from "cluster";
 import {MarkedPackage} from "../settings/settings.service";
-=======
->>>>>>> 0c219e71
 
 export interface ValuedCodeMapNode {
     data: CodeMapNode;

--- conflicted
+++ resolved
@@ -5,23 +5,15 @@
 import { TEST_FILE_CONTENT } from "./util/dataMocks"
 import { CCFile, BlacklistType, NodeType } from "./codeCharta.model"
 import _ from "lodash"
-<<<<<<< HEAD
+import { StoreService } from "./state/store.service"
+import { resetFiles } from "./state/store/files/files.actions"
 import { ExportBlacklistType, ExportCCFile } from "./codeCharta.api.model"
 
 describe("codeChartaService", () => {
 	let codeChartaService: CodeChartaService
+	let storeService: StoreService
 	let validFileContent: ExportCCFile
-	let fileStateService: FileStateService
 	const fileName: string = "someFileName"
-=======
-import { StoreService } from "./state/store.service"
-import { resetFiles } from "./state/store/files/files.actions"
-
-describe("codeChartaService", () => {
-	let codeChartaService: CodeChartaService
-	let storeService: StoreService
-	let validFileContent
->>>>>>> 3bdbd4ff
 
 	beforeEach(() => {
 		restartSystem()
@@ -94,25 +86,10 @@
 		it("should load a file without edges", done => {
 			validFileContent.edges = undefined
 
-<<<<<<< HEAD
-			codeChartaService.loadFiles([{ fileName: fileName, content: validFileContent }]).then(() => {
-				expect(fileStateService.addFile).toHaveBeenCalledWith(expected)
-				expect(fileStateService.setSingle).toHaveBeenCalled()
-				done()
-			})
-		})
-
-		it("should resolve valid file", done => {
-			codeChartaService.loadFiles([{ fileName: fileName, content: validFileContent }]).then(() => {
-				expect(fileStateService.addFile).toHaveBeenCalledWith(expected)
-				expect(fileStateService.setSingle).toHaveBeenCalled()
-				done()
-			})
-=======
 			codeChartaService
 				.loadFiles([
 					{
-						fileName: validFileContent.fileName,
+						fileName: fileName,
 						content: validFileContent
 					}
 				])
@@ -127,7 +104,7 @@
 			codeChartaService
 				.loadFiles([
 					{
-						fileName: validFileContent.fileName,
+						fileName: fileName,
 						content: validFileContent
 					}
 				])
@@ -136,7 +113,6 @@
 					expect(storeService.getState().files.isSingleState()).toBeTruthy()
 					done()
 				})
->>>>>>> 3bdbd4ff
 		})
 
 		it("should reject null", done => {
@@ -195,18 +171,10 @@
 		it("should convert old blacklist type", done => {
 			validFileContent.blacklist = [{ path: "foo", type: ExportBlacklistType.hide }]
 
-<<<<<<< HEAD
-			codeChartaService.loadFiles([{ fileName: fileName, content: validFileContent }]).then(() => {
-				const expectedWithBlacklist = _.cloneDeep(expected)
-				expectedWithBlacklist.settings.fileSettings.blacklist = [{ path: "foo", type: BlacklistType.flatten }]
-				expect(fileStateService.addFile).toHaveBeenLastCalledWith(expectedWithBlacklist)
-				done()
-			})
-=======
 			codeChartaService
 				.loadFiles([
 					{
-						fileName: validFileContent.fileName,
+						fileName: fileName,
 						content: validFileContent
 					}
 				])
@@ -215,7 +183,6 @@
 					expect(storeService.getState().files.getCCFiles()[0].settings.fileSettings.blacklist).toEqual(blacklist)
 					done()
 				})
->>>>>>> 3bdbd4ff
 		})
 	})
 })
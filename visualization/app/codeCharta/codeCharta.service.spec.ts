import "./codeCharta.module"
import { CodeChartaService } from "./codeCharta.service"
import { getService, instantiateModule } from "../../mocks/ng.mockhelper"
import { TEST_FILE_CONTENT } from "./util/dataMocks"
import { CCFile, BlacklistType, NodeType } from "./codeCharta.model"
import _ from "lodash"
import { StoreService } from "./state/store.service"
import { resetFiles } from "./state/store/files/files.actions"
<<<<<<< HEAD
import { ExportBlacklistType, ExportCCFile } from "./codeCharta.api.model"
=======
import { getCCFiles, isSingleState } from "./model/files/files.helper"
>>>>>>> 13d9b2a0

describe("codeChartaService", () => {
	let codeChartaService: CodeChartaService
	let storeService: StoreService
	let validFileContent: ExportCCFile
	const fileName: string = "someFileName"

	beforeEach(() => {
		restartSystem()
		rebuildService()
		validFileContent = _.cloneDeep(TEST_FILE_CONTENT)
		storeService.dispatch(resetFiles())
	})

	function restartSystem() {
		instantiateModule("app.codeCharta")
		storeService = getService<StoreService>("storeService")
	}

	function rebuildService() {
		codeChartaService = new CodeChartaService(storeService)
	}

	describe("loadFiles", () => {
		const expected: CCFile = {
			fileMeta: { apiVersion: "1.1", fileName, projectName: "Sample Map" },
			map: {
				id: 0,
				attributes: {},
				isExcluded: false,
				isFlattened: false,
				children: [
					{
						id: 1,
						attributes: { functions: 10, mcc: 1, rloc: 100 },
						link: "http://www.google.de",
						name: "big leaf",
						path: "/root/big leaf",
						type: NodeType.FILE,
						isExcluded: false,
						isFlattened: false
					},
					{
						id: 2,
						attributes: {},
						children: [
							{
								id: 3,
								attributes: { functions: 100, mcc: 100, rloc: 30 },
								name: "small leaf",
								path: "/root/Parent Leaf/small leaf",
								type: NodeType.FILE,
								isExcluded: false,
								isFlattened: false
							},
							{
								id: 4,
								attributes: { functions: 1000, mcc: 10, rloc: 70 },
								name: "other small leaf",
								path: "/root/Parent Leaf/other small leaf",
								type: NodeType.FILE,
								isExcluded: false,
								isFlattened: false
							}
						],
						name: "Parent Leaf",
						path: "/root/Parent Leaf",
						type: NodeType.FOLDER,
						isExcluded: false,
						isFlattened: false
					}
				],
				name: "root",
				path: "/root",
				type: NodeType.FOLDER
			},
			settings: {
				fileSettings: {
					attributeTypes: { nodes: {}, edges: {} },
					blacklist: [],
					edges: [],
					markedPackages: []
				}
			}
		}

		function letTestFail() {
			expect(true).toBeFalsy()
		}

		it("should load a file without edges", done => {
			validFileContent.edges = undefined

			codeChartaService
				.loadFiles([
					{
						fileName: fileName,
						content: validFileContent
					}
				])
				.then(() => {
					expect(getCCFiles(storeService.getState().files)[0]).toEqual(expected)
					expect(isSingleState(storeService.getState().files)).toBeTruthy()
					done()
				})
		})

		it("should resolve valid file", done => {
			codeChartaService
				.loadFiles([
					{
						fileName: fileName,
						content: validFileContent
					}
				])
				.then(() => {
					expect(getCCFiles(storeService.getState().files)[0]).toEqual(expected)
					expect(isSingleState(storeService.getState().files)).toBeTruthy()
					done()
				})
		})

		it("should reject null", done => {
			codeChartaService
				.loadFiles([{ fileName: fileName, content: null }])
				.then(() => {
					letTestFail()
				})
				.catch(err => {
					expect(err.error).toEqual(["file is empty or invalid"])
					expect(err.warning).toEqual([])
					done()
				})
		})

		it("should reject string", done => {
			codeChartaService
				.loadFiles([{ fileName: fileName, content: ("string" as any) as ExportCCFile }])
				.then(() => {
					letTestFail()
				})
				.catch(() => {
					done()
				})
		})

		it("should reject or catch invalid file", done => {
			const invalidFileContent = validFileContent
			delete invalidFileContent.projectName
			codeChartaService
				.loadFiles([{ fileName: fileName, content: invalidFileContent }])
				.then(() => {
					letTestFail()
				})
				.catch(err => {
					expect(err.error).toEqual(["file is empty or invalid"])
					expect(err.warning).toEqual([])
					done()
				})
		})

		it("should convert old blacklist type", done => {
			validFileContent.blacklist = [{ path: "foo", type: ExportBlacklistType.hide }]

			codeChartaService
				.loadFiles([
					{
						fileName: fileName,
						content: validFileContent
					}
				])
				.then(() => {
					const blacklist = [{ path: "foo", type: BlacklistType.flatten }]
					expect(getCCFiles(storeService.getState().files)[0].settings.fileSettings.blacklist).toEqual(blacklist)
					done()
				})
		})
	})
})<|MERGE_RESOLUTION|>--- conflicted
+++ resolved
@@ -6,11 +6,8 @@
 import _ from "lodash"
 import { StoreService } from "./state/store.service"
 import { resetFiles } from "./state/store/files/files.actions"
-<<<<<<< HEAD
 import { ExportBlacklistType, ExportCCFile } from "./codeCharta.api.model"
-=======
 import { getCCFiles, isSingleState } from "./model/files/files.helper"
->>>>>>> 13d9b2a0
 
 describe("codeChartaService", () => {
 	let codeChartaService: CodeChartaService

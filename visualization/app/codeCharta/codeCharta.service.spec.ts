import "./codeCharta.module"
import { CodeChartaService } from "./codeCharta.service"
import { getService, instantiateModule } from "../../mocks/ng.mockhelper"
import { TEST_FILE_CONTENT } from "./util/dataMocks"
import { CCFile, BlacklistType, NodeType } from "./codeCharta.model"
import _ from "lodash"
import { StoreService } from "./state/store.service"
import { resetFiles } from "./state/store/files/files.actions"
import { ExportBlacklistType, ExportCCFile } from "./codeCharta.api.model"

describe("codeChartaService", () => {
	let codeChartaService: CodeChartaService
	let storeService: StoreService
	let validFileContent: ExportCCFile
	const fileName: string = "someFileName"

	beforeEach(() => {
		restartSystem()
		rebuildService()
		validFileContent = _.cloneDeep(TEST_FILE_CONTENT)
		storeService.dispatch(resetFiles())
	})

	function restartSystem() {
		instantiateModule("app.codeCharta")
		storeService = getService<StoreService>("storeService")
	}

	function rebuildService() {
		codeChartaService = new CodeChartaService(storeService)
	}

	describe("loadFiles", () => {
		const expected: CCFile = {
			fileMeta: { apiVersion: "1.1", fileName, projectName: "Sample Map" },
			map: {
				id: 0,
				attributes: {},
				isExcluded: false,
				isFlattened: false,
				children: [
					{
						id: 1,
						attributes: { functions: 10, mcc: 1, rloc: 100 },
						link: "http://www.google.de",
						name: "big leaf",
						path: "/root/big leaf",
						type: NodeType.FILE,
						isExcluded: false,
						isFlattened: false
					},
					{
						id: 2,
						attributes: {},
						children: [
							{
								id: 3,
								attributes: { functions: 100, mcc: 100, rloc: 30 },
								name: "small leaf",
								path: "/root/Parent Leaf/small leaf",
								type: NodeType.FILE,
								isExcluded: false,
								isFlattened: false
							},
							{
								id: 4,
								attributes: { functions: 1000, mcc: 10, rloc: 70 },
								name: "other small leaf",
								path: "/root/Parent Leaf/other small leaf",
								type: NodeType.FILE,
								isExcluded: false,
								isFlattened: false
							}
						],
						name: "Parent Leaf",
						path: "/root/Parent Leaf",
						type: NodeType.FOLDER,
						isExcluded: false,
						isFlattened: false
					}
				],
				name: "root",
				path: "/root",
				type: NodeType.FOLDER
			},
			settings: {
				fileSettings: {
					attributeTypes: { nodes: {}, edges: {} },
					blacklist: [],
					edges: [],
					markedPackages: []
				}
			}
		}

		function letTestFail() {
			expect(true).toBeFalsy()
		}

		it("should load a file without edges", done => {
			validFileContent.edges = undefined

			codeChartaService
				.loadFiles([
					{
						fileName: fileName,
						content: validFileContent
					}
				])
				.then(() => {
					expect(storeService.getState().files.getCCFiles()[0]).toEqual(expected)
					expect(storeService.getState().files.isSingleState()).toBeTruthy()
					done()
				})
		})

		it("should resolve valid file", done => {
			codeChartaService
				.loadFiles([
					{
						fileName: fileName,
						content: validFileContent
					}
				])
				.then(() => {
					expect(storeService.getState().files.getCCFiles()[0]).toEqual(expected)
					expect(storeService.getState().files.isSingleState()).toBeTruthy()
					done()
				})
		})

		it("should reject null", done => {
			codeChartaService
				.loadFiles([{ fileName: fileName, content: null }])
				.then(() => {
					letTestFail()
				})
				.catch(err => {
					expect(err.error).toEqual(["file is empty or invalid"])
					expect(err.warning).toEqual([])
					done()
				})
		})

		it("should reject string", done => {
			codeChartaService
				.loadFiles([{ fileName: fileName, content: ("string" as any) as ExportCCFile }])
				.then(() => {
					letTestFail()
				})
				.catch(() => {
					done()
				})
		})

		it("should reject or catch invalid file", done => {
<<<<<<< HEAD
			let invalidFileContent: ExportCCFile = validFileContent
=======
			const invalidFileContent = validFileContent
>>>>>>> 612a4f77
			delete invalidFileContent.projectName
			codeChartaService
				.loadFiles([{ fileName: fileName, content: invalidFileContent }])
				.then(() => {
					letTestFail()
				})
				.catch(err => {
					expect(err.error).toEqual(["file is empty or invalid"])
					expect(err.warning).toEqual([])
					done()
				})
		})

		it("should convert old blacklist type", done => {
			validFileContent.blacklist = [{ path: "foo", type: ExportBlacklistType.hide }]

			codeChartaService
				.loadFiles([
					{
						fileName: fileName,
						content: validFileContent
					}
				])
				.then(() => {
					const blacklist = [{ path: "foo", type: BlacklistType.flatten }]
					expect(storeService.getState().files.getCCFiles()[0].settings.fileSettings.blacklist).toEqual(blacklist)
					done()
				})
		})
	})
})<|MERGE_RESOLUTION|>--- conflicted
+++ resolved
@@ -154,11 +154,7 @@
 		})
 
 		it("should reject or catch invalid file", done => {
-<<<<<<< HEAD
-			let invalidFileContent: ExportCCFile = validFileContent
-=======
 			const invalidFileContent = validFileContent
->>>>>>> 612a4f77
 			delete invalidFileContent.projectName
 			codeChartaService
 				.loadFiles([{ fileName: fileName, content: invalidFileContent }])

import "./codeCharta.module"

import { CodeChartaService } from "./codeCharta.service"
import { getService, instantiateModule } from "../../mocks/ng.mockhelper"
import { FileStateService } from "./state/fileState.service"
import { TEST_FILE_CONTENT } from "./util/dataMocks"
import { CCFile, BlacklistType } from "./codeCharta.model"
import _ from "lodash"

describe("codeChartaService", () => {
	let codeChartaService: CodeChartaService
	let validFileContent
	let fileStateService: FileStateService

	beforeEach(() => {
		restartSystem()
		rebuildService()
		validFileContent = _.cloneDeep(TEST_FILE_CONTENT)
	})

	function restartSystem() {
		instantiateModule("app.codeCharta")
		fileStateService = getService<FileStateService>("fileStateService")
	}

	function rebuildService() {
		codeChartaService = new CodeChartaService(fileStateService)
	}

	describe("loadFiles", () => {
		const expected: CCFile = {
			fileMeta: { apiVersion: "1.1", fileName: "noFileName", projectName: "Sample Map" },
			map: {
				attributes: {},
				children: [
<<<<<<< HEAD
					{
						attributes: { Functions: 10, MCC: 1, RLOC: 100 },
						link: "http://www.google.de",
						name: "big leaf",
						path: "/root/big leaf",
						type: "File"
					},
					{
						attributes: {},
						children: [
							{
								attributes: { Functions: 100, MCC: 100, RLOC: 30 },
								name: "small leaf",
								path: "/root/Parent Leaf/small leaf",
								type: "File"
							},
							{
								attributes: { Functions: 1000, MCC: 10, RLOC: 70 },
								name: "other small leaf",
								path: "/root/Parent Leaf/other small leaf",
								type: "File"
							}
=======
					{ attributes: { functions: 10, mcc: 1, rloc: 100 }, link: "http://www.google.de", name: "big leaf", type: "File" },
					{
						attributes: {},
						children: [
							{ attributes: { functions: 100, mcc: 100, rloc: 30 }, name: "small leaf", type: "File" },
							{ attributes: { functions: 1000, mcc: 10, rloc: 70 }, name: "other small leaf", type: "File" }
>>>>>>> d5aeb365
						],
						name: "Parent Leaf",
						path: "/root/Parent Leaf",
						type: "Folder"
					}
				],
				name: "root",
				path: "/root",
				type: "Folder"
			},
			settings: { fileSettings: { attributeTypes: { nodes: [], edges: [] }, blacklist: [], edges: [], markedPackages: [] } }
		}

		beforeEach(() => {
			fileStateService.addFile = jest.fn()
			fileStateService.setSingle = jest.fn()
		})

		function letTestFail() {
			expect(true).toBeFalsy()
		}

		it("should load a file without edges", done => {
			validFileContent.edges = undefined

			codeChartaService.loadFiles([{ fileName: validFileContent.fileName, content: validFileContent }]).then(() => {
				expect(fileStateService.addFile).toHaveBeenCalledWith(expected)
				expect(fileStateService.setSingle).toHaveBeenCalled()
				done()
			})
		})

		it("should resolve valid file", done => {
			codeChartaService.loadFiles([{ fileName: validFileContent.fileName, content: validFileContent }]).then(() => {
				expect(fileStateService.addFile).toHaveBeenCalledWith(expected)
				expect(fileStateService.setSingle).toHaveBeenCalled()
				done()
			})
		})

		it("should reject null", done => {
			codeChartaService
				.loadFiles([{ fileName: validFileContent.fileName, content: null }])
				.then(() => {
					letTestFail()
				})
				.catch(err => {
					expect(err).toEqual([{ dataPath: "empty or invalid file", message: "file is empty or invalid" }])
					done()
				})
		})

		it("should reject string", done => {
			codeChartaService
				.loadFiles([{ fileName: validFileContent.fileName, content: "string" }])
				.then(() => {
					letTestFail()
				})
				.catch(() => {
					done()
				})
		})

		it("should reject or catch invalid file", done => {
			let invalidFileContent = validFileContent
			delete invalidFileContent.projectName
			codeChartaService
				.loadFiles([{ fileName: validFileContent.fileName, content: null }])
				.then(() => {
					letTestFail()
				})
				.catch(err => {
					expect(err).toEqual([{ dataPath: "empty or invalid file", message: "file is empty or invalid" }])
					done()
				})
		})

		it("should convert old blacklist type", done => {
			validFileContent.blacklist = [{ path: "foo", type: "hide" }]

			codeChartaService.loadFiles([{ fileName: validFileContent.fileName, content: validFileContent }]).then(() => {
				const expectedWithBlacklist = _.cloneDeep(expected)
				expectedWithBlacklist.settings.fileSettings.blacklist = [{ path: "foo", type: BlacklistType.flatten }]
				expect(fileStateService.addFile).toHaveBeenLastCalledWith(expectedWithBlacklist)
				done()
			})
		})
	})
})<|MERGE_RESOLUTION|>--- conflicted
+++ resolved
@@ -33,7 +33,6 @@
 			map: {
 				attributes: {},
 				children: [
-<<<<<<< HEAD
 					{
 						attributes: { Functions: 10, MCC: 1, RLOC: 100 },
 						link: "http://www.google.de",
@@ -56,14 +55,6 @@
 								path: "/root/Parent Leaf/other small leaf",
 								type: "File"
 							}
-=======
-					{ attributes: { functions: 10, mcc: 1, rloc: 100 }, link: "http://www.google.de", name: "big leaf", type: "File" },
-					{
-						attributes: {},
-						children: [
-							{ attributes: { functions: 100, mcc: 100, rloc: 30 }, name: "small leaf", type: "File" },
-							{ attributes: { functions: 1000, mcc: 10, rloc: 70 }, name: "other small leaf", type: "File" }
->>>>>>> d5aeb365
 						],
 						name: "Parent Leaf",
 						path: "/root/Parent Leaf",

<md-input-container class="md-block"
<<<<<<< HEAD
                    ng-class="{half: $ctrl.show == 'delta'}"
                    ng-if="$ctrl.show == 'single' || $ctrl.show == 'delta'">
    <i class="fa fa-folder-open"></i>
    <i class="fa fa-download"></i>
=======
                    ng-class="{half: $ctrl.settingsService.settings.mode == 'Delta'}"
                    ng-if="$ctrl.settingsService.settings.mode != 'Multiple'">
    <i class="fa fa-folder-open" onclick="document.getElementById('input-file-id').click();"></i>
>>>>>>> 170b9ee2

    <md-select ng-model="$ctrl.ui.chosenReference" ng-change="$ctrl.onReferenceChange($ctrl.ui.chosenReference)">
        <md-option ng-repeat="(key, value) in $ctrl.revisions" value="{{::key}}">
            <md-truncate>{{::value.fileName}}</md-truncate>
        </md-option>
    </md-select>
</md-input-container>

<md-input-container class="md-block second"
                    ng-class="{half: $ctrl.settingsService.settings.mode == 'Delta'}"
                    ng-if="$ctrl.settingsService.settings.mode == 'Delta'">
    <md-select ng-model="$ctrl.ui.chosenComparison" ng-change="$ctrl.onComparisonChange($ctrl.ui.chosenComparison)">
        <md-option ng-repeat="(key, value) in $ctrl.revisions" value="{{::key}}">
            <md-truncate>{{::value.fileName}}</md-truncate>
        </md-option>
    </md-select>
</md-input-container>

<multiple-file-panel-component ng-if="$ctrl.settingsService.settings.mode == 'Multiple'"></multiple-file-panel-component>
<|MERGE_RESOLUTION|>--- conflicted
+++ resolved
@@ -1,14 +1,8 @@
 <md-input-container class="md-block"
-<<<<<<< HEAD
-                    ng-class="{half: $ctrl.show == 'delta'}"
-                    ng-if="$ctrl.show == 'single' || $ctrl.show == 'delta'">
+                    ng-class="{half: $ctrl.settingsService.settings.mode == 'Delta'}"
+                    ng-if="$ctrl.settingsService.settings.mode != 'Multiple'">
     <i class="fa fa-folder-open"></i>
     <i class="fa fa-download"></i>
-=======
-                    ng-class="{half: $ctrl.settingsService.settings.mode == 'Delta'}"
-                    ng-if="$ctrl.settingsService.settings.mode != 'Multiple'">
-    <i class="fa fa-folder-open" onclick="document.getElementById('input-file-id').click();"></i>
->>>>>>> 170b9ee2
 
     <md-select ng-model="$ctrl.ui.chosenReference" ng-change="$ctrl.onReferenceChange($ctrl.ui.chosenReference)">
         <md-option ng-repeat="(key, value) in $ctrl.revisions" value="{{::key}}">

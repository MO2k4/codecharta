<<<<<<< HEAD
<md-input-container class="md-block" ng-if="$ctrl._viewModel.isSingleState">
	<i class="fa fa-folder-open"></i>
	<i class="fa fa-download"></i>

	<md-select
		ng-model="$ctrl._viewModel.selectedFileNames.single"
		ng-change="$ctrl.onSingleFileChange($ctrl._viewModel.selectedFileNames.single)"
	>
		<md-option ng-repeat="fileState in $ctrl._viewModel.fileStates" value="{{::fileState.file.fileMeta.fileName}}">
			<md-truncate>{{::fileState.file.fileMeta.fileName}}</md-truncate>
		</md-option>
	</md-select>
</md-input-container>

<md-input-container class="md-block half" ng-if="$ctrl._viewModel.isDeltaState">
	<i class="fa fa-folder-open"></i>
	<i class="fa fa-download"></i>

	<md-select
		ng-model="$ctrl._viewModel.selectedFileNames.delta.reference"
		ng-change="$ctrl.onDeltaReferenceFileChange($ctrl._viewModel.selectedFileNames.delta.reference)"
	>
		<md-option ng-repeat="fileState in $ctrl._viewModel.fileStates" value="{{::fileState.file.fileMeta.fileName}}">
			<md-truncate>{{::fileState.file.fileMeta.fileName}}</md-truncate>
		</md-option>
	</md-select>
</md-input-container>

<md-input-container class="md-block half" ng-if="$ctrl._viewModel.isDeltaState">
	<md-select
		ng-model="$ctrl._viewModel.selectedFileNames.delta.comparison"
		ng-change="$ctrl.onDeltaComparisonFileChange($ctrl._viewModel.selectedFileNames.delta.comparison)"
	>
		<md-option ng-repeat="fileState in $ctrl._viewModel.fileStates" value="{{::fileState.file.fileMeta.fileName}}">
			<md-truncate>{{::fileState.file.fileMeta.fileName}}</md-truncate>
		</md-option>
	</md-select>
</md-input-container>

<md-input-container class="md-block" ng-if="$ctrl._viewModel.isPartialState">
	<i class="fa fa-folder-open"></i>
	<i class="fa fa-download"></i>

	<md-select
		ng-model="$ctrl._viewModel.selectedFileNames.partial"
		multiple="{{ true }}"
		ng-change="$ctrl.onPartialFilesChange($ctrl._viewModel.selectedFileNames.partial)"
	>
		<md-button ng-click="$ctrl.selectAllPartialFiles()">All</md-button>
		<md-button ng-click="$ctrl.selectZeroPartialFiles()">None</md-button>
		<md-button ng-click="$ctrl.invertPartialFileSelection()">Invert</md-button>

		<md-option ng-repeat="fileState in $ctrl._viewModel.fileStates" value="{{::fileState.file.fileMeta.fileName}}">
			<md-truncate>{{::fileState.file.fileMeta.fileName}}</md-truncate>
		</md-option>
	</md-select>
=======
<md-input-container class="md-block" ng-show="$ctrl._viewModel.isSingleState">
    <i class="fa fa-folder-open"></i>
    <i class="fa fa-download"></i>

    <md-select ng-model="$ctrl._viewModel.selectedFileNames.single"
               ng-change="$ctrl.onSingleFileChange($ctrl._viewModel.selectedFileNames.single)">

        <md-option ng-repeat="fileState in $ctrl._viewModel.fileStates"
                   value="{{::fileState.file.fileMeta.fileName}}">
            <md-truncate>{{::fileState.file.fileMeta.fileName}}</md-truncate>
        </md-option>
    </md-select>
</md-input-container>

<md-input-container class="md-block half" ng-show="$ctrl._viewModel.isDeltaState">
    <i class="fa fa-folder-open"></i>
    <i class="fa fa-download"></i>

    <md-select ng-model="$ctrl._viewModel.selectedFileNames.delta.reference"
               ng-change="$ctrl.onDeltaReferenceFileChange($ctrl._viewModel.selectedFileNames.delta.reference)">

        <md-option ng-repeat="fileState in $ctrl._viewModel.fileStates"
                   value="{{::fileState.file.fileMeta.fileName}}">
            <md-truncate>{{::fileState.file.fileMeta.fileName}}</md-truncate>
        </md-option>
    </md-select>
</md-input-container>

<md-input-container class="md-block half" ng-show="$ctrl._viewModel.isDeltaState">

    <md-select ng-model="$ctrl._viewModel.selectedFileNames.delta.comparison"
               ng-change="$ctrl.onDeltaComparisonFileChange($ctrl._viewModel.selectedFileNames.delta.comparison)">

        <md-option ng-repeat="fileState in $ctrl._viewModel.fileStates"
                   value="{{::fileState.file.fileMeta.fileName}}">
            <md-truncate>{{::fileState.file.fileMeta.fileName}}</md-truncate>
        </md-option>
    </md-select>
</md-input-container>

<md-input-container class="md-block" ng-show="$ctrl._viewModel.isPartialState">
    <i class="fa fa-folder-open"></i>
    <i class="fa fa-download"></i>

    <md-select ng-model="$ctrl._viewModel.selectedFileNames.partial"
               multiple="{{ true }}"
               ng-change="$ctrl.onPartialFilesChange($ctrl._viewModel.selectedFileNames.partial)">

        <md-button ng-click="$ctrl.selectAllPartialFiles()">All</md-button>
        <md-button ng-click="$ctrl.selectZeroPartialFiles()">None</md-button>
        <md-button ng-click="$ctrl.invertPartialFileSelection()">Invert</md-button>

        <md-option ng-repeat="fileState in $ctrl._viewModel.fileStates"
                   value="{{::fileState.file.fileMeta.fileName}}">
            <md-truncate>{{::fileState.file.fileMeta.fileName}}</md-truncate>
        </md-option>
    </md-select>
>>>>>>> dc03e380
</md-input-container><|MERGE_RESOLUTION|>--- conflicted
+++ resolved
@@ -1,5 +1,4 @@
-<<<<<<< HEAD
-<md-input-container class="md-block" ng-if="$ctrl._viewModel.isSingleState">
+<md-input-container class="md-block" ng-show="$ctrl._viewModel.isSingleState">
 	<i class="fa fa-folder-open"></i>
 	<i class="fa fa-download"></i>
 
@@ -13,7 +12,7 @@
 	</md-select>
 </md-input-container>
 
-<md-input-container class="md-block half" ng-if="$ctrl._viewModel.isDeltaState">
+<md-input-container class="md-block half" ng-show="$ctrl._viewModel.isDeltaState">
 	<i class="fa fa-folder-open"></i>
 	<i class="fa fa-download"></i>
 
@@ -27,7 +26,7 @@
 	</md-select>
 </md-input-container>
 
-<md-input-container class="md-block half" ng-if="$ctrl._viewModel.isDeltaState">
+<md-input-container class="md-block half" ng-show="$ctrl._viewModel.isDeltaState">
 	<md-select
 		ng-model="$ctrl._viewModel.selectedFileNames.delta.comparison"
 		ng-change="$ctrl.onDeltaComparisonFileChange($ctrl._viewModel.selectedFileNames.delta.comparison)"
@@ -38,7 +37,7 @@
 	</md-select>
 </md-input-container>
 
-<md-input-container class="md-block" ng-if="$ctrl._viewModel.isPartialState">
+<md-input-container class="md-block" ng-show="$ctrl._viewModel.isPartialState">
 	<i class="fa fa-folder-open"></i>
 	<i class="fa fa-download"></i>
 
@@ -55,63 +54,4 @@
 			<md-truncate>{{::fileState.file.fileMeta.fileName}}</md-truncate>
 		</md-option>
 	</md-select>
-=======
-<md-input-container class="md-block" ng-show="$ctrl._viewModel.isSingleState">
-    <i class="fa fa-folder-open"></i>
-    <i class="fa fa-download"></i>
-
-    <md-select ng-model="$ctrl._viewModel.selectedFileNames.single"
-               ng-change="$ctrl.onSingleFileChange($ctrl._viewModel.selectedFileNames.single)">
-
-        <md-option ng-repeat="fileState in $ctrl._viewModel.fileStates"
-                   value="{{::fileState.file.fileMeta.fileName}}">
-            <md-truncate>{{::fileState.file.fileMeta.fileName}}</md-truncate>
-        </md-option>
-    </md-select>
-</md-input-container>
-
-<md-input-container class="md-block half" ng-show="$ctrl._viewModel.isDeltaState">
-    <i class="fa fa-folder-open"></i>
-    <i class="fa fa-download"></i>
-
-    <md-select ng-model="$ctrl._viewModel.selectedFileNames.delta.reference"
-               ng-change="$ctrl.onDeltaReferenceFileChange($ctrl._viewModel.selectedFileNames.delta.reference)">
-
-        <md-option ng-repeat="fileState in $ctrl._viewModel.fileStates"
-                   value="{{::fileState.file.fileMeta.fileName}}">
-            <md-truncate>{{::fileState.file.fileMeta.fileName}}</md-truncate>
-        </md-option>
-    </md-select>
-</md-input-container>
-
-<md-input-container class="md-block half" ng-show="$ctrl._viewModel.isDeltaState">
-
-    <md-select ng-model="$ctrl._viewModel.selectedFileNames.delta.comparison"
-               ng-change="$ctrl.onDeltaComparisonFileChange($ctrl._viewModel.selectedFileNames.delta.comparison)">
-
-        <md-option ng-repeat="fileState in $ctrl._viewModel.fileStates"
-                   value="{{::fileState.file.fileMeta.fileName}}">
-            <md-truncate>{{::fileState.file.fileMeta.fileName}}</md-truncate>
-        </md-option>
-    </md-select>
-</md-input-container>
-
-<md-input-container class="md-block" ng-show="$ctrl._viewModel.isPartialState">
-    <i class="fa fa-folder-open"></i>
-    <i class="fa fa-download"></i>
-
-    <md-select ng-model="$ctrl._viewModel.selectedFileNames.partial"
-               multiple="{{ true }}"
-               ng-change="$ctrl.onPartialFilesChange($ctrl._viewModel.selectedFileNames.partial)">
-
-        <md-button ng-click="$ctrl.selectAllPartialFiles()">All</md-button>
-        <md-button ng-click="$ctrl.selectZeroPartialFiles()">None</md-button>
-        <md-button ng-click="$ctrl.invertPartialFileSelection()">Invert</md-button>
-
-        <md-option ng-repeat="fileState in $ctrl._viewModel.fileStates"
-                   value="{{::fileState.file.fileMeta.fileName}}">
-            <md-truncate>{{::fileState.file.fileMeta.fileName}}</md-truncate>
-        </md-option>
-    </md-select>
->>>>>>> dc03e380
 </md-input-container>
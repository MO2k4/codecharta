<<<<<<< HEAD
import {SettingsService, SettingsServiceSubscriber} from "../../state/settings.service";
import "./revisionChooser.component.scss";
import "./revisionChooserFileDropDown.component.scss";
import {CCFile, CodeMapNode, RenderMode, Settings} from "../../codeCharta.model";
import {CodeChartaService} from "../../codeCharta.service";
import {IRootScopeService} from "angular";
=======
import { DataServiceSubscriber, DataService, DataModel } from "../../core/data/data.service"
import { KindOfMap, Settings, SettingsService } from "../../core/settings/settings.service"
import { CodeMap } from "../../core/data/model/CodeMap"
import "./revisionChooser.component.scss"
import "./revisionChooserFileDropDown.component.scss"
>>>>>>> 79d2f444

/**
 * Controls the RevisionChooser
 */
<<<<<<< HEAD
export class RevisionChooserController implements SettingsServiceSubscriber {

    public importedFiles: CCFile[];
    public settings: Settings;
    private _viewModel = {
        allRenderModes: RenderMode,
        renderMode: null,
        chosenReference: null,
        chosenComparison: null
    }

    /* @ngInject */
    constructor(
        private codeChartaService: CodeChartaService,
        private settingsService: SettingsService,
        private $rootScope: IRootScopeService
    ) {
        this.importedFiles = this.codeChartaService.getImportedFiles();
        this.settings = this.settingsService.getSettings();

        // TODO: Set comparisonMap
        //this._viewModel.chosenComparison = this.dataService.getIndexOfMap(this.dataService.getComparisonMap(), this.importedFiles);
        //this._viewModel.chosenReference = this.dataService.getIndexOfMap(this.codeChartaService.getRenderMap(), this.importedFiles);
        this.$rootScope.$on("revision-mode-changed", (event, data)=>{
            this._viewModel.allRenderModes = data;
        });
        SettingsService.subscribe(this.$rootScope, this)
=======
export class RevisionChooserController implements DataServiceSubscriber {
	public revisions: CodeMap[]
	public settings: Settings
	public ui = {
		chosenReference: null,
		chosenComparison: null
	}
	public show = KindOfMap

	/* @ngInject */

	/**
	 * @listens {data-changed}
	 * @constructor
	 * @param {DataService} dataService
	 */
	constructor(private dataService: DataService, private settingsService: SettingsService, private $rootScope) {
		this.revisions = dataService.data.revisions
		this.settings = settingsService.settings
		this.ui.chosenComparison = this.dataService.getIndexOfMap(this.dataService.getComparisonMap(), this.revisions)
		this.ui.chosenReference = this.dataService.getIndexOfMap(this.dataService.getReferenceMap(), this.revisions)
		dataService.subscribe(this)
		this.$rootScope.$on("revision-mode-changed", (event, data) => {
			this.show = data
		})
	}

	public onDataChanged(data: DataModel) {
		this.revisions = data.revisions
		this.ui.chosenComparison = this.dataService.getIndexOfMap(this.dataService.getComparisonMap(), this.revisions)
		this.ui.chosenReference = this.dataService.getIndexOfMap(this.dataService.getReferenceMap(), this.revisions)
	}
>>>>>>> 79d2f444

	public onReferenceChange(mapIndex: number) {
		this.dataService.setReferenceMap(mapIndex)
	}

<<<<<<< HEAD
    public onSettingsChanged(settings: Settings, event: angular.IAngularEvent) {
        this._viewModel.renderMode = settings.dynamicSettings.renderMode;
    }

    //TODO listen to on imported files changed
    /*public onDataChanged(data: DataModel) {
        this.revisions = data.revisions;
        this.ui.chosenComparison= this.dataService.getIndexOfMap(this.dataService.getComparisonMap(), this.revisions);
        this.ui.chosenReference = this.dataService.getIndexOfMap(this.dataService.getReferenceMap(), this.revisions);
    }

    public onReferenceChange(mapIndex: number) {
        this.dataService.setReferenceMap(mapIndex);
    }

    public onComparisonChange(mapIndex: number) {
        this.dataService.setComparisonMap(mapIndex);
    }*/



    public onShowChange(){
        this.settingsService.updateSettings({
            dynamicSettings: {
                renderMode: this._viewModel.renderMode
            }
        });
     }
=======
	public onComparisonChange(mapIndex: number) {
		this.dataService.setComparisonMap(mapIndex)
	}

	public onShowChange(settings: Settings) {
		this.settings = settings
		this.settingsService.applySettings()
		this.dataService.setReferenceMap(this.ui.chosenReference)
	}
>>>>>>> 79d2f444
}

export const revisionChooserComponent = {
	selector: "revisionChooserComponent",
	template: require("./revisionChooser.component.html"),
	controller: RevisionChooserController
}
export const revisionChooserFileDropDownComponent = {
	selector: "revisionChooserFileDropDownComponent",
	template: require("./revisionChooserFileDropDown.component.html"),
	controller: RevisionChooserController
}<|MERGE_RESOLUTION|>--- conflicted
+++ resolved
@@ -1,22 +1,14 @@
-<<<<<<< HEAD
-import {SettingsService, SettingsServiceSubscriber} from "../../state/settings.service";
-import "./revisionChooser.component.scss";
-import "./revisionChooserFileDropDown.component.scss";
-import {CCFile, CodeMapNode, RenderMode, Settings} from "../../codeCharta.model";
+import { SettingsService } from "../../state/settings.service"
+import "./revisionChooser.component.scss"
+import "./revisionChooserFileDropDown.component.scss"
+import {CCFile, RenderMode, Settings} from "../../codeCharta.model";
+import {SettingsServiceSubscriber} from "../../state/settings.service";
 import {CodeChartaService} from "../../codeCharta.service";
 import {IRootScopeService} from "angular";
-=======
-import { DataServiceSubscriber, DataService, DataModel } from "../../core/data/data.service"
-import { KindOfMap, Settings, SettingsService } from "../../core/settings/settings.service"
-import { CodeMap } from "../../core/data/model/CodeMap"
-import "./revisionChooser.component.scss"
-import "./revisionChooserFileDropDown.component.scss"
->>>>>>> 79d2f444
 
 /**
  * Controls the RevisionChooser
  */
-<<<<<<< HEAD
 export class RevisionChooserController implements SettingsServiceSubscriber {
 
     public importedFiles: CCFile[];
@@ -44,46 +36,9 @@
             this._viewModel.allRenderModes = data;
         });
         SettingsService.subscribe(this.$rootScope, this)
-=======
-export class RevisionChooserController implements DataServiceSubscriber {
-	public revisions: CodeMap[]
-	public settings: Settings
-	public ui = {
-		chosenReference: null,
-		chosenComparison: null
-	}
-	public show = KindOfMap
 
-	/* @ngInject */
+    }
 
-	/**
-	 * @listens {data-changed}
-	 * @constructor
-	 * @param {DataService} dataService
-	 */
-	constructor(private dataService: DataService, private settingsService: SettingsService, private $rootScope) {
-		this.revisions = dataService.data.revisions
-		this.settings = settingsService.settings
-		this.ui.chosenComparison = this.dataService.getIndexOfMap(this.dataService.getComparisonMap(), this.revisions)
-		this.ui.chosenReference = this.dataService.getIndexOfMap(this.dataService.getReferenceMap(), this.revisions)
-		dataService.subscribe(this)
-		this.$rootScope.$on("revision-mode-changed", (event, data) => {
-			this.show = data
-		})
-	}
-
-	public onDataChanged(data: DataModel) {
-		this.revisions = data.revisions
-		this.ui.chosenComparison = this.dataService.getIndexOfMap(this.dataService.getComparisonMap(), this.revisions)
-		this.ui.chosenReference = this.dataService.getIndexOfMap(this.dataService.getReferenceMap(), this.revisions)
-	}
->>>>>>> 79d2f444
-
-	public onReferenceChange(mapIndex: number) {
-		this.dataService.setReferenceMap(mapIndex)
-	}
-
-<<<<<<< HEAD
     public onSettingsChanged(settings: Settings, event: angular.IAngularEvent) {
         this._viewModel.renderMode = settings.dynamicSettings.renderMode;
     }
@@ -112,17 +67,6 @@
             }
         });
      }
-=======
-	public onComparisonChange(mapIndex: number) {
-		this.dataService.setComparisonMap(mapIndex)
-	}
-
-	public onShowChange(settings: Settings) {
-		this.settings = settings
-		this.settingsService.applySettings()
-		this.dataService.setReferenceMap(this.ui.chosenReference)
-	}
->>>>>>> 79d2f444
 }
 
 export const revisionChooserComponent = {

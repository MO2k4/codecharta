import {Settings, SettingsService, SettingsServiceSubscriber} from "../../core/settings/settings.service";
import "./blacklistPanel.component.scss";
import {BlacklistItem, BlacklistType} from "../../core/data/model/CodeMap";
import {CodeMapActionsService} from "../codeMap/codeMap.actions.service";

export class BlacklistPanelController implements SettingsServiceSubscriber{

    public blacklist: Array<BlacklistItem>;

    constructor(private settingsService: SettingsService,
                private codeMapActionsService: CodeMapActionsService) {
        settingsService.subscribe(this);
        this.onSettingsChanged(settingsService.settings, null);
    }

    onChange() {
        this.settingsService.onSettingsChanged();
    }

    onSettingsChanged(settings: Settings, event: Event) {
        if(settings.blacklist) {
            this.blacklist = settings.blacklist;
        }
    }

    removeBlacklistEntry(entry: BlacklistItem){
        this.codeMapActionsService.removeBlacklistEntry(entry);
        this.onChange();
    }

<<<<<<< HEAD
    addBlacklistEntry(){
        if (this.isValidNode()) {
            this.settingsService.settings.blacklist.push(
                {path: this.viewModel.itemPath, type: this.viewModel.itemType}
            );
            this.onChange()
        }
    }

    private isValidNode() {
        const nodes = d3.hierarchy(this.settingsService.settings.map.nodes).descendants().map(d=>d.data);

        if (this.viewModel.itemPath.length == 0) {
            this.viewModel.error = "Invalid empty pattern";
        } else if (CodeMapUtilService.numberOfBlacklistedNodes(nodes, [{path: this.viewModel.itemPath, type: BlacklistType.exclude}]) === 0) {
            this.viewModel.error = "Pattern not found";
        } else if (this.isAlreadyBlacklistedNode()) {
            this.viewModel.error = "Pattern already blacklisted";
        } else {
            this.viewModel.error = "";
            return true;
        }
        return false;
    }

    private isAlreadyBlacklistedNode() {
        return this.blacklist.filter(item => {
            return this.viewModel.itemPath == item.path &&
                    this.viewModel.itemType == item.type
        }).length != 0;
    }

=======
>>>>>>> 09327540
    sortByExcludes(item: BlacklistItem) {
        return (item && item.type == BlacklistType.exclude) ? 0 : 1;
    }
}

export const blacklistPanelComponent = {
    selector: "blacklistPanelComponent",
    template: require("./blacklistPanel.component.html"),
    controller: BlacklistPanelController
};<|MERGE_RESOLUTION|>--- conflicted
+++ resolved
@@ -28,41 +28,6 @@
         this.onChange();
     }
 
-<<<<<<< HEAD
-    addBlacklistEntry(){
-        if (this.isValidNode()) {
-            this.settingsService.settings.blacklist.push(
-                {path: this.viewModel.itemPath, type: this.viewModel.itemType}
-            );
-            this.onChange()
-        }
-    }
-
-    private isValidNode() {
-        const nodes = d3.hierarchy(this.settingsService.settings.map.nodes).descendants().map(d=>d.data);
-
-        if (this.viewModel.itemPath.length == 0) {
-            this.viewModel.error = "Invalid empty pattern";
-        } else if (CodeMapUtilService.numberOfBlacklistedNodes(nodes, [{path: this.viewModel.itemPath, type: BlacklistType.exclude}]) === 0) {
-            this.viewModel.error = "Pattern not found";
-        } else if (this.isAlreadyBlacklistedNode()) {
-            this.viewModel.error = "Pattern already blacklisted";
-        } else {
-            this.viewModel.error = "";
-            return true;
-        }
-        return false;
-    }
-
-    private isAlreadyBlacklistedNode() {
-        return this.blacklist.filter(item => {
-            return this.viewModel.itemPath == item.path &&
-                    this.viewModel.itemType == item.type
-        }).length != 0;
-    }
-
-=======
->>>>>>> 09327540
     sortByExcludes(item: BlacklistItem) {
         return (item && item.type == BlacklistType.exclude) ? 0 : 1;
     }

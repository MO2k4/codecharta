import {Settings, SettingsService, SettingsServiceSubscriber} from "../../core/settings/settings.service";
import "./blacklistPanel.component.scss";
import {BlacklistItem, BlacklistType} from "../../core/data/model/CodeMap";
import {CodeMapActionsService} from "../codeMap/codeMap.actions.service";

export class BlacklistPanelController implements SettingsServiceSubscriber{

    public blacklist: Array<BlacklistItem>;

    constructor(private settingsService: SettingsService,
                private codeMapActionsService: CodeMapActionsService) {
        settingsService.subscribe(this);
        this.onSettingsChanged(settingsService.settings, null);
    }

<<<<<<< HEAD
    public onChange() {
        this.settingsService.onSettingsChanged();
=======
    onChange() {
        this.settingsService.applySettings();
>>>>>>> b687d242
    }

    public onSettingsChanged(settings: Settings, event: Event) {
        if(settings.blacklist) {
            this.blacklist = settings.blacklist;
        }
    }

    public removeBlacklistEntry(entry: BlacklistItem){
        this.codeMapActionsService.removeBlacklistEntry(entry);
        this.onChange();
    }

    public sortByExcludes(item: BlacklistItem) {
        return (item && item.type == BlacklistType.exclude) ? 0 : 1;
    }
}

export const blacklistPanelComponent = {
    selector: "blacklistPanelComponent",
    template: require("./blacklistPanel.component.html"),
    controller: BlacklistPanelController
};<|MERGE_RESOLUTION|>--- conflicted
+++ resolved
@@ -13,13 +13,8 @@
         this.onSettingsChanged(settingsService.settings, null);
     }
 
-<<<<<<< HEAD
     public onChange() {
-        this.settingsService.onSettingsChanged();
-=======
-    onChange() {
         this.settingsService.applySettings();
->>>>>>> b687d242
     }
 
     public onSettingsChanged(settings: Settings, event: Event) {

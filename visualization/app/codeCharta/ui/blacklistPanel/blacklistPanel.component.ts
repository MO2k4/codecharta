import {Settings, SettingsService, SettingsServiceSubscriber} from "../../core/settings/settings.service";
import "./blacklistPanel.component.scss";
<<<<<<< HEAD
import {Exclude, ExcludeType} from "../../core/data/model/CodeMap";

=======
import {Exclude} from "../../core/data/model/CodeMap";
import {CodeMapUtilService} from "../codeMap/codeMap.util.service";
import * as d3 from "d3";
>>>>>>> 079d5c5f
export class BlacklistPanelController implements SettingsServiceSubscriber{

    public blacklist: Array<Exclude>;

    public viewModel = {
        itemPath: "",
        itemType: ExcludeType.exclude,
        error: "",
    };

    constructor(private settingsService: SettingsService) {
        settingsService.subscribe(this);

        if(settingsService.settings.blacklist) {
            this.blacklist = settingsService.settings.blacklist;
        }
    }

    onChange() {
        this.settingsService.onSettingsChanged();
    }

    onSettingsChanged(settings: Settings, event: Event) {
        if(settings.blacklist) {
            this.blacklist = settings.blacklist;
        }
    }

    removeBlacklistEntry(entry: Exclude){
        this.settingsService.includeNode(entry);
        this.onChange();
    }

    addBlacklistEntry(){
        if (this.isValidNode()) {
            this.settingsService.settings.blacklist.push({path: this.viewModel.itemPath, type: this.viewModel.itemType});
            this.onChange()
        }
    }

    private isValidNode() {
        const nodes = d3.hierarchy(this.settingsService.settings.map.root).descendants().map(d=>d.data);

        if (this.viewModel.itemPath.length == 0) {
            this.viewModel.error = "Invalid empty pattern";
        } else if (CodeMapUtilService.numberOfBlacklistedNodes(nodes, [{path: this.viewModel.itemPath, type: "Folder"}]) === 0) {
            this.viewModel.error = "Pattern not found";
        } else if (this.isAlreadyBlacklistedNode()) {
<<<<<<< HEAD
            this.viewModel.error = this.viewModel.itemType + " is blacklisted";

=======
            this.viewModel.error = "Pattern already blacklisted";
>>>>>>> 079d5c5f
        } else {
            this.viewModel.error = "";
            return true;
        }
        return false;
    }

    private isAlreadyBlacklistedNode() {
        return this.blacklist.filter(item => {
            return this.viewModel.itemPath == item.path &&
                this.viewModel.itemType == item.type
        }).length != 0;
    }

    sortByExcludes(item: Exclude) {
        return (item && item.type == ExcludeType.exclude) ? 0 : 1;
    }
}

export const blacklistPanelComponent = {
    selector: "blacklistPanelComponent",
    template: require("./blacklistPanel.component.html"),
    controller: BlacklistPanelController
};<|MERGE_RESOLUTION|>--- conflicted
+++ resolved
@@ -1,13 +1,9 @@
 import {Settings, SettingsService, SettingsServiceSubscriber} from "../../core/settings/settings.service";
 import "./blacklistPanel.component.scss";
-<<<<<<< HEAD
 import {Exclude, ExcludeType} from "../../core/data/model/CodeMap";
-
-=======
-import {Exclude} from "../../core/data/model/CodeMap";
 import {CodeMapUtilService} from "../codeMap/codeMap.util.service";
 import * as d3 from "d3";
->>>>>>> 079d5c5f
+
 export class BlacklistPanelController implements SettingsServiceSubscriber{
 
     public blacklist: Array<Exclude>;
@@ -43,7 +39,9 @@
 
     addBlacklistEntry(){
         if (this.isValidNode()) {
-            this.settingsService.settings.blacklist.push({path: this.viewModel.itemPath, type: this.viewModel.itemType});
+            this.settingsService.settings.blacklist.push(
+                {path: this.viewModel.itemPath, type: this.viewModel.itemType}
+            );
             this.onChange()
         }
     }
@@ -53,15 +51,10 @@
 
         if (this.viewModel.itemPath.length == 0) {
             this.viewModel.error = "Invalid empty pattern";
-        } else if (CodeMapUtilService.numberOfBlacklistedNodes(nodes, [{path: this.viewModel.itemPath, type: "Folder"}]) === 0) {
+        } else if (CodeMapUtilService.numberOfBlacklistedNodes(nodes, [{path: this.viewModel.itemPath, type: ExcludeType.exclude}]) === 0) {
             this.viewModel.error = "Pattern not found";
         } else if (this.isAlreadyBlacklistedNode()) {
-<<<<<<< HEAD
-            this.viewModel.error = this.viewModel.itemType + " is blacklisted";
-
-=======
             this.viewModel.error = "Pattern already blacklisted";
->>>>>>> 079d5c5f
         } else {
             this.viewModel.error = "";
             return true;
@@ -72,7 +65,7 @@
     private isAlreadyBlacklistedNode() {
         return this.blacklist.filter(item => {
             return this.viewModel.itemPath == item.path &&
-                this.viewModel.itemType == item.type
+                    this.viewModel.itemType == item.type
         }).length != 0;
     }
 

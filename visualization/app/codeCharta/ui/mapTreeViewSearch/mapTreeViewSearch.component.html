
<md-input-container class="md-block">
<<<<<<< HEAD
    <label>Search by gitignore style</label>
    <input type='text' ng-model="$ctrl.viewModel.searchPattern" ng-change="$ctrl.onSearchChange($ctrl.viewModel.searchPattern)">
</md-input-container>

<div class="found-nodes angular-green">
    <span>Found:</span>
    <span>{{$ctrl.viewModel.folderCount}} <i class="fa fa-folder"></i></span>
    <span>{{$ctrl.viewModel.fileCount}} <i class="fa fa-file"></i></span>
</div>

<md-menu>
    <md-button class="menu-button round-button" ng-click="$mdMenu.open($event)"
               title="Add to Blacklist...">
        <i class="fa fa-ellipsis-h"></i>
    </md-button>
    <md-menu-content width="2">
        <md-menu-item style="min-height: 20px; height: 20px;">
            <md-button style="min-height: 20px; height: 20px; line-height: 20px; font-size: 9pt; text-align: center;" ng-disabled="true">Blacklist</md-button>
        </md-menu-item>
        <md-divider></md-divider>
        <md-menu-item>
            <md-button ng-disabled="$ctrl.viewModel.folderCount + $ctrl.viewModel.fileCount == 0 || $ctrl.viewModel.isPatternHidden" ng-click="$ctrl.onClickBlacklistPattern('hide')"><i class="fa fa-eye-slash"></i> Hide</md-button>
        </md-menu-item>
        <md-menu-item>
            <md-button ng-disabled="$ctrl.viewModel.folderCount + $ctrl.viewModel.fileCount == 0 || $ctrl.viewModel.isPatternExcluded" ng-click="$ctrl.onClickBlacklistPattern('exclude')"><i class="fa fa-ban"></i> Exclude</md-button>
        </md-menu-item>
    </md-menu-content>
</md-menu>

<br>
=======
    <label>Search by gitignore style: *.js or **/service/*</label>
    <input type='text' ng-model="$ctrl.viewModel.searchPattern" ng-change="$ctrl.onFilterChange($ctrl.viewModel.searchPattern)">
    <br><br>
    <div ng-messages="$ctrl.viewModel.folderCount">
        Found:
        {{$ctrl.viewModel.folderCount}} <i class="fa fa-folder"></i>
        {{$ctrl.viewModel.fileCount}} <i class="fa fa-file"></i>
    </div>
</md-input-container>
>>>>>>> 37ec761a
<|MERGE_RESOLUTION|>--- conflicted
+++ resolved
@@ -1,7 +1,6 @@
 
 <md-input-container class="md-block">
-<<<<<<< HEAD
-    <label>Search by gitignore style</label>
+    <label>Search by gitignore style: *.js or **/service/*</label>
     <input type='text' ng-model="$ctrl.viewModel.searchPattern" ng-change="$ctrl.onSearchChange($ctrl.viewModel.searchPattern)">
 </md-input-container>
 
@@ -30,15 +29,4 @@
     </md-menu-content>
 </md-menu>
 
-<br>
-=======
-    <label>Search by gitignore style: *.js or **/service/*</label>
-    <input type='text' ng-model="$ctrl.viewModel.searchPattern" ng-change="$ctrl.onFilterChange($ctrl.viewModel.searchPattern)">
-    <br><br>
-    <div ng-messages="$ctrl.viewModel.folderCount">
-        Found:
-        {{$ctrl.viewModel.folderCount}} <i class="fa fa-folder"></i>
-        {{$ctrl.viewModel.fileCount}} <i class="fa fa-file"></i>
-    </div>
-</md-input-container>
->>>>>>> 37ec761a
+<br>
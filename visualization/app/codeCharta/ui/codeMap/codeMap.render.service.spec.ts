--- conflicted
+++ resolved
@@ -66,10 +66,6 @@
 		})()
 	}
 
-<<<<<<< HEAD
-	describe("something", () => {
-		it("should do something", () => {})
-=======
 	function withMockedCodeMapLabelService() {
 		codeMapLabelService = codeMapRenderService["codeMapLabelService"] = jest.fn().mockReturnValue({
 			scale: jest.fn(),
@@ -221,6 +217,5 @@
 			expect(smallLeaf.visible).toBeTruthy()
 			expect(otherSmallLeaf.visible).toBeTruthy()
 		})
->>>>>>> 1973fb06
 	})
 })
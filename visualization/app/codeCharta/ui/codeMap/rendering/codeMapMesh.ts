--- conflicted
+++ resolved
@@ -162,13 +162,9 @@
 		}
 	}
 
-<<<<<<< HEAD
 	private setVertexColor(id: number, newColorVector: Vector3, newDeltaColorVector) {
-=======
-	private setVertexColor(id: number, newColorVector: Vector3) {
 		const numberOfColorFieldsPerBuilding = CodeMapMesh.NUM_OF_COLOR_VECTOR_FIELDS * CodeMapMesh.NUM_OF_VERTICES
 		const positionOfFirstColorEntry = id * numberOfColorFieldsPerBuilding
->>>>>>> 658cde5a
 		for (
 			let j = positionOfFirstColorEntry;
 			j < positionOfFirstColorEntry + numberOfColorFieldsPerBuilding;

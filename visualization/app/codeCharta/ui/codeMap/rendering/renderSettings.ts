--- conflicted
+++ resolved
@@ -8,11 +8,7 @@
 }
 
 export function getFloorGradient(nodes: node[]): number[] {
-<<<<<<< HEAD
-    return renderingUtil.gradient("#222222", "#aaaaaa", renderingUtil.getMaxNodeDepth(nodes));
-=======
     return renderingUtil.gradient("#333333", "#dddddd", renderingUtil.getMaxNodeDepth(nodes));
->>>>>>> e33801cc
 }
 
 export const highlightColors = [

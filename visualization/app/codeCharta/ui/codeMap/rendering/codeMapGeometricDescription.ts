import { CodeMapBuilding } from "./codeMapBuilding"
import { Vector3, Ray, Box3 } from "three"

export class CodeMapGeometricDescription {
	private _buildings: CodeMapBuilding[]
	private mapSize: number
	private scales: Vector3

	constructor(mapSize: number) {
		this._buildings = new Array<CodeMapBuilding>()
		this.mapSize = mapSize
		this.scales = new Vector3(1, 1, 1)
	}

	public add(building: CodeMapBuilding): void {
		this._buildings.push(building)
	}

<<<<<<< HEAD
	public setScales(scales: Vector3) {
=======
	public get buildings(): CodeMapBuilding[] {
		return this._buildings
	}

	public setScales(scales: THREE.Vector3) {
>>>>>>> 3bdbd4ff
		this.scales = scales
	}

	public getBuildingByPath(path: string) {
		return this.buildings.find(x => x.node.path === path)
	}

	public intersect(ray: Ray): CodeMapBuilding {
		let intersectedBuilding: CodeMapBuilding
		let leastIntersectedDistance: number = Infinity

		let boxTranslation = this.scales
			.clone()
			.multiplyScalar(this.mapSize)
			.multiply(new Vector3(-1, 0, -1))

		for (let building of this._buildings) {
			let box: Box3 = building.boundingBox.clone()
			box.min.multiply(this.scales)
			box.max.multiply(this.scales)
			box.translate(boxTranslation)

			if (this.rayIntersectsAxisAlignedBoundingBox(ray, box)) {
				let intersectionPoint: Vector3 = ray.intersectBox(box)

				if (intersectionPoint) {
					let intersectionDistance: number = intersectionPoint.distanceTo(ray.origin)

					if (intersectionDistance < leastIntersectedDistance) {
						leastIntersectedDistance = intersectionDistance
						intersectedBuilding = building
					}
				}
			}
		}

		return intersectedBuilding
	}

	private rayIntersectsAxisAlignedBoundingBox(ray: Ray, box: Box3): boolean {
		let tx1 = (box.min.x - ray.origin.x) * (1 / ray.direction.x)
		let tx2 = (box.max.x - ray.origin.x) * (1 / ray.direction.x)

		let tmin = Math.min(tx1, tx2)
		let tmax = Math.max(tx1, tx2)

		let ty1 = (box.min.y - ray.origin.y) * (1 / ray.direction.y)
		let ty2 = (box.max.y - ray.origin.y) * (1 / ray.direction.y)

		tmin = Math.max(tmin, Math.min(ty1, ty2))
		tmax = Math.min(tmax, Math.max(ty1, ty2))

		return tmax >= tmin
	}
}<|MERGE_RESOLUTION|>--- conflicted
+++ resolved
@@ -16,15 +16,11 @@
 		this._buildings.push(building)
 	}
 
-<<<<<<< HEAD
-	public setScales(scales: Vector3) {
-=======
 	public get buildings(): CodeMapBuilding[] {
 		return this._buildings
 	}
 
-	public setScales(scales: THREE.Vector3) {
->>>>>>> 3bdbd4ff
+	public setScales(scales: Vector3) {
 		this.scales = scales
 	}
 

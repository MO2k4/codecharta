import * as THREE from "three";
import {node} from "./node";
import {codeMapGeometricDescription} from "./codeMapGeometricDescription";
import {codeMapBuilding} from "./codeMapBuilding";
import {getFloorGradient, MapColors} from "./renderSettings";
import {colorRange} from "./renderSettings";
import {renderSettings} from "./renderSettings";
import {renderingUtil} from "./renderingUtil";
import {intermediateVertexData} from "./intermediateVertexData";
import {boxGeometryGenerationHelper} from "./boxGeometryGenerationHelper";

export interface boxMeasures {
    x: number;
    y: number;
    z: number;
    width: number;
    height: number;
    depth: number;
}

export interface buildResult {
    mesh: THREE.Mesh;
    desc: codeMapGeometricDescription;
}

export class geometryGenerator {

    private static MINIMAL_BUILDING_HEIGHT = 1.0;

    private floorGradient: number[];
<<<<<<< HEAD

    constructor() {}
=======
>>>>>>> e33801cc

    constructor() {
    }

    public build(nodes: node[], material: THREE.Material, settings: renderSettings): buildResult {
        let data: intermediateVertexData = new intermediateVertexData();
        let desc: codeMapGeometricDescription = new codeMapGeometricDescription(settings.mapSize);

        this.floorGradient = getFloorGradient(nodes);
<<<<<<< HEAD

        for (let i:number = 0; i < nodes.length; ++i)
        {
            let n : node = nodes[i];

            if (!n.isLeaf)
            {
=======

        for (let i: number = 0; i < nodes.length; ++i) {
            let n: node = nodes[i];

            if (!n.isLeaf) {
>>>>>>> e33801cc
                this.addFloor(data, n, i, desc, settings);
            }
            else {
                this.addBuilding(data, n, i, desc, settings);
            }
        }

        return {
            mesh: this.buildMeshFromIntermediateVertexData(data, material),
            desc: desc
        };
    }

    private mapNodeToLocalBox(n: node): boxMeasures {
        return {
            x: n.x0,
            y: n.z0,
            z: n.y0,
            width: n.width,
            height: n.height,
            depth: n.length
        };
    }

    private ensureMinHeightIfUnlessDeltaNegative(x: number, d: number): number {
        if (d <= 0) {
            return x;
        }
        return Math.max(x, geometryGenerator.MINIMAL_BUILDING_HEIGHT);
    }

<<<<<<< HEAD
    private addFloor(data : intermediateVertexData, n : node, idx : number, desc : codeMapGeometricDescription, settings: renderSettings)
    {
        let color: number = ((n.markingColor? n.markingColor: this.floorGradient[n.depth]) & 0xfefefe) >> n.depth % 2;
        let measures : boxMeasures = this.mapNodeToLocalBox(n);
=======
    private addFloor(data: intermediateVertexData, n: node, idx: number, desc: codeMapGeometricDescription, settings: renderSettings) {
        //let color: number = ((n.markingColor? n.markingColor  & (n.depth % 2 === 0?0xdddddd:0xffffff): this.floorGradient[n.depth]));
        let color: number = (
            n.markingColor ? n.markingColor & (n.depth % 2 === 0 ? 0xdddddd : 0xffffff) :
                this.floorGradient[n.depth]
        );
        let measures: boxMeasures = this.mapNodeToLocalBox(n);
>>>>>>> e33801cc

        desc.add(
            new codeMapBuilding(
                idx,
                new THREE.Box3(
                    new THREE.Vector3(measures.x, measures.y, measures.z),
                    new THREE.Vector3(measures.x + measures.width, measures.y + measures.height, measures.z + measures.depth)
                ),
                n,
                color
            )
        );

        boxGeometryGenerationHelper.addBoxToVertexData(data, measures, color, idx, 0.0);
    }

    private nodeHasSuitableDeltas(n: node, heightKey: string): boolean {
        if (n.deltas && n.deltas[heightKey]) {
            return true;
        }
        else {
            return false;
        }
    }

    private addBuilding(data: intermediateVertexData, n: node, idx: number, desc: codeMapGeometricDescription, settings: renderSettings): void {
        let measures: boxMeasures = this.mapNodeToLocalBox(n);
        measures.height = this.ensureMinHeightIfUnlessDeltaNegative(n.height, n.heightDelta);

        let color: number = this.estimateColorForBuilding(n, settings.colorKey, settings.colorRange, settings.renderDeltas);

        let renderDelta: number = 0.0;

        if (settings.renderDeltas && this.nodeHasSuitableDeltas(n, settings.heightKey) && n.heightDelta) {
            renderDelta = n.heightDelta; //set the transformed render delta

            if (renderDelta < 0) {
                measures.height += Math.abs(renderDelta);
            }

        }

        desc.add(
            new codeMapBuilding(
                idx,
                new THREE.Box3(
                    new THREE.Vector3(measures.x, measures.y, measures.z),
                    new THREE.Vector3(measures.x + measures.width, measures.y + measures.height, measures.z + measures.depth)
                ),
                n,
                color
            )
        );

        boxGeometryGenerationHelper.addBoxToVertexData(data, measures, color, idx, renderDelta);
    }

    private estimateColorForBuilding(n: node, colorKey: string, range: colorRange, deltasEnabled: boolean): number {
        let color: number = MapColors.defaultC;

        if (!deltasEnabled) {
            const val: number = n.attributes[colorKey];

            if (val === undefined || val === null) {
                color = MapColors.base;
            }
            else if (val < range.from) {
                color = range.flipped ? MapColors.negative : MapColors.positive;
            }
            else if (val > range.to) {
                color = range.flipped ? MapColors.positive : MapColors.negative;
            }
            else {
                color = MapColors.neutral;
            }

        }
        else {
            color = MapColors.base;
        }

        return color;
    }

    private buildMeshFromIntermediateVertexData(data: intermediateVertexData, material: THREE.Material): THREE.Mesh {
        let numVertices: number = data.positions.length;
        const dimension: number = 3;
        const uvDimension: number = 2;

        let positions: Float32Array = new Float32Array(numVertices * dimension);
        let normals: Float32Array = new Float32Array(numVertices * dimension);
        let uvs: Float32Array = new Float32Array(numVertices * uvDimension);
        let colors: Float32Array = new Float32Array(numVertices * dimension);
        let ids: Float32Array = new Float32Array(numVertices);
        let deltas: Float32Array = new Float32Array(numVertices);

        for (let i: number = 0; i < numVertices; ++i) {
            positions[i * dimension + 0] = data.positions[i].x;
            positions[i * dimension + 1] = data.positions[i].y;
            positions[i * dimension + 2] = data.positions[i].z;

            normals[i * dimension + 0] = data.normals[i].x;
            normals[i * dimension + 1] = data.normals[i].y;
            normals[i * dimension + 2] = data.normals[i].z;

            uvs[i * uvDimension + 0] = data.uvs[i].x;
            uvs[i * uvDimension + 1] = data.uvs[i].y;

            let color: THREE.Vector3 = renderingUtil.colorToVec3(data.colors[i]);

            colors[i * dimension + 0] = color.x;
            colors[i * dimension + 1] = color.y;
            colors[i * dimension + 2] = color.z;

            ids[i] = data.subGeometryIdx[i];
            deltas[i] = data.deltas[i];
        }

        let indices: Uint32Array = new Uint32Array(data.indices.length);

        for (let i: number = 0; i < data.indices.length; ++i) {
            indices[i] = data.indices[i];
        }

        let geometry: THREE.BufferGeometry = new THREE.BufferGeometry();

        geometry.addAttribute("position", new THREE.BufferAttribute(positions, dimension));
        geometry.addAttribute("normal", new THREE.BufferAttribute(normals, dimension));
        geometry.addAttribute("uv", new THREE.BufferAttribute(uvs, uvDimension));
        geometry.addAttribute("color", new THREE.BufferAttribute(colors, dimension));
        geometry.addAttribute("subGeomIdx", new THREE.BufferAttribute(ids, 1));
        geometry.addAttribute("delta", new THREE.BufferAttribute(deltas, 1));

        geometry.setIndex(new THREE.BufferAttribute(indices, 1));

        return new THREE.Mesh(geometry, material);
    }
}<|MERGE_RESOLUTION|>--- conflicted
+++ resolved
@@ -28,11 +28,6 @@
     private static MINIMAL_BUILDING_HEIGHT = 1.0;
 
     private floorGradient: number[];
-<<<<<<< HEAD
-
-    constructor() {}
-=======
->>>>>>> e33801cc
 
     constructor() {
     }
@@ -42,21 +37,11 @@
         let desc: codeMapGeometricDescription = new codeMapGeometricDescription(settings.mapSize);
 
         this.floorGradient = getFloorGradient(nodes);
-<<<<<<< HEAD
-
-        for (let i:number = 0; i < nodes.length; ++i)
-        {
-            let n : node = nodes[i];
-
-            if (!n.isLeaf)
-            {
-=======
 
         for (let i: number = 0; i < nodes.length; ++i) {
             let n: node = nodes[i];
 
             if (!n.isLeaf) {
->>>>>>> e33801cc
                 this.addFloor(data, n, i, desc, settings);
             }
             else {
@@ -88,12 +73,6 @@
         return Math.max(x, geometryGenerator.MINIMAL_BUILDING_HEIGHT);
     }
 
-<<<<<<< HEAD
-    private addFloor(data : intermediateVertexData, n : node, idx : number, desc : codeMapGeometricDescription, settings: renderSettings)
-    {
-        let color: number = ((n.markingColor? n.markingColor: this.floorGradient[n.depth]) & 0xfefefe) >> n.depth % 2;
-        let measures : boxMeasures = this.mapNodeToLocalBox(n);
-=======
     private addFloor(data: intermediateVertexData, n: node, idx: number, desc: codeMapGeometricDescription, settings: renderSettings) {
         //let color: number = ((n.markingColor? n.markingColor  & (n.depth % 2 === 0?0xdddddd:0xffffff): this.floorGradient[n.depth]));
         let color: number = (
@@ -101,7 +80,6 @@
                 this.floorGradient[n.depth]
         );
         let measures: boxMeasures = this.mapNodeToLocalBox(n);
->>>>>>> e33801cc
 
         desc.add(
             new codeMapBuilding(

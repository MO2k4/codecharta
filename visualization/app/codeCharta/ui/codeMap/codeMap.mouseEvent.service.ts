--- conflicted
+++ resolved
@@ -1,27 +1,15 @@
-<<<<<<< HEAD
 import {MapTreeViewHoverEventSubscriber, MapTreeViewLevelController} from "../mapTreeView/mapTreeView.level.component";
 import {ThreeCameraService} from "./threeViewer/threeCameraService";
 import {IAngularEvent, IRootScopeService} from "angular";
 import {CodeMapNode} from "../../core/data/model/CodeMap";
 import {CodeMapBuilding} from "./rendering/codeMapBuilding";
 import {CodeMapRenderService} from "./codeMap.render.service";
-=======
-import {
-    MapTreeViewHoverEventSubscriber,
-    MapTreeViewLevelController
-} from "../mapTreeView/mapTreeView.level.component";
-import { ThreeCameraService } from "./threeViewer/threeCameraService";
-import { ThreeViewerService } from "./threeViewer/threeViewerService";
-import { IAngularEvent, IRootScopeService } from "angular";
-import { CodeMapNode } from "../../core/data/model/CodeMap";
-import { codeMapBuilding } from "./rendering/codeMapBuilding";
-import { CodeMapRenderService } from "./codeMap.render.service";
->>>>>>> c6f41d6a
 import $ from "jquery";
 import {
     ViewCubeEventPropagationSubscriber,
     ViewCubeMouseEventsService
 } from "../viewCube/viewCube.mouseEvents.service";
+import { ThreeViewerService } from "./threeViewer/threeViewerService";
 
 interface Coordinates {
     x: number;
@@ -36,16 +24,7 @@
 export interface CodeMapMouseEventServiceSubscriber {
     onBuildingHovered(data: CodeMapBuildingTransition, event: IAngularEvent);
     onBuildingSelected(data: CodeMapBuildingTransition, event: IAngularEvent);
-<<<<<<< HEAD
     onBuildingRightClicked(building: CodeMapBuilding, x: number, y: number, event: IAngularEvent);
-=======
-    onBuildingRightClicked(
-        building: codeMapBuilding,
-        x: number,
-        y: number,
-        event: IAngularEvent
-    );
->>>>>>> c6f41d6a
 }
 
 export class CodeMapMouseEventService
@@ -60,24 +39,6 @@
     private dragOrClickFlag = 0;
 
     /* @ngInject */
-<<<<<<< HEAD
-    constructor(private $rootScope: IRootScopeService,
-                private $window,
-                private threeCameraService: ThreeCameraService,
-                private threeRendererService,
-                private threeSceneService,
-                private threeUpdateCycleService,
-                private codeMapRenderService: CodeMapRenderService) {
-        this.threeUpdateCycleService.register(this.update.bind(this));
-        MapTreeViewLevelController.subscribeToHoverEvents($rootScope, this);
-    }
-
-    public start() {
-        this.threeRendererService.renderer.domElement.addEventListener("mousemove", this.onDocumentMouseMove.bind(this), false);
-        this.threeRendererService.renderer.domElement.addEventListener("mouseup", this.onDocumentMouseUp.bind(this), false);
-        this.threeRendererService.renderer.domElement.addEventListener("mousedown", this.onDocumentMouseDown.bind(this), false);
-        this.threeRendererService.renderer.domElement.addEventListener("dblclick", this.onDocumentDoubleClick.bind(this), false);
-=======
     constructor(
         private $rootScope: IRootScopeService,
         private $window,
@@ -92,30 +53,7 @@
         MapTreeViewLevelController.subscribeToHoverEvents($rootScope, this);
     }
 
-    static subscribe(
-        $rootScope: IRootScopeService,
-        subscriber: CodeMapMouseEventServiceSubscriber
-    ) {
-        $rootScope.$on(
-            "building-hovered",
-            (e, data: CodeMapBuildingTransition) => {
-                subscriber.onBuildingHovered(data, e);
-            }
-        );
-
-        $rootScope.$on(
-            "building-selected",
-            (e, data: CodeMapBuildingTransition) => {
-                subscriber.onBuildingSelected(data, e);
-            }
-        );
-
-        $rootScope.$on("building-right-clicked", (e, data) => {
-            subscriber.onBuildingRightClicked(data.building, data.x, data.y, e);
-        });
-    }
-
-    start() {
+    public start() {
         this.threeRendererService.renderer.domElement.addEventListener(
             "mousemove",
             this.onDocumentMouseMove.bind(this),
@@ -142,7 +80,7 @@
         );
     }
 
-    onViewCubeEventPropagation(eventType: string, event: MouseEvent) {
+    public onViewCubeEventPropagation(eventType: string, event: MouseEvent) {
         switch (eventType) {
             case "mousemove":
                 this.onDocumentMouseMove(event);
@@ -157,7 +95,6 @@
                 this.onDocumentDoubleClick(event);
                 break;
         }
->>>>>>> c6f41d6a
     }
 
     public update() {
@@ -187,7 +124,6 @@
         }
     }
 
-<<<<<<< HEAD
     public onDocumentMouseMove(event) {
         const topOffset = $(this.threeRendererService.renderer.domElement).offset().top - $(window).scrollTop();
         this.mouse.x = ( event.clientX / this.threeRendererService.renderer.domElement.width ) * 2 - 1;
@@ -197,28 +133,6 @@
 
     public onDocumentMouseUp() {
 
-=======
-    onDocumentMouseMove(event) {
-        const topOffset =
-            $(this.threeRendererService.renderer.domElement).offset().top -
-            $(window).scrollTop();
-        this.mouse.x =
-            (event.clientX /
-                this.threeRendererService.renderer.domElement.width) *
-                2 -
-            1;
-        this.mouse.y =
-            -(
-                (event.clientY - topOffset) /
-                this.threeRendererService.renderer.domElement.height
-            ) *
-                2 +
-            1;
-        this.dragOrClickFlag = 1;
-    }
-
-    onDocumentMouseUp() {
->>>>>>> c6f41d6a
         if (this.dragOrClickFlag === 0) {
             let from = this.selected;
 
@@ -290,13 +204,8 @@
         }
     }
 
-<<<<<<< HEAD
     public onBuildingSelected(from: CodeMapBuilding, to: CodeMapBuilding) {
         this.$rootScope.$broadcast("building-selected", {to: to, from: from});
-=======
-    onBuildingSelected(from: codeMapBuilding, to: codeMapBuilding) {
-        this.$rootScope.$broadcast("building-selected", { to: to, from: from });
->>>>>>> c6f41d6a
 
         if (to !== null) {
             this.threeSceneService.getMapMesh().setSelected([to]);
@@ -305,16 +214,9 @@
         }
     }
 
-<<<<<<< HEAD
     public onShouldHoverNode(node: CodeMapNode) {
         let buildings: CodeMapBuilding[] = this.codeMapRenderService.mapMesh.getMeshDescription().buildings;
         buildings.forEach((building) => {
-=======
-    onShouldHoverNode(node: CodeMapNode) {
-        let buildings: codeMapBuilding[] = this.codeMapRenderService.mapMesh.getMeshDescription()
-            .buildings;
-        buildings.forEach(building => {
->>>>>>> c6f41d6a
             if (building.node.path === node.path) {
                 this.onBuildingHovered(this.hovered, building);
             }
@@ -324,7 +226,6 @@
     public onShouldUnhoverNode(node: CodeMapNode) {
         this.onBuildingHovered(this.hovered, null);
     }
-<<<<<<< HEAD
 
     public static subscribe($rootScope: IRootScopeService, subscriber: CodeMapMouseEventServiceSubscriber) {
 
@@ -342,6 +243,4 @@
 
     }
 
-=======
->>>>>>> c6f41d6a
 }
import "../../codeCharta.module"
import "./codeMap.module"
import { CodeMapArrowService } from "./codeMap.arrow.service"
import { ThreeSceneService } from "./threeViewer/threeSceneService"
import { getService, instantiateModule } from "../../../../mocks/ng.mockhelper"
import { Object3D, Vector3 } from "three"
<<<<<<< HEAD
import { Edge, EdgeVisibility, Node } from "../../model/codeCharta.model"
import { TEST_NODE_LEAF, TEST_NODE_ROOT, VALID_EDGES } from "../../util/dataMocks"
=======
import { Edge, EdgeVisibility, Node } from "../../codeCharta.model"
import { CODE_MAP_BUILDING, OUTGOING_NODE, INCOMING_NODE } from "../../util/dataMocks"
>>>>>>> 85fc8743
import { IRootScopeService } from "angular"
import { CodeMapMouseEventService } from "./codeMap.mouseEvent.service"
import { ColorConverter } from "../../util/color/colorConverter"
import { StoreService } from "../../state/store.service"
import { setScaling } from "../../state/store/appSettings/scaling/scaling.actions"

describe("CodeMapArrowService", () => {
	let codeMapArrowService: CodeMapArrowService
	let threeSceneService: ThreeSceneService
	let $rootScope: IRootScopeService
	let storeService: StoreService

	beforeEach(() => {
		restartSystem()
		rebuildService()
		withMockedThreeSceneService()
	})

	afterEach(() => {
		jest.resetAllMocks()
	})

	function restartSystem() {
		instantiateModule("app.codeCharta.ui.codeMap")

		threeSceneService = getService<ThreeSceneService>("threeSceneService")
		storeService = getService<StoreService>("storeService")
		$rootScope = getService<IRootScopeService>("$rootScope")
	}

	function rebuildService() {
		codeMapArrowService = new CodeMapArrowService($rootScope, storeService, threeSceneService)
	}

	function withMockedThreeSceneService() {
		threeSceneService = codeMapArrowService["threeSceneService"] = jest.fn().mockReturnValue({
			edgeArrows: {
				children: [],
				add: jest.fn()
			},
			highlightedBuildings: [],
			getMapMesh: jest.fn().mockReturnValue({
				getMeshDescription: jest.fn().mockReturnValue({ getBuildingByPath: jest.fn() }),
				clearHighlight: jest.fn(),
				highlightBuilding: jest.fn(),
				clearSelection: jest.fn(),
				selectBuilding: jest.fn()
			}),
			addBuildingToHighlightingList: jest.fn(),
			getSelectedBuilding: jest.fn().mockReturnValue({
				value: "value"
			})
		})()
	}

	function setupEdgeArrowsWithChildren() {
		const dummyObject3D = new Object3D()
		threeSceneService.edgeArrows.children = [dummyObject3D, dummyObject3D]
	}

	function setupArrows() {
		const dummyObject3D = new Object3D()
		codeMapArrowService["arrows"] = [dummyObject3D, dummyObject3D]
	}

	describe("constructor", () => {
		it("should assign arrows an empty array", () => {
			expect(codeMapArrowService["arrows"].length).toBe(0)
		})

		it("should subscribe to Building-Hovered-Events", () => {
			CodeMapMouseEventService.subscribeToBuildingHovered = jest.fn()

			rebuildService()

			expect(CodeMapMouseEventService.subscribeToBuildingHovered).toHaveBeenCalledWith($rootScope, codeMapArrowService)
		})

		it("should subscribe to Building-Unhovered-Events", () => {
			CodeMapMouseEventService.subscribeToBuildingUnhovered = jest.fn()

			rebuildService()

			expect(CodeMapMouseEventService.subscribeToBuildingUnhovered).toHaveBeenCalledWith($rootScope, codeMapArrowService)
		})
	})

	describe("SelectionMethods", () => {
		beforeEach(() => {
			codeMapArrowService.clearArrows = jest.fn()
			codeMapArrowService["showEdgesOfBuildings"] = jest.fn()
			codeMapArrowService.addEdgePreview = jest.fn()
		})
		it("should call clearArrows and showEdgesOfBuildings through BuildingSelected", () => {
			codeMapArrowService.onBuildingSelected(CODE_MAP_BUILDING)

			expect(codeMapArrowService.clearArrows).toHaveBeenCalled()
			expect(codeMapArrowService["showEdgesOfBuildings"]).toHaveBeenCalled()
			expect(codeMapArrowService.addEdgePreview).toHaveBeenCalledTimes(0)
		})

		it("should call clearArrows and showEdgesOfBuildings through BuildingHovered", () => {
			codeMapArrowService.onBuildingHovered(CODE_MAP_BUILDING)

			expect(codeMapArrowService.clearArrows).toHaveBeenCalled()
			expect(codeMapArrowService["showEdgesOfBuildings"]).toHaveBeenCalled()
			expect(codeMapArrowService.addEdgePreview).toHaveBeenCalledTimes(0)
		})

		it("should call clearArrows and showEdgesOfBuildings through BuildingUnHovered", () => {
			codeMapArrowService.onBuildingUnhovered()

			expect(codeMapArrowService.clearArrows).toHaveBeenCalled()
			expect(codeMapArrowService["showEdgesOfBuildings"]).toHaveBeenCalled()
			expect(codeMapArrowService.addEdgePreview).toHaveBeenCalledTimes(0)
		})

		it("should call clearArrows and showEdgesOfBuildings through BuildingDeselcted", () => {
			codeMapArrowService.onBuildingDeselected()

			expect(codeMapArrowService.clearArrows).toHaveBeenCalled()
			expect(codeMapArrowService["showEdgesOfBuildings"]).toHaveBeenCalledTimes(0)
			expect(codeMapArrowService.addEdgePreview).toHaveBeenCalled()
		})
	})

	describe("clearArrows", () => {
		it("should remove all array entries of field arrows", () => {
			setupEdgeArrowsWithChildren()

			codeMapArrowService.clearArrows()

			expect(codeMapArrowService["arrows"].length).toBe(0)
		})

		it("should remove all array entries of threeSceneService.edgeArrows.children", () => {
			setupEdgeArrowsWithChildren()

			codeMapArrowService.clearArrows()

			expect(threeSceneService.edgeArrows.children.length).toBe(0)
		})
	})

	describe("addEdgePreview", () => {
		beforeEach(() => {
			codeMapArrowService["map"] = new Map<String, Node>()
			codeMapArrowService["map"].get = jest.fn(() => {
				return INCOMING_NODE
			})
			codeMapArrowService["previewMode"] = jest.fn()
		})
		it("should create and edge Preview of one", () => {
			const nodes: Node[] = [OUTGOING_NODE]
			const edges: Edge[] = storeService.getState().fileSettings.edges.filter(x => x.visible != EdgeVisibility.none)

			codeMapArrowService.addEdgePreview(nodes, edges)

			expect(codeMapArrowService["map"].size).toEqual(1)
		})
		it("should create and no edge Preview at all", () => {
			const edges: Edge[] = storeService.getState().fileSettings.edges.filter(x => x.visible != EdgeVisibility.none)

			codeMapArrowService.addEdgePreview(null, edges)

			expect(codeMapArrowService["map"].size).toEqual(0)
		})
	})

	describe("createCurve", () => {
		it("should create a curve out of the 2 Nodes", () => {
			const originNode: Node = OUTGOING_NODE
			const targetNode: Node = INCOMING_NODE
			const curveScale = 100 * storeService.getState().appSettings.edgeHeight

			const curve = codeMapArrowService["createCurve"](originNode, targetNode, curveScale)

			expect(curve).toBeDefined()
		})
	})

	describe("highlightBuilding", () => {
		it("should highlight certain buildings", () => {
			codeMapArrowService["highlightBuilding"](OUTGOING_NODE)
			expect(threeSceneService.getMapMesh().getMeshDescription().getBuildingByPath).toHaveBeenCalled()
			expect(threeSceneService.addBuildingToHighlightingList).toHaveBeenCalled()
		})
	})

	describe("setCurveColor", () => {
		beforeEach(() => {
			threeSceneService.edgeArrows["add"] = jest.fn()
			codeMapArrowService["arrows"].push = jest.fn()
		})
		it("should run through the function with mocked subfunctions", () => {
			const originNode: Node = OUTGOING_NODE
			const targetNode: Node = INCOMING_NODE
			const curveScale = 100 * storeService.getState().appSettings.edgeHeight
			const curve = codeMapArrowService["createCurve"](originNode, targetNode, curveScale)
			const color = ColorConverter.convertHexToNumber(storeService.getState().appSettings.mapColors.outgoingEdge)

			codeMapArrowService["setCurveColor"](curve, color)

			expect(threeSceneService.edgeArrows["add"]).toHaveBeenCalled()
			expect(codeMapArrowService["arrows"].push).toHaveBeenCalled()
		})
	})

	describe("scale", () => {
		it("should set the scale of all arrows to x, y and z", () => {
			setupArrows()
			storeService.dispatch(setScaling(new Vector3(1, 2, 3)))

			codeMapArrowService.scale()

			expect(codeMapArrowService["arrows"][0].scale.x).toBe(1)
			expect(codeMapArrowService["arrows"][0].scale.y).toBe(2)
			expect(codeMapArrowService["arrows"][0].scale.z).toBe(3)
		})
	})
})<|MERGE_RESOLUTION|>--- conflicted
+++ resolved
@@ -4,13 +4,8 @@
 import { ThreeSceneService } from "./threeViewer/threeSceneService"
 import { getService, instantiateModule } from "../../../../mocks/ng.mockhelper"
 import { Object3D, Vector3 } from "three"
-<<<<<<< HEAD
+import { CODE_MAP_BUILDING, OUTGOING_NODE, INCOMING_NODE } from "../../util/dataMocks"
 import { Edge, EdgeVisibility, Node } from "../../model/codeCharta.model"
-import { TEST_NODE_LEAF, TEST_NODE_ROOT, VALID_EDGES } from "../../util/dataMocks"
-=======
-import { Edge, EdgeVisibility, Node } from "../../codeCharta.model"
-import { CODE_MAP_BUILDING, OUTGOING_NODE, INCOMING_NODE } from "../../util/dataMocks"
->>>>>>> 85fc8743
 import { IRootScopeService } from "angular"
 import { CodeMapMouseEventService } from "./codeMap.mouseEvent.service"
 import { ColorConverter } from "../../util/color/colorConverter"

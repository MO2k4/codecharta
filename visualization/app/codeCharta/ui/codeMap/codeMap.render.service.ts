--- conflicted
+++ resolved
@@ -106,10 +106,7 @@
             blacklist: s.blacklist,
             fileName: s.map.fileName,
             searchPattern: s.searchPattern,
-<<<<<<< HEAD
-=======
             hideFlatBuildings: s.hideFlatBuildings,
->>>>>>> 6d3f33c1
         };
 
         this.showAllOrOnlyFocusedNode(s);
@@ -127,11 +124,7 @@
             heightKey: s.heightMetric,
             colorKey: s.colorMetric,
             renderDeltas: s.mode == KindOfMap.Delta,
-<<<<<<< HEAD
-            enableFlatBuildingsToBeGrey: s.enableFlatBuildingsToBeGrey,
-=======
             hideFlatBuildings: s.hideFlatBuildings,
->>>>>>> 6d3f33c1
             colorRange: s.neutralColorRange,
             mapSize: mapSize,
             deltaColorFlipped: s.deltaColorFlipped

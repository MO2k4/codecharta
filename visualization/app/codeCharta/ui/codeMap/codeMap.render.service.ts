"use strict"

import { CodeMapMesh } from "./rendering/codeMapMesh"
import { RenderSettings } from "./rendering/renderSettings"
import { Node } from "./rendering/node"
import { TreeMapService, TreeMapSettings } from "../../core/treemap/treemap.service"
import { CodeMapUtilService } from "./codeMap.util.service"
import { CodeMapLabelService } from "./codeMap.label.service"
import { ThreeSceneService } from "./threeViewer/threeSceneService"
import { CodeMapArrowService } from "./codeMap.arrow.service"
import { Edge, Settings, CodeMapNode, RenderMode, CCFile } from "../../codeCharta.model"

const MAP_SIZE = 500.0

/**
 * Main service to manage the state of the rendered code map
 */
<<<<<<< HEAD
=======
export class CodeMapRenderService implements SettingsServiceSubscriber, CodeMapMouseEventServiceSubscriber {

    get mapMesh(): CodeMapMesh {
        return this._mapMesh;
    }

    public static SELECTOR = "codeMapRenderService";

    public currentSortedNodes: Node[];

    private _mapMesh: CodeMapMesh = null;
    private currentRenderSettings: RenderSettings;
    private visibleEdges: Edge[];

    /* @ngInject */
    constructor(
        private threeSceneService: ThreeSceneService,
        private treeMapService: TreeMapService,
        private $rootScope,
        private settingsService: SettingsService,
        private codeMapUtilService: CodeMapUtilService,
        private codeMapLabelService: CodeMapLabelService,
        private codeMapArrowService: CodeMapArrowService
    ) {
        this.settingsService.subscribe(this);
        CodeMapMouseEventService.subscribe(this.$rootScope, this);
    }

    public onBuildingRightClicked(building: CodeMapBuilding, x: number, y: number, event: angular.IAngularEvent) {
        // unused
    }

    public onBuildingHovered(data: CodeMapBuildingTransition, event: angular.IAngularEvent) {
        // unused
    }

    public onBuildingSelected(data: CodeMapBuildingTransition, event: angular.IAngularEvent) {
        // unused
    }

    public onSettingsChanged(settings: Settings, event: Event) {
        this.applySettings(settings);
    }

    /**
     * Applies the given settings and redraws the scene
     * @param {Settings} s
     * @listens {settings-changed}
     */
    public applySettings(s: Settings) {

        if (s.areaMetric && s.heightMetric && s.colorMetric && s.map && s.map.nodes && s.neutralColorRange && s.deltaColorFlipped != undefined && s.invertHeight != undefined) {
            this.updateMapGeometry(s);
        }

        if (s.scaling && s.scaling.x && s.scaling.y && s.scaling.z) {
            this.scaleMap(s.scaling.x, s.scaling.y, s.scaling.z);
        }
    }

    public collectNodesToArray(node: Node): Node[] {
        let nodes = [node];
        for (let i = 0; i < node.children.length; i++) {
            let collected = this.collectNodesToArray(node.children[i]);
            for (let j = 0; j < collected.length; j++) {
                nodes.push(collected[j]);
            }
        }
        return nodes;
    }

    public updateMapGeometry(s: Settings) {

        this.visibleEdges = this.getVisibleEdges(s);

        const treeMapSettings: TreeMapSettings = {
            size: MAP_SIZE,
            areaKey: s.areaMetric,
            heightKey: s.heightMetric,
            margin: s.margin,
            invertHeight: s.invertHeight,
            visibleEdges: this.visibleEdges,
            searchedNodePaths: s.searchedNodePaths,
            blacklist: s.blacklist,
            fileName: s.map.fileName,
            searchPattern: s.searchPattern,
            hideFlatBuildings: s.hideFlatBuildings,
            markedPackages: s.markedPackages,
        };

        this.showAllOrOnlyFocusedNode(s);

        let nodes: Node[] = this.collectNodesToArray(
            this.treeMapService.createTreemapNodes(s.map.nodes, treeMapSettings, s.map.edges)
        );

        let filtered = nodes.filter(
            node => node.visible && node.length > 0 && node.width > 0
        );
        this.currentSortedNodes = filtered.sort((a, b) => {
            return b.height - a.height;
        });

        this.currentRenderSettings = {
            heightKey: s.heightMetric,
            colorKey: s.colorMetric,
            renderDeltas: s.mode == KindOfMap.Delta,
            hideFlatBuildings: s.hideFlatBuildings,
            colorRange: s.neutralColorRange,
            mapSize: MAP_SIZE,
            deltaColorFlipped: s.deltaColorFlipped,
            whiteColorBuildings: s.whiteColorBuildings
        };

        this.setLabels(s);
        this.setArrows(s);

        this._mapMesh = new CodeMapMesh(
            this.currentSortedNodes,
            this.currentRenderSettings
        );
        this.threeSceneService.setMapMesh(this._mapMesh, MAP_SIZE);
    }

    /**
     * scales the scene by the given values
     * @param {number} x
     * @param {number} y
     * @param {number} z
     */
    public scaleMap(x, y, z) {
        this.threeSceneService.mapGeometry.scale.x = x;
        this.threeSceneService.mapGeometry.scale.y = y;
        this.threeSceneService.mapGeometry.scale.z = z;

        this.threeSceneService.mapGeometry.position.x = -MAP_SIZE / 2.0 * x;
        this.threeSceneService.mapGeometry.position.y = 0.0;
        this.threeSceneService.mapGeometry.position.z = -MAP_SIZE / 2.0 * z;

        if (this.threeSceneService.getMapMesh()) {
            this.threeSceneService.getMapMesh().setScale(x, y, z);
        }

        if (this.codeMapLabelService) {
            this.codeMapLabelService.scale(x, y, z);
        }

        if (this.codeMapArrowService) {
            this.codeMapArrowService.scale(x, y, z);
        }
    }

    private setLabels(s: Settings) {
        this.codeMapLabelService.clearLabels();
        for (
            let i = 0, numAdded = 0;
            i < this.currentSortedNodes.length &&
            numAdded < s.amountOfTopLabels;
            ++i
        ) {
            if (this.currentSortedNodes[i].isLeaf) {
                this.codeMapLabelService.addLabel(
                    this.currentSortedNodes[i],
                    this.currentRenderSettings
                );
                ++numAdded;
            }
        }
    }

    private setArrows(s: Settings) {
        this.codeMapArrowService.clearArrows();
        if (this.visibleEdges.length > 0 && s.enableEdgeArrows) {
            this.showCouplingArrows(this.visibleEdges);
        }
    }

    private showAllOrOnlyFocusedNode(s: Settings) {
        if (s.focusedNodePath) {
            const focusedNode = this.codeMapUtilService.getAnyCodeMapNodeFromPath(
                s.focusedNodePath
            );
            this.treeMapService.setVisibilityOfNodeAndDescendants(
                s.map.nodes,
                false
            );
            this.treeMapService.setVisibilityOfNodeAndDescendants(
                focusedNode,
                true
            );
        } else {
            this.treeMapService.setVisibilityOfNodeAndDescendants(
                s.map.nodes,
                true
            );
        }
    }

    private getVisibleEdges(s: Settings) {
        return s.map && s.map.edges
            ? s.map.edges.filter(edge => edge.visible === true)
            : [];
    }

    private showCouplingArrows(deps: Edge[]) {
        this.codeMapArrowService.clearArrows();

        if (deps && this.currentRenderSettings) {
            this.codeMapArrowService.addEdgeArrows(
                this.currentSortedNodes,
                deps,
                this.currentRenderSettings
            );
            this.codeMapArrowService.scale(
                this.threeSceneService.mapGeometry.scale.x,
                this.threeSceneService.mapGeometry.scale.y,
                this.threeSceneService.mapGeometry.scale.z
            );
        }
    }
>>>>>>> a97e3298

export interface RenderData {
	renderMap: CodeMapNode
	fileName: string
	importedFiles: CCFile[]
	settings: Settings
}

export class CodeMapRenderService {
	public static SELECTOR = "codeMapRenderService"

	public currentSortedNodes: Node[]

	private _mapMesh: CodeMapMesh = null
	private currentRenderSettings: RenderSettings
	private visibleEdges: Edge[]

	private lastRender: RenderData

	constructor(
		private threeSceneService: ThreeSceneService,
		private treeMapService: TreeMapService,
		private codeMapUtilService: CodeMapUtilService,
		private codeMapLabelService: CodeMapLabelService,
		private codeMapArrowService: CodeMapArrowService
	) {}

	public rerenderWithNewSettings(settings: Settings) {
		this.lastRender.settings = settings
		this.render(this.lastRender)
	}

	public render(renderData: RenderData) {
		this.lastRender = renderData
		this.updateMapGeometry(renderData.renderMap, renderData.fileName, renderData.importedFiles, renderData.settings)
		this.scaleMap(
			renderData.settings.appSettings.scaling.x,
			renderData.settings.appSettings.scaling.y,
			renderData.settings.appSettings.scaling.z
		)
	}

	private updateMapGeometry(map: CodeMapNode, fileName: string, importedFiles: CCFile[], s: Settings) {
		this.visibleEdges = this.getVisibleEdges(map, s)

		const treeMapSettings: TreeMapSettings = {
			size: MAP_SIZE,
			areaKey: s.dynamicSettings.areaMetric,
			heightKey: s.dynamicSettings.heightMetric,
			margin: s.appSettings.margin,
			invertHeight: s.appSettings.invertHeight,
			visibleEdges: this.visibleEdges,
			searchedNodePaths: s.dynamicSettings.searchedNodePaths,
			blacklist: s.dynamicSettings.blacklist,
			fileName: fileName,
			searchPattern: s.dynamicSettings.searchPattern,
			hideFlatBuildings: s.appSettings.hideFlatBuildings
		}

		this.showAllOrOnlyFocusedNode(map, s)

		let nodes: Node[] = this.collectNodesToArray(
			this.treeMapService.createTreemapNodes(map, importedFiles, treeMapSettings, s.dynamicSettings.edges)
		)

		let filtered = nodes.filter(node => node.visible && node.length > 0 && node.width > 0)
		this.currentSortedNodes = filtered.sort((a, b) => {
			return b.height - a.height
		})

		this.currentRenderSettings = {
			heightKey: s.dynamicSettings.heightMetric,
			colorKey: s.dynamicSettings.colorMetric,
			renderDeltas: s.dynamicSettings.renderMode == RenderMode.Delta,
			hideFlatBuildings: s.appSettings.hideFlatBuildings,
			colorRange: s.appSettings.neutralColorRange,
			mapSize: MAP_SIZE,
			deltaColorFlipped: s.appSettings.deltaColorFlipped,
			whiteColorBuildings: s.appSettings.whiteColorBuildings
		}

		this.setLabels(s)
		this.setArrows(s)

		this._mapMesh = new CodeMapMesh(this.currentSortedNodes, this.currentRenderSettings)
		this.threeSceneService.setMapMesh(this._mapMesh, MAP_SIZE)
	}

	private collectNodesToArray(node: Node): Node[] {
		let nodes = [node]
		for (let i = 0; i < node.children.length; i++) {
			let collected = this.collectNodesToArray(node.children[i])
			for (let j = 0; j < collected.length; j++) {
				nodes.push(collected[j])
			}
		}
		return nodes
	}

	private scaleMap(x, y, z) {
		this.threeSceneService.mapGeometry.scale.x = x
		this.threeSceneService.mapGeometry.scale.y = y
		this.threeSceneService.mapGeometry.scale.z = z

		this.threeSceneService.mapGeometry.position.x = (-MAP_SIZE / 2.0) * x
		this.threeSceneService.mapGeometry.position.y = 0.0
		this.threeSceneService.mapGeometry.position.z = (-MAP_SIZE / 2.0) * z

		if (this.threeSceneService.getMapMesh()) {
			this.threeSceneService.getMapMesh().setScale(x, y, z)
		}

		if (this.codeMapLabelService) {
			this.codeMapLabelService.scale(x, y, z)
		}

		if (this.codeMapArrowService) {
			this.codeMapArrowService.scale(x, y, z)
		}
	}

	private setLabels(s: Settings) {
		this.codeMapLabelService.clearLabels()
		for (let i = 0, numAdded = 0; i < this.currentSortedNodes.length && numAdded < s.appSettings.amountOfTopLabels; ++i) {
			if (this.currentSortedNodes[i].isLeaf) {
				this.codeMapLabelService.addLabel(this.currentSortedNodes[i], this.currentRenderSettings)
				++numAdded
			}
		}
	}

	private setArrows(s: Settings) {
		this.codeMapArrowService.clearArrows()
		if (this.visibleEdges.length > 0 && s.appSettings.enableEdgeArrows) {
			this.showCouplingArrows(this.visibleEdges)
		}
	}

	private showAllOrOnlyFocusedNode(map: CodeMapNode, s: Settings) {
		if (s.dynamicSettings.focusedNodePath) {
			const focusedNode = this.codeMapUtilService.getAnyCodeMapNodeFromPath(s.dynamicSettings.focusedNodePath, map)
			this.treeMapService.setVisibilityOfNodeAndDescendants(map, false)
			this.treeMapService.setVisibilityOfNodeAndDescendants(focusedNode, true)
		} else {
			this.treeMapService.setVisibilityOfNodeAndDescendants(map, true)
		}
	}

	private getVisibleEdges(map: CodeMapNode, s: Settings) {
		return map && s.dynamicSettings.edges ? s.dynamicSettings.edges.filter(edge => edge.visible === true) : []
	}

	private showCouplingArrows(deps: Edge[]) {
		this.codeMapArrowService.clearArrows()

		if (deps && this.currentRenderSettings) {
			this.codeMapArrowService.addEdgeArrows(this.currentSortedNodes, deps, this.currentRenderSettings)
			this.codeMapArrowService.scale(
				this.threeSceneService.mapGeometry.scale.x,
				this.threeSceneService.mapGeometry.scale.y,
				this.threeSceneService.mapGeometry.scale.z
			)
		}
	}
}<|MERGE_RESOLUTION|>--- conflicted
+++ resolved
@@ -15,229 +15,6 @@
 /**
  * Main service to manage the state of the rendered code map
  */
-<<<<<<< HEAD
-=======
-export class CodeMapRenderService implements SettingsServiceSubscriber, CodeMapMouseEventServiceSubscriber {
-
-    get mapMesh(): CodeMapMesh {
-        return this._mapMesh;
-    }
-
-    public static SELECTOR = "codeMapRenderService";
-
-    public currentSortedNodes: Node[];
-
-    private _mapMesh: CodeMapMesh = null;
-    private currentRenderSettings: RenderSettings;
-    private visibleEdges: Edge[];
-
-    /* @ngInject */
-    constructor(
-        private threeSceneService: ThreeSceneService,
-        private treeMapService: TreeMapService,
-        private $rootScope,
-        private settingsService: SettingsService,
-        private codeMapUtilService: CodeMapUtilService,
-        private codeMapLabelService: CodeMapLabelService,
-        private codeMapArrowService: CodeMapArrowService
-    ) {
-        this.settingsService.subscribe(this);
-        CodeMapMouseEventService.subscribe(this.$rootScope, this);
-    }
-
-    public onBuildingRightClicked(building: CodeMapBuilding, x: number, y: number, event: angular.IAngularEvent) {
-        // unused
-    }
-
-    public onBuildingHovered(data: CodeMapBuildingTransition, event: angular.IAngularEvent) {
-        // unused
-    }
-
-    public onBuildingSelected(data: CodeMapBuildingTransition, event: angular.IAngularEvent) {
-        // unused
-    }
-
-    public onSettingsChanged(settings: Settings, event: Event) {
-        this.applySettings(settings);
-    }
-
-    /**
-     * Applies the given settings and redraws the scene
-     * @param {Settings} s
-     * @listens {settings-changed}
-     */
-    public applySettings(s: Settings) {
-
-        if (s.areaMetric && s.heightMetric && s.colorMetric && s.map && s.map.nodes && s.neutralColorRange && s.deltaColorFlipped != undefined && s.invertHeight != undefined) {
-            this.updateMapGeometry(s);
-        }
-
-        if (s.scaling && s.scaling.x && s.scaling.y && s.scaling.z) {
-            this.scaleMap(s.scaling.x, s.scaling.y, s.scaling.z);
-        }
-    }
-
-    public collectNodesToArray(node: Node): Node[] {
-        let nodes = [node];
-        for (let i = 0; i < node.children.length; i++) {
-            let collected = this.collectNodesToArray(node.children[i]);
-            for (let j = 0; j < collected.length; j++) {
-                nodes.push(collected[j]);
-            }
-        }
-        return nodes;
-    }
-
-    public updateMapGeometry(s: Settings) {
-
-        this.visibleEdges = this.getVisibleEdges(s);
-
-        const treeMapSettings: TreeMapSettings = {
-            size: MAP_SIZE,
-            areaKey: s.areaMetric,
-            heightKey: s.heightMetric,
-            margin: s.margin,
-            invertHeight: s.invertHeight,
-            visibleEdges: this.visibleEdges,
-            searchedNodePaths: s.searchedNodePaths,
-            blacklist: s.blacklist,
-            fileName: s.map.fileName,
-            searchPattern: s.searchPattern,
-            hideFlatBuildings: s.hideFlatBuildings,
-            markedPackages: s.markedPackages,
-        };
-
-        this.showAllOrOnlyFocusedNode(s);
-
-        let nodes: Node[] = this.collectNodesToArray(
-            this.treeMapService.createTreemapNodes(s.map.nodes, treeMapSettings, s.map.edges)
-        );
-
-        let filtered = nodes.filter(
-            node => node.visible && node.length > 0 && node.width > 0
-        );
-        this.currentSortedNodes = filtered.sort((a, b) => {
-            return b.height - a.height;
-        });
-
-        this.currentRenderSettings = {
-            heightKey: s.heightMetric,
-            colorKey: s.colorMetric,
-            renderDeltas: s.mode == KindOfMap.Delta,
-            hideFlatBuildings: s.hideFlatBuildings,
-            colorRange: s.neutralColorRange,
-            mapSize: MAP_SIZE,
-            deltaColorFlipped: s.deltaColorFlipped,
-            whiteColorBuildings: s.whiteColorBuildings
-        };
-
-        this.setLabels(s);
-        this.setArrows(s);
-
-        this._mapMesh = new CodeMapMesh(
-            this.currentSortedNodes,
-            this.currentRenderSettings
-        );
-        this.threeSceneService.setMapMesh(this._mapMesh, MAP_SIZE);
-    }
-
-    /**
-     * scales the scene by the given values
-     * @param {number} x
-     * @param {number} y
-     * @param {number} z
-     */
-    public scaleMap(x, y, z) {
-        this.threeSceneService.mapGeometry.scale.x = x;
-        this.threeSceneService.mapGeometry.scale.y = y;
-        this.threeSceneService.mapGeometry.scale.z = z;
-
-        this.threeSceneService.mapGeometry.position.x = -MAP_SIZE / 2.0 * x;
-        this.threeSceneService.mapGeometry.position.y = 0.0;
-        this.threeSceneService.mapGeometry.position.z = -MAP_SIZE / 2.0 * z;
-
-        if (this.threeSceneService.getMapMesh()) {
-            this.threeSceneService.getMapMesh().setScale(x, y, z);
-        }
-
-        if (this.codeMapLabelService) {
-            this.codeMapLabelService.scale(x, y, z);
-        }
-
-        if (this.codeMapArrowService) {
-            this.codeMapArrowService.scale(x, y, z);
-        }
-    }
-
-    private setLabels(s: Settings) {
-        this.codeMapLabelService.clearLabels();
-        for (
-            let i = 0, numAdded = 0;
-            i < this.currentSortedNodes.length &&
-            numAdded < s.amountOfTopLabels;
-            ++i
-        ) {
-            if (this.currentSortedNodes[i].isLeaf) {
-                this.codeMapLabelService.addLabel(
-                    this.currentSortedNodes[i],
-                    this.currentRenderSettings
-                );
-                ++numAdded;
-            }
-        }
-    }
-
-    private setArrows(s: Settings) {
-        this.codeMapArrowService.clearArrows();
-        if (this.visibleEdges.length > 0 && s.enableEdgeArrows) {
-            this.showCouplingArrows(this.visibleEdges);
-        }
-    }
-
-    private showAllOrOnlyFocusedNode(s: Settings) {
-        if (s.focusedNodePath) {
-            const focusedNode = this.codeMapUtilService.getAnyCodeMapNodeFromPath(
-                s.focusedNodePath
-            );
-            this.treeMapService.setVisibilityOfNodeAndDescendants(
-                s.map.nodes,
-                false
-            );
-            this.treeMapService.setVisibilityOfNodeAndDescendants(
-                focusedNode,
-                true
-            );
-        } else {
-            this.treeMapService.setVisibilityOfNodeAndDescendants(
-                s.map.nodes,
-                true
-            );
-        }
-    }
-
-    private getVisibleEdges(s: Settings) {
-        return s.map && s.map.edges
-            ? s.map.edges.filter(edge => edge.visible === true)
-            : [];
-    }
-
-    private showCouplingArrows(deps: Edge[]) {
-        this.codeMapArrowService.clearArrows();
-
-        if (deps && this.currentRenderSettings) {
-            this.codeMapArrowService.addEdgeArrows(
-                this.currentSortedNodes,
-                deps,
-                this.currentRenderSettings
-            );
-            this.codeMapArrowService.scale(
-                this.threeSceneService.mapGeometry.scale.x,
-                this.threeSceneService.mapGeometry.scale.y,
-                this.threeSceneService.mapGeometry.scale.z
-            );
-        }
-    }
->>>>>>> a97e3298
 
 export interface RenderData {
 	renderMap: CodeMapNode
@@ -287,15 +64,16 @@
 			size: MAP_SIZE,
 			areaKey: s.dynamicSettings.areaMetric,
 			heightKey: s.dynamicSettings.heightMetric,
-			margin: s.appSettings.margin,
+			margin: s.dynamicSettings.margin,
 			invertHeight: s.appSettings.invertHeight,
 			visibleEdges: this.visibleEdges,
 			searchedNodePaths: s.dynamicSettings.searchedNodePaths,
 			blacklist: s.dynamicSettings.blacklist,
 			fileName: fileName,
 			searchPattern: s.dynamicSettings.searchPattern,
-			hideFlatBuildings: s.appSettings.hideFlatBuildings
-		}
+			hideFlatBuildings: s.appSettings.hideFlatBuildings,
+            markedPackages: s.dynamicSettings.markedPackages
+        }
 
 		this.showAllOrOnlyFocusedNode(map, s)
 
@@ -313,7 +91,7 @@
 			colorKey: s.dynamicSettings.colorMetric,
 			renderDeltas: s.dynamicSettings.renderMode == RenderMode.Delta,
 			hideFlatBuildings: s.appSettings.hideFlatBuildings,
-			colorRange: s.appSettings.neutralColorRange,
+			colorRange: s.dynamicSettings.neutralColorRange,
 			mapSize: MAP_SIZE,
 			deltaColorFlipped: s.appSettings.deltaColorFlipped,
 			whiteColorBuildings: s.appSettings.whiteColorBuildings

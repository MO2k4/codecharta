"use strict"

import { CodeMapMesh } from "./rendering/codeMapMesh"
import { TreeMapGenerator } from "../../util/treeMapGenerator"
import { CodeMapHelper } from "../../util/codeMapHelper"
import { CodeMapLabelService } from "./codeMap.label.service"
import { ThreeSceneService } from "./threeViewer/threeSceneService"
import { CodeMapArrowService } from "./codeMap.arrow.service"
import { CodeMapNode, Settings, Node, FileState } from "../../codeCharta.model"
import { FileStateHelper } from "../../util/fileStateHelper"
import { RenderData } from "./codeMap.preRender.service"
import { Vector3 } from "three"

export class CodeMapRenderService {
	constructor(
		private threeSceneService: ThreeSceneService,
		private codeMapLabelService: CodeMapLabelService,
		private codeMapArrowService: CodeMapArrowService
	) {}

	public render(renderData: RenderData) {
		this.showAllOrOnlyFocusedNode(renderData.map, renderData.settings)
<<<<<<< HEAD

		const treeMapNode: Node = TreeMapGenerator.createTreemapNodes(renderData.map, renderData.settings, renderData.metricData)
		const nodes: Node[] = this.collectNodesToArray(treeMapNode)
		const filteredNodes: Node[] = nodes.filter(node => node.visible && node.length > 0 && node.width > 0)
		const sortedNodes: Node[] = filteredNodes.sort((a, b) => this.sortByNodeHeight(a, b))

		const mapMesh: CodeMapMesh = new CodeMapMesh(sortedNodes, renderData.settings, FileStateHelper.isDeltaState(renderData.fileStates))
		this.threeSceneService.setMapMesh(mapMesh, renderData.settings.treeMapSettings.mapSize)

		this.scaleMap(renderData.settings.appSettings.scaling, renderData.settings.treeMapSettings.mapSize)
=======
		const sortedNodes: Node[] = this.getSortedNodes(renderData)
		this.setNewMapMesh(sortedNodes, renderData.settings, renderData.fileStates)
>>>>>>> 1973fb06
		this.setLabels(sortedNodes, renderData.settings)
		this.setArrows(sortedNodes, renderData.settings)
		this.scaleMap(renderData.settings.appSettings.scaling, renderData.settings.treeMapSettings.mapSize)
	}

<<<<<<< HEAD
	public scaleMap(scale: Vector3, mapSize: number) {
		this.threeSceneService.mapGeometry.scale.set(scale.x, scale.y, scale.z)
		this.threeSceneService.mapGeometry.position.set((-mapSize / 2.0) * scale.x, 0.0, (-mapSize / 2.0) * scale.z)
		this.threeSceneService.getMapMesh().setScale(scale)
		this.codeMapLabelService.scale(scale)
		this.codeMapArrowService.scale(scale)
	}

	private collectNodesToArray(node: Node): Node[] {
		let nodes = [node]
		for (let i = 0; i < node.children.length; i++) {
			let collected = this.collectNodesToArray(node.children[i])
			for (let j = 0; j < collected.length; j++) {
				nodes.push(collected[j])
			}
		}
		return nodes
=======
	private setNewMapMesh(sortedNodes, s: Settings, fileStates: FileState[]) {
		const mapMesh: CodeMapMesh = new CodeMapMesh(sortedNodes, s, FileStateHelper.isDeltaState(fileStates))
		this.threeSceneService.setMapMesh(mapMesh, s.treeMapSettings.mapSize)
>>>>>>> 1973fb06
	}

	public scaleMap(scale: Vector3, mapSize: number) {
		this.threeSceneService.scale(scale, mapSize)
		this.codeMapLabelService.scale(scale)
		this.codeMapArrowService.scale(scale)
	}

<<<<<<< HEAD
=======
	private getSortedNodes(renderData: RenderData): Node[] {
		const nodes: Node[] = TreeMapGenerator.createTreemapNodes(renderData.map, renderData.settings, renderData.metricData)
		const filteredNodes: Node[] = nodes.filter(node => node.visible && node.length > 0 && node.width > 0)
		return filteredNodes.sort((a, b) => b.height - a.height)
	}

>>>>>>> 1973fb06
	private setLabels(sortedNodes: Node[], s: Settings) {
		this.codeMapLabelService.clearLabels()
		for (let i = 0, numAdded = 0; i < sortedNodes.length && numAdded < s.appSettings.amountOfTopLabels; ++i) {
			if (sortedNodes[i].isLeaf) {
				this.codeMapLabelService.addLabel(sortedNodes[i], s)
				++numAdded
			}
		}
	}

	private setArrows(sortedNodes: Node[], s: Settings) {
		this.codeMapArrowService.clearArrows()
		const visibleEdges = s.fileSettings.edges.filter(x => x.visible)
		if (visibleEdges.length > 0 && s.appSettings.enableEdgeArrows) {
			this.codeMapArrowService.addEdgeArrows(sortedNodes, visibleEdges, s)
		}
	}

	private showAllOrOnlyFocusedNode(map: CodeMapNode, s: Settings) {
		if (s.dynamicSettings.focusedNodePath.length > 0) {
			const focusedNode = CodeMapHelper.getAnyCodeMapNodeFromPath(s.dynamicSettings.focusedNodePath, map)
			TreeMapGenerator.setVisibilityOfNodeAndDescendants(map, false)
			TreeMapGenerator.setVisibilityOfNodeAndDescendants(focusedNode, true)
		} else {
			TreeMapGenerator.setVisibilityOfNodeAndDescendants(map, true)
		}
	}
<<<<<<< HEAD

	private showCouplingArrows(sortedNodes: Node[], edges: Edge[], s: Settings) {
		this.codeMapArrowService.clearArrows()

		if (edges && s) {
			this.codeMapArrowService.addEdgeArrows(sortedNodes, edges, s)
			this.codeMapArrowService.scale(this.threeSceneService.mapGeometry.scale)
		}
	}
=======
>>>>>>> 1973fb06
}<|MERGE_RESOLUTION|>--- conflicted
+++ resolved
@@ -20,49 +20,16 @@
 
 	public render(renderData: RenderData) {
 		this.showAllOrOnlyFocusedNode(renderData.map, renderData.settings)
-<<<<<<< HEAD
-
-		const treeMapNode: Node = TreeMapGenerator.createTreemapNodes(renderData.map, renderData.settings, renderData.metricData)
-		const nodes: Node[] = this.collectNodesToArray(treeMapNode)
-		const filteredNodes: Node[] = nodes.filter(node => node.visible && node.length > 0 && node.width > 0)
-		const sortedNodes: Node[] = filteredNodes.sort((a, b) => this.sortByNodeHeight(a, b))
-
-		const mapMesh: CodeMapMesh = new CodeMapMesh(sortedNodes, renderData.settings, FileStateHelper.isDeltaState(renderData.fileStates))
-		this.threeSceneService.setMapMesh(mapMesh, renderData.settings.treeMapSettings.mapSize)
-
-		this.scaleMap(renderData.settings.appSettings.scaling, renderData.settings.treeMapSettings.mapSize)
-=======
 		const sortedNodes: Node[] = this.getSortedNodes(renderData)
 		this.setNewMapMesh(sortedNodes, renderData.settings, renderData.fileStates)
->>>>>>> 1973fb06
 		this.setLabels(sortedNodes, renderData.settings)
 		this.setArrows(sortedNodes, renderData.settings)
 		this.scaleMap(renderData.settings.appSettings.scaling, renderData.settings.treeMapSettings.mapSize)
 	}
 
-<<<<<<< HEAD
-	public scaleMap(scale: Vector3, mapSize: number) {
-		this.threeSceneService.mapGeometry.scale.set(scale.x, scale.y, scale.z)
-		this.threeSceneService.mapGeometry.position.set((-mapSize / 2.0) * scale.x, 0.0, (-mapSize / 2.0) * scale.z)
-		this.threeSceneService.getMapMesh().setScale(scale)
-		this.codeMapLabelService.scale(scale)
-		this.codeMapArrowService.scale(scale)
-	}
-
-	private collectNodesToArray(node: Node): Node[] {
-		let nodes = [node]
-		for (let i = 0; i < node.children.length; i++) {
-			let collected = this.collectNodesToArray(node.children[i])
-			for (let j = 0; j < collected.length; j++) {
-				nodes.push(collected[j])
-			}
-		}
-		return nodes
-=======
 	private setNewMapMesh(sortedNodes, s: Settings, fileStates: FileState[]) {
 		const mapMesh: CodeMapMesh = new CodeMapMesh(sortedNodes, s, FileStateHelper.isDeltaState(fileStates))
 		this.threeSceneService.setMapMesh(mapMesh, s.treeMapSettings.mapSize)
->>>>>>> 1973fb06
 	}
 
 	public scaleMap(scale: Vector3, mapSize: number) {
@@ -71,15 +38,12 @@
 		this.codeMapArrowService.scale(scale)
 	}
 
-<<<<<<< HEAD
-=======
 	private getSortedNodes(renderData: RenderData): Node[] {
 		const nodes: Node[] = TreeMapGenerator.createTreemapNodes(renderData.map, renderData.settings, renderData.metricData)
 		const filteredNodes: Node[] = nodes.filter(node => node.visible && node.length > 0 && node.width > 0)
 		return filteredNodes.sort((a, b) => b.height - a.height)
 	}
 
->>>>>>> 1973fb06
 	private setLabels(sortedNodes: Node[], s: Settings) {
 		this.codeMapLabelService.clearLabels()
 		for (let i = 0, numAdded = 0; i < sortedNodes.length && numAdded < s.appSettings.amountOfTopLabels; ++i) {
@@ -107,16 +71,4 @@
 			TreeMapGenerator.setVisibilityOfNodeAndDescendants(map, true)
 		}
 	}
-<<<<<<< HEAD
-
-	private showCouplingArrows(sortedNodes: Node[], edges: Edge[], s: Settings) {
-		this.codeMapArrowService.clearArrows()
-
-		if (edges && s) {
-			this.codeMapArrowService.addEdgeArrows(sortedNodes, edges, s)
-			this.codeMapArrowService.scale(this.threeSceneService.mapGeometry.scale)
-		}
-	}
-=======
->>>>>>> 1973fb06
 }
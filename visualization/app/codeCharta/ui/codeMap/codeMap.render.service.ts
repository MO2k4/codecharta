--- conflicted
+++ resolved
@@ -158,13 +158,8 @@
 
     private showAllOrOnlyFocusedNode(s: Settings) {
         if (s.focusedNodePath) {
-<<<<<<< HEAD
-            var focusedNode = this.codeMapUtilService.getAnyCodeMapNodeFromPath(s.focusedNodePath);
+            const focusedNode = this.codeMapUtilService.getAnyCodeMapNodeFromPath(s.focusedNodePath);
             this.treeMapService.setVisibilityOfNodeAndDescendants(s.map.nodes, false);
-=======
-            const focusedNode = this.codeMapUtilService.getAnyCodeMapNodeFromPath(s.focusedNodePath);
-            this.treeMapService.setVisibilityOfNodeAndDescendants(s.map.root, false);
->>>>>>> 6d3f33c1
             this.treeMapService.setVisibilityOfNodeAndDescendants(focusedNode, true);
         } else {
             this.treeMapService.setVisibilityOfNodeAndDescendants(s.map.nodes, true);

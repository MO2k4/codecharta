import "./codeMap.module"
import "../../codeCharta.module"
import { CodeMapRenderService } from "./codeMap.render.service"
import { BlacklistType, CodeMapNode, FileMeta } from "../../codeCharta.model"
import { IRootScopeService } from "angular"
import { getService, instantiateModule } from "../../../../mocks/ng.mockhelper"
import { FILE_STATES, METRIC_DATA, STATE, TEST_FILE_WITH_PATHS, withMockedEventMethods } from "../../util/dataMocks"
import { CodeMapPreRenderService } from "./codeMap.preRender.service"
import { NodeDecorator } from "../../util/nodeDecorator"
import _ from "lodash"
import { StoreService } from "../../state/store.service"
import { ScalingService } from "../../state/store/appSettings/scaling/scaling.service"
import { setDynamicSettings } from "../../state/store/dynamicSettings/dynamicSettings.actions"
import { ScalingActions } from "../../state/store/appSettings/scaling/scaling.actions"
import { IsLoadingMapActions } from "../../state/store/appSettings/isLoadingMap/isLoadingMap.actions"
import { addFile, resetFiles, setSingleByName } from "../../state/store/files/files.actions"
import { addBlacklistItem, BlacklistActions, setBlacklist } from "../../state/store/fileSettings/blacklist/blacklist.actions"
import { hierarchy } from "d3"
import { NodeMetricDataService } from "../../state/store/metricData/nodeMetricData/nodeMetricData.service"
import { EdgeMetricDataService } from "../../state/store/metricData/edgeMetricData/edgeMetricData.service"
import { MetricDataService } from "../../state/store/metricData/metricData.service"
import { setNodeMetricData } from "../../state/store/metricData/nodeMetricData/nodeMetricData.actions"

describe("codeMapPreRenderService", () => {
	let codeMapPreRenderService: CodeMapPreRenderService
	let $rootScope: IRootScopeService
	let storeService: StoreService
	let nodeMetricDataService: NodeMetricDataService
	let codeMapRenderService: CodeMapRenderService
	let edgeMetricDataService: EdgeMetricDataService

	let fileMeta: FileMeta
	let map: CodeMapNode

	beforeEach(() => {
		restartSystem()
		withMockedEventMethods($rootScope)
		withMockedCodeMapRenderService()
		withMockedMetricService()
		rebuildService()
		withUnifiedMapAndFileMeta()
		storeService.dispatch(setDynamicSettings(STATE.dynamicSettings))
	})

	function restartSystem() {
		instantiateModule("app.codeCharta.ui.codeMap")

		$rootScope = getService<IRootScopeService>("$rootScope")
		storeService = getService<StoreService>("storeService")
		nodeMetricDataService = getService<NodeMetricDataService>("nodeMetricDataService")
		codeMapRenderService = getService<CodeMapRenderService>("codeMapRenderService")
		edgeMetricDataService = getService<EdgeMetricDataService>("edgeMetricDataService")

		fileMeta = _.cloneDeep(FILE_STATES[0].file.fileMeta)
		map = _.cloneDeep(TEST_FILE_WITH_PATHS.map)
		map.children[1].children = _.slice(map.children[1].children, 0, 2)
		const fileStates = _.cloneDeep(FILE_STATES)
		NodeDecorator.preDecorateFile(fileStates[0].file)

		storeService.dispatch(resetFiles())
		storeService.dispatch(addFile(fileStates[0].file))
		storeService.dispatch(setSingleByName(fileStates[0].file.fileMeta.fileName))
		storeService.dispatch(setBlacklist())
		storeService.dispatch(setNodeMetricData(METRIC_DATA))
	}

	function rebuildService() {
		codeMapPreRenderService = new CodeMapPreRenderService(
			$rootScope,
			storeService,
			nodeMetricDataService,
			codeMapRenderService,
			edgeMetricDataService
		)
	}

	function withMockedCodeMapRenderService() {
		codeMapRenderService.render = jest.fn()
		codeMapRenderService.scaleMap = jest.fn()
	}

	function withMockedMetricService() {
		nodeMetricDataService.isMetricAvailable = jest.fn().mockReturnValue(true)
	}

	function withUnifiedMapAndFileMeta() {
		codeMapPreRenderService["unifiedMap"] = map
		codeMapPreRenderService["unifiedFileMeta"] = fileMeta
	}

	function allNodesToBeExcluded(): boolean {
		hierarchy(codeMapPreRenderService.getRenderMap())
			.leaves()
			.forEach(node => {
				if (!node.data.isExcluded) {
					return false
				}
			})

		return true
	}

	describe("constructor", () => {
		beforeEach(() => {
			MetricDataService.subscribe = jest.fn()
			StoreService.subscribe = jest.fn()
			ScalingService.subscribe = jest.fn()
		})

		it("should subscribe to MetricDataService", () => {
			rebuildService()

			expect(MetricDataService.subscribe).toHaveBeenCalledWith($rootScope, codeMapPreRenderService)
		})

		it("should subscribe to StoreService", () => {
			rebuildService()

			expect(StoreService.subscribe).toHaveBeenCalledWith($rootScope, codeMapPreRenderService)
		})

		it("should subscribe to ScalingService", () => {
			rebuildService()

			expect(ScalingService.subscribe).toHaveBeenCalledWith($rootScope, codeMapPreRenderService)
		})
	})

	describe("getRenderMap", () => {
		it("should return unifiedMap", () => {
			const result = codeMapPreRenderService.getRenderMap()

			expect(result).toEqual(map)
		})
	})

	describe("onStoreChanged", () => {
		it("should call codeMapRenderService.render", done => {
			codeMapPreRenderService.onStoreChanged("SOME_ACTION")

			setTimeout(() => {
				expect(codeMapRenderService.render).toHaveBeenCalled()
				expect(storeService.getState().appSettings.isLoadingFile).toBeFalsy()
				expect(storeService.getState().appSettings.isLoadingMap).toBeFalsy()
				done()
			}, CodeMapPreRenderService["DEBOUNCE_TIME"] + 1000)
		})

		it("should not call codeMapRenderService.render for scaling actions", () => {
			codeMapPreRenderService.onStoreChanged(ScalingActions.SET_SCALING)

			expect(codeMapRenderService.render).not.toHaveBeenCalled()
		})

		it("should not call codeMapRenderService.render for scaling actions", () => {
			codeMapPreRenderService.onStoreChanged(IsLoadingMapActions.SET_IS_LOADING_MAP)

			expect(codeMapRenderService.render).not.toHaveBeenCalled()
		})

		it("should show and stop the loadingMapGif", done => {
			codeMapPreRenderService["showLoadingMapGif"] = jest.fn()

			codeMapPreRenderService.onStoreChanged(BlacklistActions.SET_BLACKLIST)

			setTimeout(() => {
				expect(storeService.getState().appSettings.isLoadingMap).toBeFalsy()
				done()
			}, CodeMapPreRenderService["DEBOUNCE_TIME"])
		})
	})

	describe("onScalingChanged", () => {
		it("should call codeMapRenderService.render", () => {
			codeMapPreRenderService.onScalingChanged()

			expect(codeMapRenderService.scaleMap).toHaveBeenCalled()
		})

		it("should show and stop the loadingMapGif", () => {
			codeMapPreRenderService["showLoadingMapGif"] = jest.fn()

			codeMapPreRenderService.onScalingChanged()

			expect(codeMapPreRenderService["showLoadingMapGif"]).toHaveBeenCalled()
			expect(storeService.getState().appSettings.isLoadingMap).toBeFalsy()
		})
	})

	describe("onMetricDataChanged", () => {
		it("should decorate and set a new render map", () => {
<<<<<<< HEAD
			codeMapPreRenderService.onMetricDataChanged()
=======
			codeMapPreRenderService.onMetricDataAdded()
>>>>>>> bf525974

			expect(codeMapPreRenderService.getRenderMap()).toMatchSnapshot()
		})

		it("should update the isBlacklisted attribute on each node", () => {
			storeService.dispatch(addBlacklistItem({ path: map.path, type: BlacklistType.exclude }))

<<<<<<< HEAD
			codeMapPreRenderService.onMetricDataChanged()
=======
			codeMapPreRenderService.onMetricDataAdded()
>>>>>>> bf525974

			expect(allNodesToBeExcluded()).toBeTruthy()
		})
	})
})<|MERGE_RESOLUTION|>--- conflicted
+++ resolved
@@ -189,11 +189,7 @@
 
 	describe("onMetricDataChanged", () => {
 		it("should decorate and set a new render map", () => {
-<<<<<<< HEAD
 			codeMapPreRenderService.onMetricDataChanged()
-=======
-			codeMapPreRenderService.onMetricDataAdded()
->>>>>>> bf525974
 
 			expect(codeMapPreRenderService.getRenderMap()).toMatchSnapshot()
 		})
@@ -201,11 +197,7 @@
 		it("should update the isBlacklisted attribute on each node", () => {
 			storeService.dispatch(addBlacklistItem({ path: map.path, type: BlacklistType.exclude }))
 
-<<<<<<< HEAD
 			codeMapPreRenderService.onMetricDataChanged()
-=======
-			codeMapPreRenderService.onMetricDataAdded()
->>>>>>> bf525974
 
 			expect(allNodesToBeExcluded()).toBeTruthy()
 		})

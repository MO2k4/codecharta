import { Node, EdgeVisibility } from "../../codeCharta.model"
import { BuildingDeselectedEventSubscriber, BuildingSelectedEventSubscriber, ThreeSceneService } from "./threeViewer/threeSceneService"
import { Edge } from "../../codeCharta.model"
import { ArrowHelper, BufferGeometry, CubicBezierCurve3, Line, LineBasicMaterial, Object3D, Vector3 } from "three"
import { BuildingHoveredSubscriber, CodeMapMouseEventService, BuildingUnhoveredSubscriber } from "./codeMap.mouseEvent.service"
import { IRootScopeService } from "angular"
import { ColorConverter } from "../../util/color/colorConverter"
import { CodeMapBuilding } from "./rendering/codeMapBuilding"
import { StoreService } from "../../state/store.service"

export class CodeMapArrowService
	implements BuildingSelectedEventSubscriber, BuildingDeselectedEventSubscriber, BuildingHoveredSubscriber, BuildingUnhoveredSubscriber {
	private VERTICES_PER_LINE = 5
	private map: Map<String, Node>
	private arrows: Object3D[]

	constructor(private $rootScope: IRootScopeService, private storeService: StoreService, private threeSceneService: ThreeSceneService) {
		this.arrows = new Array<Object3D>()
		CodeMapMouseEventService.subscribeToBuildingHovered(this.$rootScope, this)
		CodeMapMouseEventService.subscribeToBuildingUnhovered(this.$rootScope, this)
		ThreeSceneService.subscribeToBuildingSelectedEvents(this.$rootScope, this)
		ThreeSceneService.subscribeToBuildingDeselectedEvents(this.$rootScope, this)
	}

	public onBuildingSelected(selectedBuilding: CodeMapBuilding) {
		const settings = this.settingsService.getSettings()
		if (settings.dynamicSettings.edgeMetric !== "None" && !selectedBuilding.node.flat) {
			this.clearArrows()
			this.showEdgesOfBuildings(settings.fileSettings.edges)
		}
		this.scale(this.settingsService.getSettings().appSettings.scaling)
	}

	public onBuildingDeselected() {
		this.clearArrows()
		const settings = this.settingsService.getSettings()
		this.addEdgePreview(null, settings.fileSettings.edges.filter(x => x.visible != EdgeVisibility.none))
	}

	public onBuildingHovered(hoveredBuilding: CodeMapBuilding) {
<<<<<<< HEAD
		const settings = this.settingsService.getSettings()
		if (settings.dynamicSettings.edgeMetric !== "None" && !hoveredBuilding.node.flat) {
			this.clearArrows()
			this.showEdgesOfBuildings(settings.fileSettings.edges)
=======
		const state = this.storeService.getState()
		if (state.dynamicSettings.edgeMetric !== "None" && !hoveredBuilding.node.flat) {
			this.isHovered = true
			this.hoveredNode = hoveredBuilding.node
			this.clearArrows()
			this.showEdgesOfHoveredBuilding(hoveredBuilding.node, state.fileSettings.edges)
>>>>>>> 5891c0c9
		}
		this.scale()
	}

	public onBuildingUnhovered() {
<<<<<<< HEAD
		const settings = this.settingsService.getSettings()
		if (settings.dynamicSettings.edgeMetric !== "None") {
			this.clearArrows()
			this.showEdgesOfBuildings(settings.fileSettings.edges)
=======
		const state = this.storeService.getState()
		if (state.dynamicSettings.edgeMetric !== "None") {
			this.isHovered = false
			this.clearArrows()
			this.addEdgeArrows(null, state.fileSettings.edges.filter(x => x.visible != EdgeVisibility.none))
>>>>>>> 5891c0c9
		}
		this.scale()
	}

	public clearArrows() {
		this.arrows = []
		while (this.threeSceneService.edgeArrows.children.length > 0) {
			this.threeSceneService.edgeArrows.children.pop()
		}
	}

	private showEdgesOfBuildings(edges: Edge[]) {
		const node = this.threeSceneService.getHighlightedNode()
		if (this.threeSceneService.getSelectedBuilding() && node) {
			this.buildPairingEdges(this.threeSceneService.getSelectedBuilding().node, edges)
			this.buildPairingEdges(node, edges)
		} else if (node) {
			this.buildPairingEdges(node, edges)
		} else if (this.threeSceneService.getSelectedBuilding()) {
			this.buildPairingEdges(this.threeSceneService.getSelectedBuilding().node, edges)
		} else {
			this.addEdgePreview(null, edges.filter(x => x.visible != EdgeVisibility.none))
		}
	}

	private buildPairingEdges(node: Node, edges: Edge[]) {
		for (const edge of edges) {
			const originNode: Node = this.map.get(edge.fromNodeName)
			const targetNode: Node = this.map.get(edge.toNodeName)
			if (originNode && targetNode && originNode.path === node.path) {
				this.addArrow(targetNode, originNode, true)
			} else if (originNode && targetNode && targetNode.path === node.path) {
				this.addArrow(targetNode, originNode, false)
			}
		}
		this.threeSceneService.highlightBuildings()
	}

<<<<<<< HEAD
	public addArrow(arrowTargetNode: Node, arrowOriginNode: Node, buildingIsOriginNode: boolean): void {
		const settings = this.settingsService.getSettings()
		const curveScale = 100 * settings.appSettings.edgeHeight

		if (
			arrowTargetNode.attributes &&
			arrowTargetNode.attributes[settings.dynamicSettings.heightMetric] &&
			arrowOriginNode.attributes &&
			arrowOriginNode.attributes[settings.dynamicSettings.heightMetric]
=======
	public addArrow(arrowTargetNode: Node, arrowOriginNode: Node, edgeVisibility?: EdgeVisibility): void {
		const state = this.storeService.getState()
		const curveScale = 100 * state.appSettings.edgeHeight

		if (
			arrowTargetNode.attributes &&
			arrowTargetNode.attributes[this.storeService.getState().dynamicSettings.heightMetric] &&
			arrowOriginNode.attributes &&
			arrowOriginNode.attributes[this.storeService.getState().dynamicSettings.heightMetric]
>>>>>>> 5891c0c9
		) {
			const curve = this.createCurve(arrowOriginNode, arrowTargetNode, curveScale)

			if (buildingIsOriginNode) {
				this.lightNodeBuilding(arrowTargetNode)
				const color = ColorConverter.convertHexToNumber(this.settingsService.getSettings().appSettings.mapColors.outgoingEdge)
				this.curveColoring(curve, color)
			} else {
				this.lightNodeBuilding(arrowOriginNode)
				const color = ColorConverter.convertHexToNumber(this.settingsService.getSettings().appSettings.mapColors.incomingEdge)
				this.curveColoring(curve, color)
			}
		}
	}

	private createCurve(arrowOriginNode: Node, arrowTargetNode: Node, curveScale) {
		const bezierPoint2 = arrowOriginNode.outgoingEdgePoint.clone()
		const bezierPoint3 = arrowTargetNode.incomingEdgePoint.clone()
		const arrowHeight = Math.max(bezierPoint2.y + arrowTargetNode.height, bezierPoint3.y + 1) + curveScale
		bezierPoint2.setY(arrowHeight)
		bezierPoint3.setY(arrowHeight)
		const curve = new CubicBezierCurve3(
			arrowOriginNode.outgoingEdgePoint,
			bezierPoint2,
			bezierPoint3,
			arrowTargetNode.incomingEdgePoint
		)
		return curve
	}

	private lightNodeBuilding(node: Node) {
		const building: CodeMapBuilding = this.threeSceneService
			.getMapMesh()
			.getMeshDescription()
			.getBuildingByPath(node.path)
		this.threeSceneService.addBuildingToHighlightingList(building)
	}

	private curveColoring(bezier: CubicBezierCurve3, color: number, bezierPoints: number = 50) {
		const points = bezier.getPoints(bezierPoints)
<<<<<<< HEAD
		const curveObject = this.buildLine(points, color)
		curveObject.add(this.buildArrow(points))
		this.threeSceneService.edgeArrows.add(curveObject)
		this.arrows.push(curveObject)
	}

	public addEdgePreview(nodes: Node[], edges: Edge[]) {
		if (nodes) {
			this.map = this.getNodesAsMap(nodes)
		}
		for (const edge of edges) {
			const originNode: Node = this.map.get(edge.fromNodeName)
			const targetNode: Node = this.map.get(edge.toNodeName)
			if (originNode && targetNode && edge.visible != EdgeVisibility.none && edge.visible) {
				const settings = this.settingsService.getSettings()
				const curveScale = 100 * settings.appSettings.edgeHeight
				const curve = this.createCurve(originNode, targetNode, curveScale)
				this.previewMode(curve, edge.visible)
			}
=======
		if (this.hoveredNode.path === arrowOriginNode.path) {
			const building: CodeMapBuilding = this.threeSceneService
				.getMapMesh()
				.getMeshDescription()
				.getBuildingByPath(arrowTargetNode.path)
			this.threeSceneService.addBuildingToHighlightingList(building)

			const curveObject = this.buildLine(
				points,
				ColorConverter.convertHexToNumber(this.storeService.getState().appSettings.mapColors.outgoingEdge)
			)
			curveObject.add(this.buildArrow(points))

			this.threeSceneService.edgeArrows.add(curveObject)
			this.arrows.push(curveObject)
		} else {
			const building: CodeMapBuilding = this.threeSceneService
				.getMapMesh()
				.getMeshDescription()
				.getBuildingByPath(arrowOriginNode.path)
			this.threeSceneService.addBuildingToHighlightingList(building)
			const curveObject = this.buildLine(
				points,
				ColorConverter.convertHexToNumber(this.storeService.getState().appSettings.mapColors.incomingEdge)
			)
			curveObject.add(this.buildArrow(points))

			this.threeSceneService.edgeArrows.add(curveObject)
			this.arrows.push(curveObject)
>>>>>>> 5891c0c9
		}
	}

	private previewMode(curve, edgeVisibility: EdgeVisibility) {
		if (edgeVisibility === EdgeVisibility.both || edgeVisibility === EdgeVisibility.from) {
			const outgoingArrow: Object3D = this.makeArrowFromBezier(curve, false)
			this.threeSceneService.edgeArrows.add(outgoingArrow)
			this.arrows.push(outgoingArrow)
		}

		if (edgeVisibility === EdgeVisibility.both || edgeVisibility === EdgeVisibility.to) {
			const incomingArrow: Object3D = this.makeArrowFromBezier(curve, true)
			this.threeSceneService.edgeArrows.add(incomingArrow)
			this.arrows.push(incomingArrow)
		}
	}

	public scale() {
		const scaling = this.storeService.getState().appSettings.scaling
		for (const arrow of this.arrows) {
			arrow.scale.x = scaling.x
			arrow.scale.y = scaling.y
			arrow.scale.z = scaling.z
		}
	}

	private getNodesAsMap(nodes: Node[]): Map<string, Node> {
		const map = new Map<string, Node>()
		nodes.forEach(node => map.set(node.path, node))
		return map
	}

	private makeArrowFromBezier(bezier: CubicBezierCurve3, incoming: boolean, bezierPoints: number = 50) {
		const points = bezier.getPoints(bezierPoints)
		let pointsPrevies: Vector3[]
		let arrowColor: string

		if (incoming) {
			pointsPrevies = points.slice(bezierPoints + 1 - this.VERTICES_PER_LINE)
			arrowColor = this.storeService.getState().appSettings.mapColors.incomingEdge
		} else {
			pointsPrevies = points
				.reverse()
				.slice(bezierPoints + 1 - this.VERTICES_PER_LINE)
				.reverse()
			arrowColor = this.storeService.getState().appSettings.mapColors.outgoingEdge
		}

		return this.buildEdge(pointsPrevies, ColorConverter.convertHexToNumber(arrowColor))
	}

	private buildEdge(points: Vector3[], color: number): Object3D {
		const curveObject = this.buildLine(points, color)
		curveObject.add(this.buildArrow(points))

		return curveObject
	}

	private buildLine(points: Vector3[], color: number = 0) {
		const geometry = new BufferGeometry()
		geometry.setFromPoints(points)

		const material = new LineBasicMaterial({ color, linewidth: 1 })
		return new Line(geometry, material)
	}

	private buildArrow(points: Vector3[], ARROW_COLOR: number = 0, headLength: number = 10, headWidth: number = 10) {
		const dir = points[points.length - 1]
			.clone()
			.sub(points[points.length - 2].clone())
			.normalize()

		const origin = points[points.length - 1].clone()
		if (dir.y < 0) {
			origin.y += headLength + 1
		}
		return new ArrowHelper(dir, origin, headLength + 1, ARROW_COLOR, headLength, headWidth)
	}
}<|MERGE_RESOLUTION|>--- conflicted
+++ resolved
@@ -23,51 +23,33 @@
 	}
 
 	public onBuildingSelected(selectedBuilding: CodeMapBuilding) {
-		const settings = this.settingsService.getSettings()
-		if (settings.dynamicSettings.edgeMetric !== "None" && !selectedBuilding.node.flat) {
+		const state = this.storeService.getState()
+		if (state.dynamicSettings.edgeMetric !== "None" && !selectedBuilding.node.flat) {
 			this.clearArrows()
-			this.showEdgesOfBuildings(settings.fileSettings.edges)
-		}
-		this.scale(this.settingsService.getSettings().appSettings.scaling)
+			this.showEdgesOfBuildings(state.fileSettings.edges)
+		}
+		this.scale()
 	}
 
 	public onBuildingDeselected() {
 		this.clearArrows()
-		const settings = this.settingsService.getSettings()
-		this.addEdgePreview(null, settings.fileSettings.edges.filter(x => x.visible != EdgeVisibility.none))
+		this.addEdgePreview(null, this.storeService.getState().fileSettings.edges.filter(x => x.visible != EdgeVisibility.none))
 	}
 
 	public onBuildingHovered(hoveredBuilding: CodeMapBuilding) {
-<<<<<<< HEAD
-		const settings = this.settingsService.getSettings()
-		if (settings.dynamicSettings.edgeMetric !== "None" && !hoveredBuilding.node.flat) {
+		const state = this.storeService.getState()
+		if (state.dynamicSettings.edgeMetric !== "None" && !hoveredBuilding.node.flat) {
 			this.clearArrows()
-			this.showEdgesOfBuildings(settings.fileSettings.edges)
-=======
-		const state = this.storeService.getState()
-		if (state.dynamicSettings.edgeMetric !== "None" && !hoveredBuilding.node.flat) {
-			this.isHovered = true
-			this.hoveredNode = hoveredBuilding.node
+			this.showEdgesOfBuildings(state.fileSettings.edges)
+		}
+		this.scale()
+	}
+
+	public onBuildingUnhovered() {
+		const state = this.storeService.getState()
+		if (state.dynamicSettings.edgeMetric !== "None") {
 			this.clearArrows()
-			this.showEdgesOfHoveredBuilding(hoveredBuilding.node, state.fileSettings.edges)
->>>>>>> 5891c0c9
-		}
-		this.scale()
-	}
-
-	public onBuildingUnhovered() {
-<<<<<<< HEAD
-		const settings = this.settingsService.getSettings()
-		if (settings.dynamicSettings.edgeMetric !== "None") {
-			this.clearArrows()
-			this.showEdgesOfBuildings(settings.fileSettings.edges)
-=======
-		const state = this.storeService.getState()
-		if (state.dynamicSettings.edgeMetric !== "None") {
-			this.isHovered = false
-			this.clearArrows()
-			this.addEdgeArrows(null, state.fileSettings.edges.filter(x => x.visible != EdgeVisibility.none))
->>>>>>> 5891c0c9
+			this.showEdgesOfBuildings(state.fileSettings.edges)
 		}
 		this.scale()
 	}
@@ -76,6 +58,55 @@
 		this.arrows = []
 		while (this.threeSceneService.edgeArrows.children.length > 0) {
 			this.threeSceneService.edgeArrows.children.pop()
+		}
+	}
+
+	public addArrow(arrowTargetNode: Node, arrowOriginNode: Node, buildingIsOriginNode: boolean): void {
+		const state = this.storeService.getState()
+		const curveScale = 100 * state.appSettings.edgeHeight
+
+		if (
+			arrowTargetNode.attributes &&
+			arrowTargetNode.attributes[state.dynamicSettings.heightMetric] &&
+			arrowOriginNode.attributes &&
+			arrowOriginNode.attributes[state.dynamicSettings.heightMetric]
+		) {
+			const curve = this.createCurve(arrowOriginNode, arrowTargetNode, curveScale)
+
+			if (buildingIsOriginNode) {
+				this.lightNodeBuilding(arrowTargetNode)
+				const color = ColorConverter.convertHexToNumber(state.appSettings.mapColors.outgoingEdge)
+				this.curveColoring(curve, color)
+			} else {
+				this.lightNodeBuilding(arrowOriginNode)
+				const color = ColorConverter.convertHexToNumber(state.appSettings.mapColors.incomingEdge)
+				this.curveColoring(curve, color)
+			}
+		}
+	}
+
+	public addEdgePreview(nodes: Node[], edges: Edge[]) {
+		if (nodes) {
+			this.map = this.getNodesAsMap(nodes)
+		}
+
+		for (const edge of edges) {
+			const originNode: Node = this.map.get(edge.fromNodeName)
+			const targetNode: Node = this.map.get(edge.toNodeName)
+			if (originNode && targetNode && edge.visible !== EdgeVisibility.none && edge.visible) {
+				const curveScale = 100 * this.storeService.getState().appSettings.edgeHeight
+				const curve = this.createCurve(originNode, targetNode, curveScale)
+				this.previewMode(curve, edge.visible)
+			}
+		}
+	}
+
+	public scale() {
+		const scaling = this.storeService.getState().appSettings.scaling
+		for (const arrow of this.arrows) {
+			arrow.scale.x = scaling.x
+			arrow.scale.y = scaling.y
+			arrow.scale.z = scaling.z
 		}
 	}
 
@@ -106,55 +137,13 @@
 		this.threeSceneService.highlightBuildings()
 	}
 
-<<<<<<< HEAD
-	public addArrow(arrowTargetNode: Node, arrowOriginNode: Node, buildingIsOriginNode: boolean): void {
-		const settings = this.settingsService.getSettings()
-		const curveScale = 100 * settings.appSettings.edgeHeight
-
-		if (
-			arrowTargetNode.attributes &&
-			arrowTargetNode.attributes[settings.dynamicSettings.heightMetric] &&
-			arrowOriginNode.attributes &&
-			arrowOriginNode.attributes[settings.dynamicSettings.heightMetric]
-=======
-	public addArrow(arrowTargetNode: Node, arrowOriginNode: Node, edgeVisibility?: EdgeVisibility): void {
-		const state = this.storeService.getState()
-		const curveScale = 100 * state.appSettings.edgeHeight
-
-		if (
-			arrowTargetNode.attributes &&
-			arrowTargetNode.attributes[this.storeService.getState().dynamicSettings.heightMetric] &&
-			arrowOriginNode.attributes &&
-			arrowOriginNode.attributes[this.storeService.getState().dynamicSettings.heightMetric]
->>>>>>> 5891c0c9
-		) {
-			const curve = this.createCurve(arrowOriginNode, arrowTargetNode, curveScale)
-
-			if (buildingIsOriginNode) {
-				this.lightNodeBuilding(arrowTargetNode)
-				const color = ColorConverter.convertHexToNumber(this.settingsService.getSettings().appSettings.mapColors.outgoingEdge)
-				this.curveColoring(curve, color)
-			} else {
-				this.lightNodeBuilding(arrowOriginNode)
-				const color = ColorConverter.convertHexToNumber(this.settingsService.getSettings().appSettings.mapColors.incomingEdge)
-				this.curveColoring(curve, color)
-			}
-		}
-	}
-
 	private createCurve(arrowOriginNode: Node, arrowTargetNode: Node, curveScale) {
 		const bezierPoint2 = arrowOriginNode.outgoingEdgePoint.clone()
 		const bezierPoint3 = arrowTargetNode.incomingEdgePoint.clone()
 		const arrowHeight = Math.max(bezierPoint2.y + arrowTargetNode.height, bezierPoint3.y + 1) + curveScale
 		bezierPoint2.setY(arrowHeight)
 		bezierPoint3.setY(arrowHeight)
-		const curve = new CubicBezierCurve3(
-			arrowOriginNode.outgoingEdgePoint,
-			bezierPoint2,
-			bezierPoint3,
-			arrowTargetNode.incomingEdgePoint
-		)
-		return curve
+		return new CubicBezierCurve3(arrowOriginNode.outgoingEdgePoint, bezierPoint2, bezierPoint3, arrowTargetNode.incomingEdgePoint)
 	}
 
 	private lightNodeBuilding(node: Node) {
@@ -167,58 +156,10 @@
 
 	private curveColoring(bezier: CubicBezierCurve3, color: number, bezierPoints: number = 50) {
 		const points = bezier.getPoints(bezierPoints)
-<<<<<<< HEAD
 		const curveObject = this.buildLine(points, color)
 		curveObject.add(this.buildArrow(points))
 		this.threeSceneService.edgeArrows.add(curveObject)
 		this.arrows.push(curveObject)
-	}
-
-	public addEdgePreview(nodes: Node[], edges: Edge[]) {
-		if (nodes) {
-			this.map = this.getNodesAsMap(nodes)
-		}
-		for (const edge of edges) {
-			const originNode: Node = this.map.get(edge.fromNodeName)
-			const targetNode: Node = this.map.get(edge.toNodeName)
-			if (originNode && targetNode && edge.visible != EdgeVisibility.none && edge.visible) {
-				const settings = this.settingsService.getSettings()
-				const curveScale = 100 * settings.appSettings.edgeHeight
-				const curve = this.createCurve(originNode, targetNode, curveScale)
-				this.previewMode(curve, edge.visible)
-			}
-=======
-		if (this.hoveredNode.path === arrowOriginNode.path) {
-			const building: CodeMapBuilding = this.threeSceneService
-				.getMapMesh()
-				.getMeshDescription()
-				.getBuildingByPath(arrowTargetNode.path)
-			this.threeSceneService.addBuildingToHighlightingList(building)
-
-			const curveObject = this.buildLine(
-				points,
-				ColorConverter.convertHexToNumber(this.storeService.getState().appSettings.mapColors.outgoingEdge)
-			)
-			curveObject.add(this.buildArrow(points))
-
-			this.threeSceneService.edgeArrows.add(curveObject)
-			this.arrows.push(curveObject)
-		} else {
-			const building: CodeMapBuilding = this.threeSceneService
-				.getMapMesh()
-				.getMeshDescription()
-				.getBuildingByPath(arrowOriginNode.path)
-			this.threeSceneService.addBuildingToHighlightingList(building)
-			const curveObject = this.buildLine(
-				points,
-				ColorConverter.convertHexToNumber(this.storeService.getState().appSettings.mapColors.incomingEdge)
-			)
-			curveObject.add(this.buildArrow(points))
-
-			this.threeSceneService.edgeArrows.add(curveObject)
-			this.arrows.push(curveObject)
->>>>>>> 5891c0c9
-		}
 	}
 
 	private previewMode(curve, edgeVisibility: EdgeVisibility) {
@@ -235,15 +176,6 @@
 		}
 	}
 
-	public scale() {
-		const scaling = this.storeService.getState().appSettings.scaling
-		for (const arrow of this.arrows) {
-			arrow.scale.x = scaling.x
-			arrow.scale.y = scaling.y
-			arrow.scale.z = scaling.z
-		}
-	}
-
 	private getNodesAsMap(nodes: Node[]): Map<string, Node> {
 		const map = new Map<string, Node>()
 		nodes.forEach(node => map.set(node.path, node))
@@ -252,21 +184,21 @@
 
 	private makeArrowFromBezier(bezier: CubicBezierCurve3, incoming: boolean, bezierPoints: number = 50) {
 		const points = bezier.getPoints(bezierPoints)
-		let pointsPrevies: Vector3[]
+		let pointsPreviews: Vector3[]
 		let arrowColor: string
 
 		if (incoming) {
-			pointsPrevies = points.slice(bezierPoints + 1 - this.VERTICES_PER_LINE)
+			pointsPreviews = points.slice(bezierPoints + 1 - this.VERTICES_PER_LINE)
 			arrowColor = this.storeService.getState().appSettings.mapColors.incomingEdge
 		} else {
-			pointsPrevies = points
+			pointsPreviews = points
 				.reverse()
 				.slice(bezierPoints + 1 - this.VERTICES_PER_LINE)
 				.reverse()
 			arrowColor = this.storeService.getState().appSettings.mapColors.outgoingEdge
 		}
 
-		return this.buildEdge(pointsPrevies, ColorConverter.convertHexToNumber(arrowColor))
+		return this.buildEdge(pointsPreviews, ColorConverter.convertHexToNumber(arrowColor))
 	}
 
 	private buildEdge(points: Vector3[], color: number): Object3D {

import {CodeMapNode, BlacklistItem, BlacklistType} from "../../core/data/model/CodeMap";
import {hierarchy} from "d3-hierarchy";
import {MarkedPackage, SettingsService} from "../../core/settings/settings.service";
import ignore from 'ignore';
import * as path from 'path';
import {SquarifiedValuedCodeMapNode, TreeMapSettings} from "../../core/treemap/treemap.service";

export class CodeMapUtilService {

    public static SELECTOR = "codeMapUtilService";

    constructor(
        private settingsService: SettingsService
    ) {
    }

    public getAnyCodeMapNodeFromPath(path: string) {
        const firstTryNode = this.getCodeMapNodeFromPath(path, "File");
        if(!firstTryNode) {
            return this.getCodeMapNodeFromPath(path, "Folder");
        }
        return firstTryNode;
    }

    public getCodeMapNodeFromPath(path: string, nodeType: string) {
        let res = null;
        const rootNode = this.settingsService.settings.map.nodes;

        if (path == rootNode.path) {
            return rootNode;
        }

        hierarchy<CodeMapNode>(rootNode).each((hierarchyNode) => {
            if (hierarchyNode.data.path === path && hierarchyNode.data.type === nodeType) {
                res = hierarchyNode.data;
            }
        });
        return res;
    }

    public static transformPath(toTransform): string {
        return path.relative('/', toTransform);
    }

    public static resolvePath(toResolve): string {
        return path.resolve(toResolve);
    }

    public static getNodesByGitignorePath(nodes: Array<CodeMapNode>, gitignorePath: string): CodeMapNode[] {
        const ig = ignore().add(CodeMapUtilService.transformPath(gitignorePath));
        const ignoredNodePaths: string[] =  ig.filter(nodes.map(n => CodeMapUtilService.transformPath(n.path)));
        const matchingNodes: CodeMapNode[] =  nodes.filter(n => !ignoredNodePaths.includes(CodeMapUtilService.transformPath(n.path)));
        return matchingNodes;
    }

    public static numberOfBlacklistedNodes(nodes: Array<CodeMapNode>, blacklist: Array<BlacklistItem>): number {
        if (blacklist) {
            const ig = ignore().add(blacklist.map(ex => CodeMapUtilService.transformPath(ex.path)));
            const filteredNodes = ig.filter(nodes.map(n => CodeMapUtilService.transformPath(n.path)));
            return nodes.length - filteredNodes.length;
        } else {
            return 0;
        }
    }

    public static isBlacklisted(node: CodeMapNode, blacklist: Array<BlacklistItem>, type: BlacklistType): boolean {
        const ig = ignore().add(blacklist
            .filter(b => b.type == type)
            .map(ex => CodeMapUtilService.transformPath(ex.path)));
        return ig.ignores(CodeMapUtilService.transformPath(node.path));
    }
<<<<<<< HEAD


    public static getMarkingColor(node: CodeMapNode, markedPackages: MarkedPackage[]): string {
        let markingColor = null;

        if (markedPackages) {
            let markedParentPackages = markedPackages.filter(mp => node.path.includes(mp.path));

            if (markedParentPackages.length > 0) {
                let sortedMarkedParentPackages = markedParentPackages.sort((a, b) => b.path.length - a.path.length);
                markingColor = sortedMarkedParentPackages[0].color;
            }
        }
        return markingColor;
    }

    getAnyCodeMapNodeFromPath(path: string): CodeMapNode {
        var firstTryNode = this.getCodeMapNodeFromPath(path, "File");
        if(!firstTryNode) {
            return this.getCodeMapNodeFromPath(path, "Folder");
        }
        return firstTryNode;
    }

    getCodeMapNodeFromPath(path: string, nodeType: string): CodeMapNode {
        let res = null;
        const rootNode = this.settingsService.settings.map.nodes;

        if (path == rootNode.path) {
            return rootNode;
        }

        hierarchy<CodeMapNode>(rootNode).each((hierarchyNode) => {
            if (hierarchyNode.data.path === path && hierarchyNode.data.type === nodeType) {
                res = hierarchyNode.data;
            }
        });
        return res;
    }
=======
>>>>>>> 0c219e71
}<|MERGE_RESOLUTION|>--- conflicted
+++ resolved
@@ -69,8 +69,6 @@
             .map(ex => CodeMapUtilService.transformPath(ex.path)));
         return ig.ignores(CodeMapUtilService.transformPath(node.path));
     }
-<<<<<<< HEAD
-
 
     public static getMarkingColor(node: CodeMapNode, markedPackages: MarkedPackage[]): string {
         let markingColor = null;
@@ -85,30 +83,4 @@
         }
         return markingColor;
     }
-
-    getAnyCodeMapNodeFromPath(path: string): CodeMapNode {
-        var firstTryNode = this.getCodeMapNodeFromPath(path, "File");
-        if(!firstTryNode) {
-            return this.getCodeMapNodeFromPath(path, "Folder");
-        }
-        return firstTryNode;
-    }
-
-    getCodeMapNodeFromPath(path: string, nodeType: string): CodeMapNode {
-        let res = null;
-        const rootNode = this.settingsService.settings.map.nodes;
-
-        if (path == rootNode.path) {
-            return rootNode;
-        }
-
-        hierarchy<CodeMapNode>(rootNode).each((hierarchyNode) => {
-            if (hierarchyNode.data.path === path && hierarchyNode.data.type === nodeType) {
-                res = hierarchyNode.data;
-            }
-        });
-        return res;
-    }
-=======
->>>>>>> 0c219e71
 }
--- conflicted
+++ resolved
@@ -1,20 +1,14 @@
 import {hierarchy} from "d3-hierarchy";
-import {MarkedPackage, SettingsService} from "../../core/settings/settings.service";
+import {MarkedPackage} from "../../core/settings/settings.service";
 import ignore from 'ignore';
 import * as path from 'path';
-<<<<<<< HEAD
 import { CodeMapNode, BlacklistItem, BlacklistType } from "../../codeCharta.model";
-=======
-import {SquarifiedValuedCodeMapNode, TreeMapSettings} from "../../core/treemap/treemap.service";
->>>>>>> a97e3298
 
 export class CodeMapUtilService {
 
     public static SELECTOR = "codeMapUtilService";
 
-    constructor(
-        private settingsService: SettingsService
-    ) {
+    constructor() {
     }
 
     public getAnyCodeMapNodeFromPath(path: string, root: CodeMapNode) {

--- conflicted
+++ resolved
@@ -75,19 +75,12 @@
 			this.decorateIfPossible()
 		}
 
-<<<<<<< HEAD
-		if (this.settingsOnlyContainNewScaling(update)) {
-			this.scaleMapIfRenderObjectIsComplete()
-		} else {
-			this.renderIfRenderObjectIsComplete()
-=======
 		if (this.allNecessaryRenderDataAvailable()) {
 			if (this.settingsOnlyContainNewScaling(update)) {
 				this.callScaleMap()
 			} else {
 				this.callRender()
 			}
->>>>>>> 1973fb06
 		}
 	}
 
@@ -166,29 +159,6 @@
 		return _.keys(update).length == 1 && update.appSettings && _.keys(update.appSettings).length == 1 && !!update.appSettings.scaling
 	}
 
-<<<<<<< HEAD
-	private renderIfRenderObjectIsComplete() {
-		if (this.allNecessaryRenderDataAvailable()) {
-			this.codeMapRenderService.render(this.lastRender)
-
-			this.notifyLoadingMapStatus()
-			this.notifyFileChanged()
-			if (this.newFileLoaded) {
-				this.notifyLoadingFileStatus()
-				this.threeOrbitControlsService.autoFitTo()
-				this.newFileLoaded = false
-			}
-		}
-	}
-
-	private scaleMapIfRenderObjectIsComplete() {
-		if (this.allNecessaryRenderDataAvailable()) {
-			const s: Settings = this.lastRender.settings
-			this.codeMapRenderService.scaleMap(s.appSettings.scaling, s.treeMapSettings.mapSize)
-			this.notifyLoadingMapStatus()
-			this.notifyFileChanged()
-		}
-=======
 	private callRender() {
 		this.codeMapRenderService.render(this.lastRender)
 
@@ -205,7 +175,6 @@
 		const s: Settings = this.lastRender.settings
 		this.codeMapRenderService.scaleMap(s.appSettings.scaling, s.treeMapSettings.mapSize)
 		this.notifyLoadingMapStatus()
->>>>>>> 1973fb06
 	}
 
 	private allNecessaryRenderDataAvailable(): boolean {
@@ -227,11 +196,7 @@
 		this.loadingGifService.updateLoadingMapFlag(false)
 	}
 
-<<<<<<< HEAD
-	private notifyFileChanged() {
-=======
 	private notifyMapChanged() {
->>>>>>> 1973fb06
 		this.$rootScope.$broadcast(CodeMapPreRenderService.RENDER_MAP_CHANGED_EVENT, this.lastRender.map)
 	}
 

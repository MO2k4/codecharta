"use strict"

import {
	CCFile,
	FileSelectionState,
	FileState,
	MetricData,
	RecursivePartial,
	Settings,
	CodeMapNode,
	FileMeta
} from "../../codeCharta.model"
import { SettingsService } from "../../state/settingsService/settings.service"
import { IRootScopeService } from "angular"
import { FileStateService, FileStateServiceSubscriber } from "../../state/fileState.service"
import _ from "lodash"
import { NodeDecorator } from "../../util/nodeDecorator"
import { AggregationGenerator } from "../../util/aggregationGenerator"
import { MetricService, MetricServiceSubscriber } from "../../state/metric.service"
import { FileStateHelper } from "../../util/fileStateHelper"
import { DeltaGenerator } from "../../util/deltaGenerator"
import { ThreeOrbitControlsService } from "./threeViewer/threeOrbitControlsService"
import { CodeMapRenderService } from "./codeMap.render.service"
import { LoadingGifService } from "../loadingGif/loadingGif.service"
import { SettingsServiceSubscriber } from "../../state/settingsService/settings.service.events"
import { EdgeMetricService } from "../../state/edgeMetric.service"
import * as d3 from "d3"
import { ThreeCameraService } from "./threeViewer/threeCameraService"

export interface RenderData {
	map: CodeMapNode
	fileMeta: FileMeta
	fileStates: FileState[]
	settings: Settings
	metricData: MetricData[]
}

export interface CodeMapPreRenderServiceSubscriber {
	onRenderMapChanged(map: CodeMapNode)
}

export class CodeMapPreRenderService implements SettingsServiceSubscriber, FileStateServiceSubscriber, MetricServiceSubscriber {
	private static RENDER_MAP_CHANGED_EVENT = "render-map-changed"

	private newFileLoaded: boolean = false

	private lastRender: RenderData = {
		map: null,
		fileMeta: null,
		fileStates: null,
		settings: null,
		metricData: null
	}

	constructor(
		private $rootScope: IRootScopeService,
		private threeOrbitControlsService: ThreeOrbitControlsService,
		private threeCameraService: ThreeCameraService,
		private codeMapRenderService: CodeMapRenderService,
		private loadingGifService: LoadingGifService,
		private edgeMetricService: EdgeMetricService
	) {
		FileStateService.subscribe(this.$rootScope, this)
		MetricService.subscribe(this.$rootScope, this)
		SettingsService.subscribe(this.$rootScope, this)
	}

	public getRenderMap(): CodeMapNode {
		return this.lastRender.map
	}

	public getRenderFileMeta(): FileMeta {
		return this.lastRender.fileMeta
	}

	public onSettingsChanged(settings: Settings, update: RecursivePartial<Settings>) {
		this.lastRender.settings = settings

		if (this.lastRender.fileStates && update.fileSettings && (update.fileSettings.blacklist || update.fileSettings.markedPackages)) {
			this.updateRenderMapAndFileMeta()
			this.decorateIfPossible()
		}

		if (this.allNecessaryRenderDataAvailable()) {
			if (this.settingsOnlyContainNewScaling(update)) {
				this.scaleMapAndNotify()
			} else {
				this.renderAndNotify()
			}
		}
	}

	public onFileSelectionStatesChanged(fileStates: FileState[]) {
		this.lastRender.fileStates = fileStates
		this.newFileLoaded = true
		this.updateRenderMapAndFileMeta()
	}

	public onImportedFilesChanged(fileStates: FileState[]) {}

	public onMetricDataAdded(metricData: MetricData[]) {
		this.lastRender.metricData = metricData
		this.decorateIfPossible()
		if (this.allNecessaryRenderDataAvailable()) {
			this.renderAndNotify()
		}
	}

	public onMetricDataRemoved() {
		this.lastRender.metricData = null
	}

	private updateRenderMapAndFileMeta() {
		const unifiedFile: CCFile = this.getSelectedFilesAsUnifiedMap(this.lastRender.fileStates)
		this.lastRender.map = unifiedFile.map
		this.lastRender.fileMeta = unifiedFile.fileMeta
	}

	private decorateIfPossible() {
		if (
			this.lastRender.map &&
			this.lastRender.fileMeta &&
			this.lastRender.settings &&
			this.lastRender.settings.fileSettings &&
			this.lastRender.settings.fileSettings.blacklist &&
			this.lastRender.metricData
		) {
			this.lastRender.map = NodeDecorator.decorateMap(this.lastRender.map, this.lastRender.fileMeta, this.lastRender.metricData)
			this.getEdgeMetricsForLeaves(this.lastRender.map)
			NodeDecorator.decorateParentNodesWithSumAttributes(
				this.lastRender.map,
				this.lastRender.settings.fileSettings.blacklist,
				this.lastRender.metricData,
				this.edgeMetricService.getMetricData()
			)
		}
	}

	private getEdgeMetricsForLeaves(map: CodeMapNode) {
		if (map && this.edgeMetricService.getMetricNames()) {
			let root = d3.hierarchy<CodeMapNode>(map)
			root.leaves().forEach(node => {
				const edgeMetrics = this.edgeMetricService.getMetricValuesForNode(node)
				for (let edgeMetric of edgeMetrics.keys()) {
					Object.assign(node.data.edgeAttributes, { [edgeMetric]: edgeMetrics.get(edgeMetric) })
				}
			})
		}
	}

	private getSelectedFilesAsUnifiedMap(fileStates: FileState[]): CCFile {
		let visibleFileStates: FileState[] = FileStateHelper.getVisibleFileStates(fileStates)
		visibleFileStates.forEach(fileState => {
			fileState.file = NodeDecorator.preDecorateFile(fileState.file)
		})

		if (FileStateHelper.isSingleState(fileStates)) {
			return visibleFileStates[0].file
		} else if (FileStateHelper.isPartialState(fileStates)) {
			return AggregationGenerator.getAggregationFile(visibleFileStates.map(x => x.file))
		} else if (FileStateHelper.isDeltaState(fileStates)) {
			return this.getDeltaFile(visibleFileStates)
		}
	}

	private getDeltaFile(visibleFileStates: FileState[]): CCFile {
		if (visibleFileStates.length == 2) {
			const referenceFile = visibleFileStates.find(x => x.selectedAs == FileSelectionState.Reference).file
			const comparisonFile = visibleFileStates.find(x => x.selectedAs == FileSelectionState.Comparison).file
			return DeltaGenerator.getDeltaFile(referenceFile, comparisonFile)
		} else {
			const referenceFile = visibleFileStates[0].file
			const comparisonFile = visibleFileStates[0].file
			return DeltaGenerator.getDeltaFile(referenceFile, comparisonFile)
		}
	}

	private settingsOnlyContainNewScaling(update: RecursivePartial<Settings>): boolean {
		return _.keys(update).length == 1 && update.appSettings && _.keys(update.appSettings).length == 1 && !!update.appSettings.scaling
	}

	private renderAndNotify() {
		this.codeMapRenderService.render(this.lastRender)

		this.notifyLoadingMapStatus()
		this.notifyMapChanged()
		if (this.newFileLoaded) {
			this.notifyLoadingFileStatus()
<<<<<<< HEAD
			this.threeOrbitControlsService.autoFitTo()
			this.threeOrbitControlsService.setDefaultCameraPerspective(this.threeCameraService.camera.position.clone())
=======
			if (this.lastRender.settings.appSettings.resetCameraIfNewFileIsLoaded) {
				this.threeOrbitControlsService.autoFitTo()
			}
>>>>>>> 17689a94
			this.newFileLoaded = false
		}
	}

	private scaleMapAndNotify() {
		const s: Settings = this.lastRender.settings
		this.codeMapRenderService.scaleMap(s.appSettings.scaling, s.treeMapSettings.mapSize)
		this.notifyLoadingMapStatus()
	}

	private allNecessaryRenderDataAvailable(): boolean {
		return (
			this.lastRender.fileStates !== null &&
			this.lastRender.settings !== null &&
			this.lastRender.metricData !== null &&
			_.values(this.lastRender.settings.dynamicSettings).every(x => {
				return x !== null && _.values(x).every(x => x !== null)
			})
		)
	}

	private notifyLoadingFileStatus() {
		this.loadingGifService.updateLoadingFileFlag(false)
	}

	private notifyLoadingMapStatus() {
		this.loadingGifService.updateLoadingMapFlag(false)
	}

	private notifyMapChanged() {
		this.$rootScope.$broadcast(CodeMapPreRenderService.RENDER_MAP_CHANGED_EVENT, this.lastRender.map)
	}

	public static subscribe($rootScope: IRootScopeService, subscriber: CodeMapPreRenderServiceSubscriber) {
		$rootScope.$on(CodeMapPreRenderService.RENDER_MAP_CHANGED_EVENT, (event, data) => {
			subscriber.onRenderMapChanged(data)
		})
	}
}<|MERGE_RESOLUTION|>--- conflicted
+++ resolved
@@ -186,14 +186,11 @@
 		this.notifyMapChanged()
 		if (this.newFileLoaded) {
 			this.notifyLoadingFileStatus()
-<<<<<<< HEAD
 			this.threeOrbitControlsService.autoFitTo()
 			this.threeOrbitControlsService.setDefaultCameraPerspective(this.threeCameraService.camera.position.clone())
-=======
 			if (this.lastRender.settings.appSettings.resetCameraIfNewFileIsLoaded) {
 				this.threeOrbitControlsService.autoFitTo()
 			}
->>>>>>> 17689a94
 			this.newFileLoaded = false
 		}
 	}

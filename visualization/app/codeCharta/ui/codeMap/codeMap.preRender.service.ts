--- conflicted
+++ resolved
@@ -86,18 +86,13 @@
 	}
 
 	private decorateIfPossible() {
-<<<<<<< HEAD
 		if (
 			this.unifiedMap &&
 			this.storeService.getState().files.fileStatesAvailable() &&
 			this.unifiedFileMeta &&
 			this.metricService.getMetricData()
 		) {
-			this.unifiedMap = NodeDecorator.decorateMap(this.unifiedMap, this.unifiedFileMeta, this.metricService.getMetricData())
-=======
-		if (this.unifiedMap && this.fileStateService.fileStatesAvailable() && this.unifiedFileMeta && this.metricService.getMetricData()) {
 			NodeDecorator.decorateMap(this.unifiedMap, this.unifiedFileMeta, this.metricService.getMetricData())
->>>>>>> 40c4987f
 			this.getEdgeMetricsForLeaves(this.unifiedMap)
 			NodeDecorator.decorateParentNodesWithSumAttributes(
 				this.unifiedMap,
@@ -122,13 +117,8 @@
 	}
 
 	private getSelectedFilesAsUnifiedMap(): CCFile {
-<<<<<<< HEAD
-		const files = _.cloneDeep(this.storeService.getState().files)
-		const visibleFileStates = files.getVisibleFileStates()
-=======
-		const fileStates: FileState[] = clone(this.fileStateService.getFileStates())
-		let visibleFileStates: FileState[] = FileStateHelper.getVisibleFileStates(fileStates)
->>>>>>> 40c4987f
+		const files = this.storeService.getState().files
+		const visibleFileStates = clone(files.getVisibleFileStates())
 
 		if (files.isSingleState()) {
 			return visibleFileStates[0].file

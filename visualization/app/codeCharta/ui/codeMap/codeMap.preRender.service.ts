"use strict"

import {
	CCFile,
	FileSelectionState,
	FileState,
	MetricData,
	RecursivePartial,
	Settings,
	CodeMapNode,
	FileMeta
} from "../../codeCharta.model"
import { SettingsService } from "../../state/settingsService/settings.service"
import { IRootScopeService } from "angular"
import { FileStateService, FileStateServiceSubscriber } from "../../state/fileState.service"
import _ from "lodash"
import { NodeDecorator } from "../../util/nodeDecorator"
import { AggregationGenerator } from "../../util/aggregationGenerator"
import { MetricService, MetricServiceSubscriber } from "../../state/metric.service"
import { FileStateHelper } from "../../util/fileStateHelper"
import { DeltaGenerator } from "../../util/deltaGenerator"
import { ThreeOrbitControlsService } from "./threeViewer/threeOrbitControlsService"
import { CodeMapRenderService } from "./codeMap.render.service"
import { LoadingStatusService } from "../../state/loadingStatus.service"
import { SettingsServiceSubscriber } from "../../state/settingsService/settings.service.events"
import { EdgeMetricDataService } from "../../state/edgeMetricData.service"
import * as d3 from "d3"
import { StoreService } from "../../state/store.service"

export interface RenderData {
	map: CodeMapNode
	fileMeta: FileMeta
	fileStates: FileState[]
	settings: Settings
	metricData: MetricData[]
}

export interface CodeMapPreRenderServiceSubscriber {
	onRenderMapChanged(map: CodeMapNode)
}

export class CodeMapPreRenderService implements SettingsServiceSubscriber, FileStateServiceSubscriber, MetricServiceSubscriber {
	private static RENDER_MAP_CHANGED_EVENT = "render-map-changed"

	private newFileLoaded: boolean = false

	private lastRender: RenderData = {
		map: null,
		fileMeta: null,
		fileStates: null,
		settings: null,
		metricData: null
	}

	constructor(
		private $rootScope: IRootScopeService,
		private threeOrbitControlsService: ThreeOrbitControlsService,
		private codeMapRenderService: CodeMapRenderService,
		private loadingStatusService: LoadingStatusService,
		private edgeMetricDataService: EdgeMetricDataService,
		private storeService: StoreService
	) {
		FileStateService.subscribe(this.$rootScope, this)
		MetricService.subscribe(this.$rootScope, this)
		SettingsService.subscribe(this.$rootScope, this)
	}

	public getRenderMap(): CodeMapNode {
		return this.lastRender.map
	}

	public getRenderFileMeta(): FileMeta {
		return this.lastRender.fileMeta
	}

	public onSettingsChanged(settings: Settings, update: RecursivePartial<Settings>) {
		this.lastRender.settings = settings

		//TODO: Remove when all settings are in the store
		this.lastRender.settings.fileSettings.blacklist = this.storeService.getState().fileSettings.blacklist

		if (
			this.lastRender.fileStates &&
			update.fileSettings &&
			(this.storeService.getState().fileSettings.blacklist || update.fileSettings.markedPackages)
		) {
			this.updateRenderMapAndFileMeta()
			this.decorateIfPossible()
		}

		if (this.allNecessaryRenderDataAvailable()) {
			if (this.settingsOnlyContainNewScaling(update)) {
				this.scaleMapAndNotify()
			} else {
				this.renderAndNotify()
			}
		}
	}

	public onFileSelectionStatesChanged(fileStates: FileState[]) {
		this.lastRender.fileStates = fileStates
		this.newFileLoaded = true
		this.updateRenderMapAndFileMeta()
	}

	public onImportedFilesChanged(fileStates: FileState[]) {}

	public onMetricDataAdded(metricData: MetricData[]) {
		this.lastRender.metricData = metricData
		this.decorateIfPossible()
		if (this.allNecessaryRenderDataAvailable()) {
			this.renderAndNotify()
		}
	}

	public onMetricDataRemoved() {
		this.lastRender.metricData = null
	}

	private updateRenderMapAndFileMeta() {
		const unifiedFile: CCFile = this.getSelectedFilesAsUnifiedMap(this.lastRender.fileStates)
		this.lastRender.map = unifiedFile.map
		this.lastRender.fileMeta = unifiedFile.fileMeta
	}

	private decorateIfPossible() {
		if (
			this.lastRender.map &&
			this.lastRender.fileStates &&
			this.lastRender.fileMeta &&
			this.lastRender.settings &&
			this.lastRender.settings.fileSettings &&
			this.lastRender.settings.fileSettings.blacklist &&
			this.lastRender.metricData
		) {
			this.lastRender.map = NodeDecorator.decorateMap(this.lastRender.map, this.lastRender.fileMeta, this.lastRender.metricData)
			this.getEdgeMetricsForLeaves(this.lastRender.map)
			NodeDecorator.decorateParentNodesWithSumAttributes(
				this.lastRender.map,
				this.lastRender.settings.fileSettings.blacklist,
				this.lastRender.metricData,
<<<<<<< HEAD
				this.edgeMetricService.getMetricData(),
				FileStateHelper.isDeltaState(this.lastRender.fileStates)
=======
				this.edgeMetricDataService.getMetricData()
>>>>>>> e2bd9cc1
			)
		}
	}

	private getEdgeMetricsForLeaves(map: CodeMapNode) {
		if (map && this.edgeMetricDataService.getMetricNames()) {
			let root = d3.hierarchy<CodeMapNode>(map)
			root.leaves().forEach(node => {
				const edgeMetrics = this.edgeMetricDataService.getMetricValuesForNode(node)
				for (let edgeMetric of edgeMetrics.keys()) {
					Object.assign(node.data.edgeAttributes, { [edgeMetric]: edgeMetrics.get(edgeMetric) })
				}
			})
		}
	}

	private getSelectedFilesAsUnifiedMap(fileStates: FileState[]): CCFile {
		let visibleFileStates: FileState[] = FileStateHelper.getVisibleFileStates(fileStates)
		visibleFileStates.forEach(fileState => {
			fileState.file = NodeDecorator.preDecorateFile(fileState.file)
		})

		if (FileStateHelper.isSingleState(fileStates)) {
			return visibleFileStates[0].file
		} else if (FileStateHelper.isPartialState(fileStates)) {
			return AggregationGenerator.getAggregationFile(visibleFileStates.map(x => x.file))
		} else if (FileStateHelper.isDeltaState(fileStates)) {
			return this.getDeltaFile(visibleFileStates)
		}
	}

	private getDeltaFile(visibleFileStates: FileState[]): CCFile {
		if (visibleFileStates.length == 2) {
			const referenceFile = visibleFileStates.find(x => x.selectedAs == FileSelectionState.Reference).file
			const comparisonFile = visibleFileStates.find(x => x.selectedAs == FileSelectionState.Comparison).file
			return DeltaGenerator.getDeltaFile(referenceFile, comparisonFile)
		} else {
			const referenceFile = visibleFileStates[0].file
			const comparisonFile = visibleFileStates[0].file
			return DeltaGenerator.getDeltaFile(referenceFile, comparisonFile)
		}
	}

	private settingsOnlyContainNewScaling(update: RecursivePartial<Settings>): boolean {
		return _.keys(update).length == 1 && update.appSettings && _.keys(update.appSettings).length == 1 && !!update.appSettings.scaling
	}

	private renderAndNotify() {
		this.codeMapRenderService.render(this.lastRender)

		this.notifyLoadingMapStatus()
		this.notifyMapChanged()
		if (this.newFileLoaded) {
			this.notifyLoadingFileStatus()
			this.threeOrbitControlsService.cameraActionWhenNewMapIsLoaded()
			this.newFileLoaded = false
		}
	}

	private scaleMapAndNotify() {
		const s: Settings = this.lastRender.settings
		this.codeMapRenderService.scaleMap(s.appSettings.scaling, s.treeMapSettings.mapSize)
		this.notifyLoadingMapStatus()
	}

	private allNecessaryRenderDataAvailable(): boolean {
		return (
			this.lastRender.fileStates !== null &&
			this.lastRender.settings !== null &&
			this.lastRender.metricData !== null &&
			_.values(this.lastRender.settings.dynamicSettings).every(x => {
				return x !== null && _.values(x).every(x => x !== null)
			})
		)
	}

	private notifyLoadingFileStatus() {
		this.loadingStatusService.updateLoadingFileFlag(false)
	}

	private notifyLoadingMapStatus() {
		this.loadingStatusService.updateLoadingMapFlag(false)
	}

	private notifyMapChanged() {
		this.$rootScope.$broadcast(CodeMapPreRenderService.RENDER_MAP_CHANGED_EVENT, this.lastRender.map)
	}

	public static subscribe($rootScope: IRootScopeService, subscriber: CodeMapPreRenderServiceSubscriber) {
		$rootScope.$on(CodeMapPreRenderService.RENDER_MAP_CHANGED_EVENT, (event, data) => {
			subscriber.onRenderMapChanged(data)
		})
	}
}<|MERGE_RESOLUTION|>--- conflicted
+++ resolved
@@ -139,12 +139,8 @@
 				this.lastRender.map,
 				this.lastRender.settings.fileSettings.blacklist,
 				this.lastRender.metricData,
-<<<<<<< HEAD
-				this.edgeMetricService.getMetricData(),
+				this.edgeMetricDataService.getMetricData(),
 				FileStateHelper.isDeltaState(this.lastRender.fileStates)
-=======
-				this.edgeMetricDataService.getMetricData()
->>>>>>> e2bd9cc1
 			)
 		}
 	}

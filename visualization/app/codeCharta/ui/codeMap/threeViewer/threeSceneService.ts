--- conflicted
+++ resolved
@@ -4,11 +4,7 @@
 import { CodeMapMesh } from "../rendering/codeMapMesh"
 import { CodeMapBuilding } from "../rendering/codeMapBuilding"
 import { CodeMapPreRenderServiceSubscriber, CodeMapPreRenderService } from "../codeMap.preRender.service"
-<<<<<<< HEAD
-import { CodeMapNode } from "../../../model/codeCharta.model"
-=======
-import { CodeMapNode, Node } from "../../../codeCharta.model"
->>>>>>> 85fc8743
+import { CodeMapNode, Node } from "../../../model/codeCharta.model"
 import { IRootScopeService } from "angular"
 import { StoreService } from "../../../state/store.service"
 

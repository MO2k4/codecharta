--- conflicted
+++ resolved
@@ -53,17 +53,13 @@
         element.appendChild(this.threeRendererService.renderer.domElement);
 
         // handles resizing the renderer when the window is resized
-<<<<<<< HEAD
         window.addEventListener(
             "resize",
             this.onWindowResize.bind(this),
             false
         );
-=======
-        window.addEventListener("resize", this.onWindowResize.bind(this), false);
         window.addEventListener("focusin", this.onFocusIn.bind(this), false);
         window.addEventListener("focusout", this.onFocusOut.bind(this), false);
->>>>>>> 99017c8e
     }
 
     /**
@@ -82,13 +78,13 @@
     }
 
     onFocusIn(event) {
-        if(event.target.nodeName == "INPUT") {
+        if (event.target.nodeName == "INPUT") {
             this.threeOrbitControlsService.controls.enableKeys = false;
         }
     }
 
     onFocusOut(event) {
-        if(event.target.nodeName == "INPUT") {
+        if (event.target.nodeName == "INPUT") {
             this.threeOrbitControlsService.controls.enableKeys = true;
         }
     }

"use strict";
<<<<<<< HEAD
import {ThreeCameraService} from "./threeCameraService";
import {IRootScopeService, IAngularEvent} from "angular";
import {OrbitControls, PerspectiveCamera} from "three";
=======
import { ThreeCameraService } from "./threeCameraService";
import { IRootScopeService, IAngularEvent } from "angular";
import { OrbitControls, PerspectiveCamera } from "three";
>>>>>>> c6f41d6a
import * as THREE from "three";
import { ThreeSceneService } from "./threeSceneService";

export interface CameraChangeSubscriber {
    onCameraChanged(camera: PerspectiveCamera, event: IAngularEvent);
}

/**
 * Service to manage the three orbit controls in an angular way.
 */
class ThreeOrbitControlsService {
    public static SELECTOR = "threeOrbitControlsService";
    public static CAMERA_CHANGED_EVENT_NAME = "camera-changed";

<<<<<<< HEAD
    public controls: OrbitControls;
=======
    controls: OrbitControls;
    pivotVector: THREE.Vector3;
    pivot: THREE.Group;
>>>>>>> c6f41d6a

    /* ngInject */
    constructor(
        private threeCameraService: ThreeCameraService,
        private threeSceneService: ThreeSceneService,
        private $rootScope: IRootScopeService
    ) {}

<<<<<<< HEAD
    public autoFitTo( obj = this.threeSceneService.mapGeometry) {
=======
    public rotateCameraInVectorDirection(x: number, y: number, z: number) {
        const zoom = this.getZoom();
        this.lookAtDirectionFromTarget(x, y, z);
        this.applyOldZoom(zoom);
    }

    private lookAtDirectionFromTarget(x: number, y: number, z: number) {
        this.threeCameraService.camera.position.set(
            this.controls.target.x,
            this.controls.target.y,
            this.controls.target.z
        );

        const alignmentCube = new THREE.Mesh(
            new THREE.CubeGeometry(20, 20, 20),
            new THREE.MeshNormalMaterial()
        );

        this.threeSceneService.scene.add(alignmentCube);
>>>>>>> c6f41d6a

        alignmentCube.position.set(
            this.controls.target.x,
            this.controls.target.y,
            this.controls.target.z
        );

        alignmentCube.translateX(x);
        alignmentCube.translateY(y);
        alignmentCube.translateZ(z);

        this.threeCameraService.camera.lookAt(alignmentCube.getWorldPosition());
        this.threeSceneService.scene.remove(alignmentCube);
    }

    private getZoom() {
        return this.threeCameraService.camera.position.distanceTo(
            this.controls.target
        );
    }

    private applyOldZoom(oldZoom: number) {
        this.threeCameraService.camera.translateZ(oldZoom);
    }

    public autoFitTo(obj = this.threeSceneService.mapGeometry) {
        const boundingSphere = new THREE.Box3()
            .setFromObject(obj)
            .getBoundingSphere();

        const scale = 1.4; // object size / display size
        const objectAngularSize =
            ((this.threeCameraService.camera.fov * Math.PI) / 180) * scale;
        const distanceToCamera =
            boundingSphere.radius / Math.tan(objectAngularSize / 2);
        const len = Math.sqrt(
            Math.pow(distanceToCamera, 2) + Math.pow(distanceToCamera, 2)
        );

        this.threeCameraService.camera.position.set(len, len, len);
        this.controls.update();

        let t = boundingSphere.center.clone();
        t.setY(0);
        this.threeCameraService.camera.lookAt(t);
        this.controls.target.set(t.x, t.y, t.z);

        this.threeCameraService.camera.updateProjectionMatrix();
    }

    public subscribe(subscriber: CameraChangeSubscriber) {
<<<<<<< HEAD
        this.$rootScope.$on(ThreeOrbitControlsService.CAMERA_CHANGED_EVENT_NAME, (event: IAngularEvent, camera: PerspectiveCamera) => {
            subscriber.onCameraChanged(camera, event);
        });
    }

    /**
     * Inits the controls on the given DOM Element
     * @param domElement Element with the canvas on it
     */
    public init(domElement){
        const OrbitControls = require("three-orbit-controls")(require("three"));
        this.controls = new OrbitControls(this.threeCameraService.camera, domElement);
        this.controls.addEventListener( "change", () => {
            this.onInput(this.threeCameraService.camera);
        });
    }

    /**
     * Called when the orbit controls receive an user input
     * @param {Camera} camera
     */
    public onInput(camera: PerspectiveCamera) {
        this.$rootScope.$broadcast(ThreeOrbitControlsService.CAMERA_CHANGED_EVENT_NAME, camera);
=======
        this.$rootScope.$on(
            ThreeOrbitControlsService.CAMERA_CHANGED_EVENT_NAME,
            (event: IAngularEvent, camera: PerspectiveCamera) => {
                subscriber.onCameraChanged(camera, event);
            }
        );
    }

    public init(domElement) {
        const OrbitControls = require("three-orbit-controls")(require("three"));
        this.controls = new OrbitControls(
            this.threeCameraService.camera,
            domElement
        );
        let ctx = this;
        this.controls.addEventListener("change", function() {
            ctx.onInput(ctx.threeCameraService.camera);
        });
    }

    public onInput(camera: PerspectiveCamera) {
        this.$rootScope.$broadcast(
            ThreeOrbitControlsService.CAMERA_CHANGED_EVENT_NAME,
            camera
        );
>>>>>>> c6f41d6a
    }
}

export { ThreeOrbitControlsService };<|MERGE_RESOLUTION|>--- conflicted
+++ resolved
@@ -1,13 +1,7 @@
 "use strict";
-<<<<<<< HEAD
 import {ThreeCameraService} from "./threeCameraService";
 import {IRootScopeService, IAngularEvent} from "angular";
 import {OrbitControls, PerspectiveCamera} from "three";
-=======
-import { ThreeCameraService } from "./threeCameraService";
-import { IRootScopeService, IAngularEvent } from "angular";
-import { OrbitControls, PerspectiveCamera } from "three";
->>>>>>> c6f41d6a
 import * as THREE from "three";
 import { ThreeSceneService } from "./threeSceneService";
 
@@ -22,13 +16,9 @@
     public static SELECTOR = "threeOrbitControlsService";
     public static CAMERA_CHANGED_EVENT_NAME = "camera-changed";
 
-<<<<<<< HEAD
     public controls: OrbitControls;
-=======
-    controls: OrbitControls;
-    pivotVector: THREE.Vector3;
-    pivot: THREE.Group;
->>>>>>> c6f41d6a
+    public pivotVector: THREE.Vector3;
+    public pivot: THREE.Group;
 
     /* ngInject */
     constructor(
@@ -37,9 +27,6 @@
         private $rootScope: IRootScopeService
     ) {}
 
-<<<<<<< HEAD
-    public autoFitTo( obj = this.threeSceneService.mapGeometry) {
-=======
     public rotateCameraInVectorDirection(x: number, y: number, z: number) {
         const zoom = this.getZoom();
         this.lookAtDirectionFromTarget(x, y, z);
@@ -59,7 +46,6 @@
         );
 
         this.threeSceneService.scene.add(alignmentCube);
->>>>>>> c6f41d6a
 
         alignmentCube.position.set(
             this.controls.target.x,
@@ -111,31 +97,6 @@
     }
 
     public subscribe(subscriber: CameraChangeSubscriber) {
-<<<<<<< HEAD
-        this.$rootScope.$on(ThreeOrbitControlsService.CAMERA_CHANGED_EVENT_NAME, (event: IAngularEvent, camera: PerspectiveCamera) => {
-            subscriber.onCameraChanged(camera, event);
-        });
-    }
-
-    /**
-     * Inits the controls on the given DOM Element
-     * @param domElement Element with the canvas on it
-     */
-    public init(domElement){
-        const OrbitControls = require("three-orbit-controls")(require("three"));
-        this.controls = new OrbitControls(this.threeCameraService.camera, domElement);
-        this.controls.addEventListener( "change", () => {
-            this.onInput(this.threeCameraService.camera);
-        });
-    }
-
-    /**
-     * Called when the orbit controls receive an user input
-     * @param {Camera} camera
-     */
-    public onInput(camera: PerspectiveCamera) {
-        this.$rootScope.$broadcast(ThreeOrbitControlsService.CAMERA_CHANGED_EVENT_NAME, camera);
-=======
         this.$rootScope.$on(
             ThreeOrbitControlsService.CAMERA_CHANGED_EVENT_NAME,
             (event: IAngularEvent, camera: PerspectiveCamera) => {
@@ -150,9 +111,8 @@
             this.threeCameraService.camera,
             domElement
         );
-        let ctx = this;
-        this.controls.addEventListener("change", function() {
-            ctx.onInput(ctx.threeCameraService.camera);
+        this.controls.addEventListener("change", () => {
+            this.onInput(this.threeCameraService.camera);
         });
     }
 
@@ -161,7 +121,6 @@
             ThreeOrbitControlsService.CAMERA_CHANGED_EVENT_NAME,
             camera
         );
->>>>>>> c6f41d6a
     }
 }
 

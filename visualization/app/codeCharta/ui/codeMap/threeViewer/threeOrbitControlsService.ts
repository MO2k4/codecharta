--- conflicted
+++ resolved
@@ -11,14 +11,7 @@
 	onCameraChanged(camera: PerspectiveCamera)
 }
 
-<<<<<<< HEAD
-export class ThreeOrbitControlsService {
-=======
-/**
- * Service to manage the three orbit controls in an angular way.
- */
 export class ThreeOrbitControlsService implements FocusNodeSubscriber, UnfocusNodeSubscriber {
->>>>>>> e87b33c5
 	public static CAMERA_CHANGED_EVENT_NAME = "camera-changed"
 
 	public controls: OrbitControls

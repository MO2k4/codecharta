--- conflicted
+++ resolved
@@ -1,17 +1,8 @@
 "use strict";
 
 import * as THREE from "three";
-<<<<<<< HEAD
 import {SettingsServiceSubscriber, Settings, SettingsService} from "../../../core/settings/settings.service";
 import {PerspectiveCamera} from "three";
-=======
-import {
-    SettingsServiceSubscriber,
-    Settings,
-    SettingsService
-} from "../../../core/settings/settings.service";
-import { PerspectiveCamera } from "three";
->>>>>>> c6f41d6a
 
 class ThreeCameraService implements SettingsServiceSubscriber {
     public static SELECTOR = "threeCameraService";
@@ -22,7 +13,6 @@
 
     public camera: PerspectiveCamera;
 
-<<<<<<< HEAD
     public onSettingsChanged(settings: Settings, event: Event) {
         this.setPosition(settings.camera.x, settings.camera.y, settings.camera.z);
     }
@@ -36,26 +26,6 @@
      * @param {number} z camera position component z
      */
     public init(settingsService: SettingsService, containerWidth: number, containerHeight: number, x: number, y: number, z: number) {
-=======
-    constructor() {}
-
-    onSettingsChanged(settings: Settings, event: Event) {
-        this.setPosition(
-            settings.camera.x,
-            settings.camera.y,
-            settings.camera.z
-        );
-    }
-
-    init(
-        settingsService: SettingsService,
-        containerWidth: number,
-        containerHeight: number,
-        x: number,
-        y: number,
-        z: number
-    ) {
->>>>>>> c6f41d6a
         const aspect = containerWidth / containerHeight;
         this.camera = new THREE.PerspectiveCamera(
             ThreeCameraService.VIEW_ANGLE,

"use strict"

import * as THREE from "three"
import { SettingsService } from "../../../state/settingsService/settings.service"
import { PerspectiveCamera, Vector3 } from "three"
import { IRootScopeService } from "angular"
import { RecursivePartial, Settings } from "../../../codeCharta.model"
import _ from "lodash"
import { CameraChangeSubscriber, ThreeOrbitControlsService } from "./threeOrbitControlsService"
import { SettingsServiceSubscriber } from "../../../state/settingsService/settings.service.events"
import { StoreService } from "../../../state/store.service"
import { setCamera } from "../../../state/store/appSettings/camera/camera.actions"

export class ThreeCameraService implements SettingsServiceSubscriber, CameraChangeSubscriber {
	public static VIEW_ANGLE = 45
	public static NEAR = 100
	public static FAR = 200000 //TODO optimize renderer for far objects
	private static DEBOUNCE_TIME = 400
	private readonly throttledCameraChange: () => void

	public camera: PerspectiveCamera
	private lastCameraVector: Vector3 = new Vector3(0, 0, 0)

<<<<<<< HEAD
	private throttledCameraChange = _.throttle(() => {
		this.settingsService.updateSettings(
			{ appSettings: { camera: new Vector3(this.camera.position.x, this.camera.position.y, this.camera.position.z) } },
			true
		)
		this.storeService.dispatch(setCamera(this.camera))
	}, 1000)

	constructor(private $rootScope: IRootScopeService, private settingsService: SettingsService, private storeService: StoreService) {}
=======
	constructor(private $rootScope: IRootScopeService, private storeService: StoreService, private settingsService: SettingsService) {
		this.throttledCameraChange = _.throttle(() => {
			this.settingsService.updateSettings(
				{ appSettings: { camera: new Vector3(this.camera.position.x, this.camera.position.y, this.camera.position.z) } },
				true
			)

			this.storeService.dispatch(setCamera(new Vector3(this.camera.position.x, this.camera.position.y, this.camera.position.z)), true)
		}, ThreeCameraService.DEBOUNCE_TIME)
	}
>>>>>>> 9cd763bb

	public onSettingsChanged(settings: Settings, update: RecursivePartial<Settings>) {
		if (JSON.stringify(settings.appSettings.camera) !== JSON.stringify(this.lastCameraVector)) {
			this.lastCameraVector = settings.appSettings.camera
			this.setPosition(this.lastCameraVector.x, this.lastCameraVector.y, this.lastCameraVector.z)
		}
	}

	public onCameraChanged(camera: PerspectiveCamera) {
		this.throttledCameraChange()
	}

	public init(containerWidth: number, containerHeight: number, x: number, y: number, z: number) {
		const aspect = containerWidth / containerHeight
		this.camera = new THREE.PerspectiveCamera(ThreeCameraService.VIEW_ANGLE, aspect, ThreeCameraService.NEAR, ThreeCameraService.FAR)
		this.setPosition(x, y, z)
		SettingsService.subscribe(this.$rootScope, this)
		ThreeOrbitControlsService.subscribe(this.$rootScope, this)
	}

	public setPosition(x: number, y: number, z: number) {
		this.camera.position.set(x, y, z)
	}
}<|MERGE_RESOLUTION|>--- conflicted
+++ resolved
@@ -21,17 +21,6 @@
 	public camera: PerspectiveCamera
 	private lastCameraVector: Vector3 = new Vector3(0, 0, 0)
 
-<<<<<<< HEAD
-	private throttledCameraChange = _.throttle(() => {
-		this.settingsService.updateSettings(
-			{ appSettings: { camera: new Vector3(this.camera.position.x, this.camera.position.y, this.camera.position.z) } },
-			true
-		)
-		this.storeService.dispatch(setCamera(this.camera))
-	}, 1000)
-
-	constructor(private $rootScope: IRootScopeService, private settingsService: SettingsService, private storeService: StoreService) {}
-=======
 	constructor(private $rootScope: IRootScopeService, private storeService: StoreService, private settingsService: SettingsService) {
 		this.throttledCameraChange = _.throttle(() => {
 			this.settingsService.updateSettings(
@@ -42,7 +31,6 @@
 			this.storeService.dispatch(setCamera(new Vector3(this.camera.position.x, this.camera.position.y, this.camera.position.z)), true)
 		}, ThreeCameraService.DEBOUNCE_TIME)
 	}
->>>>>>> 9cd763bb
 
 	public onSettingsChanged(settings: Settings, update: RecursivePartial<Settings>) {
 		if (JSON.stringify(settings.appSettings.camera) !== JSON.stringify(this.lastCameraVector)) {

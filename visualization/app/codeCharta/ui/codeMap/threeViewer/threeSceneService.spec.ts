--- conflicted
+++ resolved
@@ -8,11 +8,8 @@
 import { ThreeSceneService } from "./threeSceneService"
 import { IRootScopeService } from "angular"
 import _ from "lodash"
-<<<<<<< HEAD
+import { StoreService } from "../../../state/store.service"
 import { CodeMapMesh } from "../rendering/codeMapMesh"
-=======
-import { StoreService } from "../../../state/store.service"
->>>>>>> c7a07344
 
 describe("ThreeSceneService", () => {
 	let threeSceneService: ThreeSceneService

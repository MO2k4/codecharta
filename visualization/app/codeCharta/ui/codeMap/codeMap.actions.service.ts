<<<<<<< HEAD
import { SettingsService } from "../../core/settings/settings.service"
import { ThreeOrbitControlsService } from "./threeViewer/threeOrbitControlsService"
import angular from "angular"
import { CodeMapNode, BlacklistType, BlacklistItem, Edge } from "../../codeCharta.model"
import { CodeChartaService } from "../../codeCharta.service"
import { CodeMapRenderService } from "./codeMap.render.service";

export class CodeMapActionsService {
	public static SELECTOR = "codeMapActionsService"

	constructor(
		private settingsService: SettingsService,
		private codeChartaService: CodeChartaService,
		private codeMapRenderService: CodeMapRenderService,
		private threeOrbitControlsService: ThreeOrbitControlsService,
		private $timeout
	) {}

	public toggleNodeVisibility(node: CodeMapNode) {
		if (node.visible) {
			this.hideNode(node)
		} else {
			this.showNode(node)
		}
	}

	public markFolder(node: CodeMapNode, color: string) {
		let startingColor = node.markingColor
		let recFn = (current: CodeMapNode) => {
			if (!current.markingColor || current.markingColor === startingColor) {
				current.markingColor = "0x" + color.substr(1)
				if (current.children) {
					current.children.forEach(recFn)
				}
			}
		}
		recFn(node)
		this.apply()
	}

	public unmarkFolder(node: CodeMapNode) {
		let startingColor = node.markingColor
		let recFn = (current: CodeMapNode) => {
			if (current.markingColor === startingColor) {
				current.markingColor = null
				if (current.children) {
					current.children.forEach(recFn)
				}
			}
		}
		recFn(node)
		this.apply()
	}

	public hideNode(node: CodeMapNode) {
		this.pushItemToBlacklist({ path: node.path, type: BlacklistType.hide })
		this.apply()
	}

	public showNode(node: CodeMapNode) {
		this.removeBlacklistEntry({ path: node.path, type: BlacklistType.hide })
		this.apply()
	}

	public focusNode(node: CodeMapNode) {
		if (node.path == this.codeChartaService.getRenderMap().path) {
			this.removeFocusedNode()
		} else {
			this.settingsService.updateSettings({ dynamicSettings: { focusedNodePath: node.path } })
			this.autoFit()
			this.apply()
		}
	}

	public removeFocusedNode() {
		this.settingsService.updateSettings({ dynamicSettings: { focusedNodePath: null } })
		this.autoFit()
		this.apply()
	}

	public excludeNode(node: CodeMapNode) {
		this.pushItemToBlacklist({ path: node.path, type: BlacklistType.exclude })
		this.apply()
	}

	public removeBlacklistEntry(entry: BlacklistItem) {
		this.settingsService.updateSettings({
			dynamicSettings: {
				blacklist: this.settingsService.getSettings().dynamicSettings.blacklist.filter(obj => !this.isEqualObjects(obj, entry))
			}
		})
	}

	public pushItemToBlacklist(item: BlacklistItem) {
		const foundDuplicate = this.settingsService.getSettings().dynamicSettings.blacklist.filter(obj => {
			return this.isEqualObjects(obj, item)
		})
		if (foundDuplicate.length == 0) {
            this.settingsService.updateSettings({
                dynamicSettings: {
                    blacklist: [...this.settingsService.getSettings().dynamicSettings.blacklist, item]
                }
            })
		}
	}

	public showDependentEdges(node: CodeMapNode) {
		this.changeEdgesVisibility(true, node)
	}

	public hideDependentEdges(node: CodeMapNode) {
		this.changeEdgesVisibility(false, node)
	}

	public hideAllEdges() {
		this.changeEdgesVisibility(false)
	}

	public amountOfDependentEdges(node: CodeMapNode) {
		return this.settingsService.getSettings().dynamicSettings.edges.filter(edge => this.edgeContainsNode(edge, node)).length
	}

	public amountOfVisibleDependentEdges(node: CodeMapNode) {
		return this.settingsService.getSettings().dynamicSettings.edges.filter(edge => this.edgeContainsNode(edge, node) && edge.visible).length
	}

	public anyEdgeIsVisible() {
		return this.settingsService.getSettings().dynamicSettings.edges.filter(edge => edge.visible).length > 0
	}

	private changeEdgesVisibility(visibility: boolean, node: CodeMapNode = null) {
		if (this.settingsService.getSettings().dynamicSettings.edges) {
			this.settingsService.getSettings().dynamicSettings.edges.forEach(edge => {
				if (node == null || this.edgeContainsNode(edge, node)) {
					edge.visible = visibility
				}
			})
			this.apply()
		}
	}

	private edgeContainsNode(edge: Edge, node: CodeMapNode) {
		return node.path == edge.fromNodeName || node.path == edge.toNodeName
	}

	private isEqualObjects(obj1, obj2) {
		return JSON.stringify(angular.toJson(obj1)) === JSON.stringify(angular.toJson(obj2))
	}

	private apply() {
		//this.$timeout(() => {
		//	this.settingsService.applySettings()
		//}, 50)
		// TODO 
		this.codeMapRenderService.rerenderWithNewSettings(this.settingsService.getSettings())
	}

	private autoFit() {
		this.$timeout(() => {
			this.threeOrbitControlsService.autoFitTo()
		}, 250)
	}
=======
import {CodeMapNode, Edge, BlacklistItem, BlacklistType} from "../../core/data/model/CodeMap";
import {MarkedPackage, Settings, SettingsService} from "../../core/settings/settings.service";
import {ThreeOrbitControlsService} from "./threeViewer/threeOrbitControlsService";
import angular from "angular";

export class CodeMapActionsService {

    public static SELECTOR = "codeMapActionsService";

    constructor(
        private settingsService: SettingsService,
        private threeOrbitControlsService: ThreeOrbitControlsService,
        private $timeout
    ) {

    }

    public toggleNodeVisibility(node: CodeMapNode) {
        if(node.visible){
            this.hideNode(node);
        } else {
            this.showNode(node);
        }
    }

    public markFolder(node: CodeMapNode, color: string) {
        let s = this.settingsService.settings;
        const newMP: MarkedPackage = this.getNewMarkedPackage(node.path, color);
        const clickedMP: MarkedPackage = s.markedPackages.find(p => p.path == newMP.path);
        const parentMP: MarkedPackage = this.getParentMP(newMP.path, s);

        this.handleUpdatingMarkedPackages(s, newMP, clickedMP, parentMP);
        this.settingsService.applySettings(s);
    }

    private handleUpdatingMarkedPackages(s: Settings, newMP: MarkedPackage, clickedMP: MarkedPackage, parentMP: MarkedPackage): void {
        if (!clickedMP && this.packagesHaveDifferentColor(parentMP, newMP)) {
            this.addMarkedPackage(newMP, s);

        } else if (this.packagesHaveDifferentColor(clickedMP, newMP)) {
            this.removeMarkedPackage(clickedMP, s);

            if (this.packagesHaveDifferentColor(parentMP, newMP)) {
                this.addMarkedPackage(newMP, s);
            }
        }
        this.removeChildrenMPWithSameColor(newMP, s);
    }

    private packagesHaveDifferentColor(mp1: MarkedPackage, mp2: MarkedPackage): boolean {
        return !(mp1 && mp2 && mp1.color == mp2.color);
    }

    public unmarkFolder(node: CodeMapNode) {
        let s = this.settingsService.settings;
        let clickedMP: MarkedPackage = s.markedPackages.find(p => p.path == node.path);

        if (clickedMP) {
            this.removeMarkedPackage(clickedMP, s);
        } else {
            const parentMP: MarkedPackage = this.getParentMP(node.path, s);
            this.removeMarkedPackage(parentMP, s);
        }
        this.settingsService.applySettings(s);
    }

    public hideNode(node: CodeMapNode) {
        this.pushItemToBlacklist({path: node.path, type: BlacklistType.hide});
        this.apply();
    }

    public showNode(node: CodeMapNode) {
        this.removeBlacklistEntry({path: node.path, type: BlacklistType.hide});
        this.apply();
    }

    public focusNode(node: CodeMapNode) {
        if (node.path == this.settingsService.settings.map.nodes.path) {
            this.removeFocusedNode()
        } else {
            this.settingsService.settings.focusedNodePath = node.path;
            this.autoFit();
            this.apply();
        }
    }

    public removeFocusedNode() {
        this.settingsService.settings.focusedNodePath = null;
        this.autoFit();
        this.apply();
    }

    public excludeNode(node: CodeMapNode) {
        this.pushItemToBlacklist({path: node.path, type: BlacklistType.exclude});
        this.apply();
    }

    public removeBlacklistEntry(entry: BlacklistItem) {
        this.settingsService.settings.blacklist = this.settingsService.settings.blacklist.filter(obj =>
            !this.isEqualObjects(obj, entry));
        this.apply();
    }

    public pushItemToBlacklist(item: BlacklistItem) {
        const foundDuplicate = this.settingsService.settings.blacklist.filter(obj => {
            return this.isEqualObjects(obj, item);
        });
        if (foundDuplicate.length == 0) {
            this.settingsService.settings.blacklist.push(item);
        }
    }

    public showDependentEdges(node: CodeMapNode) {
        this.changeEdgesVisibility(true, node);
    }

    public hideDependentEdges(node: CodeMapNode) {
        this.changeEdgesVisibility(false, node);
    }

    public hideAllEdges() {
        this.changeEdgesVisibility(false);
    }

    public amountOfDependentEdges(node: CodeMapNode) {
        return this.settingsService.settings.map.edges.filter(edge => this.edgeContainsNode(edge, node)).length;
    }

    public amountOfVisibleDependentEdges(node: CodeMapNode) {
        return this.settingsService.settings.map.edges.filter(edge => this.edgeContainsNode(edge, node) && edge.visible).length;
    }

    public anyEdgeIsVisible() {
        return this.settingsService.settings.map.edges.filter(edge => edge.visible).length > 0;
    }

    public getParentMP(path: string, s: Settings): MarkedPackage {
        const sortedParentMP = s.markedPackages
            .filter(p => path.includes(p.path) && p.path != path)
            .sort((a, b) => b.path.length - a.path.length);

        return sortedParentMP.length > 0 ? sortedParentMP[0] : null;
    }

    private getNewMarkedPackage(path: string, color: string, name: string = undefined): MarkedPackage {
        let coloredPackage: MarkedPackage = {
            path: path,
            color: color,
            attributes: {}
        };
        if (name) {
            coloredPackage.attributes.name = name;
        }
        return coloredPackage;
    }

    private removeChildrenMPWithSameColor(newMP: MarkedPackage, s: Settings) {
        const allChildrenMP: MarkedPackage[] = this.getAllChildrenMP(newMP.path, s);
        if (allChildrenMP.length > 0) {
            allChildrenMP.forEach(childPackage => {
                const parentMP = this.getParentMP(childPackage.path, s);
                if (parentMP && parentMP.color == childPackage.color) {
                    this.removeMarkedPackage(childPackage, s);
                }
            });
        }
    }

    private getAllChildrenMP(path: string, s: Settings): MarkedPackage[] {
        return s.markedPackages.filter(p =>
            p.path.includes(path) && p.path != path);
    }

    private addMarkedPackage(markedPackage: MarkedPackage, s: Settings) {
        s.markedPackages.push(markedPackage);
        this.settingsService.applySettings(s);
    }

    private removeMarkedPackage(markedPackage: MarkedPackage, s: Settings) {
        const indexToRemove = s.markedPackages.indexOf(markedPackage);
        if (indexToRemove > -1) {
            s.markedPackages.splice(indexToRemove, 1);
        }
    }

    private changeEdgesVisibility(visibility: boolean, node: CodeMapNode = null) {
        if (this.settingsService.settings.map.edges) {
            this.settingsService.settings.map.edges.forEach((edge) => {
                if (node == null || this.edgeContainsNode(edge, node)) {
                    edge.visible = visibility;
                }
            });
            this.apply();
        }
    }

    private edgeContainsNode(edge: Edge, node: CodeMapNode): boolean {
        return (node.path == edge.fromNodeName || node.path == edge.toNodeName);
    }

    private isEqualObjects(obj1, obj2): boolean {
        return JSON.stringify(angular.toJson(obj1)) === JSON.stringify(angular.toJson(obj2))
    }

    private apply() {
        this.$timeout(() => {
            this.settingsService.applySettings();
        }, 50);
    }

    private autoFit() {
        this.$timeout(() => {
            this.threeOrbitControlsService.autoFitTo();
        }, 250);
    }

>>>>>>> a97e3298
}<|MERGE_RESOLUTION|>--- conflicted
+++ resolved
@@ -1,10 +1,13 @@
-<<<<<<< HEAD
 import { SettingsService } from "../../core/settings/settings.service"
 import { ThreeOrbitControlsService } from "./threeViewer/threeOrbitControlsService"
 import angular from "angular"
 import { CodeMapNode, BlacklistType, BlacklistItem, Edge } from "../../codeCharta.model"
 import { CodeChartaService } from "../../codeCharta.service"
 import { CodeMapRenderService } from "./codeMap.render.service";
+import {CodeMapNode, Edge, BlacklistItem, BlacklistType} from "../../core/data/model/CodeMap";
+import {MarkedPackage, Settings, SettingsService} from "../../core/settings/settings.service";
+import {ThreeOrbitControlsService} from "./threeViewer/threeOrbitControlsService";
+import angular from "angular";
 
 export class CodeMapActionsService {
 	public static SELECTOR = "codeMapActionsService"
@@ -25,33 +28,46 @@
 		}
 	}
 
-	public markFolder(node: CodeMapNode, color: string) {
-		let startingColor = node.markingColor
-		let recFn = (current: CodeMapNode) => {
-			if (!current.markingColor || current.markingColor === startingColor) {
-				current.markingColor = "0x" + color.substr(1)
-				if (current.children) {
-					current.children.forEach(recFn)
-				}
-			}
-		}
-		recFn(node)
-		this.apply()
-	}
-
-	public unmarkFolder(node: CodeMapNode) {
-		let startingColor = node.markingColor
-		let recFn = (current: CodeMapNode) => {
-			if (current.markingColor === startingColor) {
-				current.markingColor = null
-				if (current.children) {
-					current.children.forEach(recFn)
-				}
-			}
-		}
-		recFn(node)
-		this.apply()
-	}
+    public markFolder(node: CodeMapNode, color: string) {
+        let s = this.settingsService.settings;
+        const newMP: MarkedPackage = this.getNewMarkedPackage(node.path, color);
+        const clickedMP: MarkedPackage = s.markedPackages.find(p => p.path == newMP.path);
+        const parentMP: MarkedPackage = this.getParentMP(newMP.path, s);
+
+        this.handleUpdatingMarkedPackages(s, newMP, clickedMP, parentMP);
+        this.settingsService.applySettings(s);
+    }
+
+    private handleUpdatingMarkedPackages(s: Settings, newMP: MarkedPackage, clickedMP: MarkedPackage, parentMP: MarkedPackage): void {
+        if (!clickedMP && this.packagesHaveDifferentColor(parentMP, newMP)) {
+            this.addMarkedPackage(newMP, s);
+
+        } else if (this.packagesHaveDifferentColor(clickedMP, newMP)) {
+            this.removeMarkedPackage(clickedMP, s);
+
+            if (this.packagesHaveDifferentColor(parentMP, newMP)) {
+                this.addMarkedPackage(newMP, s);
+            }
+        }
+        this.removeChildrenMPWithSameColor(newMP, s);
+    }
+
+    private packagesHaveDifferentColor(mp1: MarkedPackage, mp2: MarkedPackage): boolean {
+        return !(mp1 && mp2 && mp1.color == mp2.color);
+    }
+
+    public unmarkFolder(node: CodeMapNode) {
+        let s = this.settingsService.settings;
+        let clickedMP: MarkedPackage = s.markedPackages.find(p => p.path == node.path);
+
+        if (clickedMP) {
+            this.removeMarkedPackage(clickedMP, s);
+        } else {
+            const parentMP: MarkedPackage = this.getParentMP(node.path, s);
+            this.removeMarkedPackage(parentMP, s);
+        }
+        this.settingsService.applySettings(s);
+    }
 
 	public hideNode(node: CodeMapNode) {
 		this.pushItemToBlacklist({ path: node.path, type: BlacklistType.hide })
@@ -129,175 +145,6 @@
 		return this.settingsService.getSettings().dynamicSettings.edges.filter(edge => edge.visible).length > 0
 	}
 
-	private changeEdgesVisibility(visibility: boolean, node: CodeMapNode = null) {
-		if (this.settingsService.getSettings().dynamicSettings.edges) {
-			this.settingsService.getSettings().dynamicSettings.edges.forEach(edge => {
-				if (node == null || this.edgeContainsNode(edge, node)) {
-					edge.visible = visibility
-				}
-			})
-			this.apply()
-		}
-	}
-
-	private edgeContainsNode(edge: Edge, node: CodeMapNode) {
-		return node.path == edge.fromNodeName || node.path == edge.toNodeName
-	}
-
-	private isEqualObjects(obj1, obj2) {
-		return JSON.stringify(angular.toJson(obj1)) === JSON.stringify(angular.toJson(obj2))
-	}
-
-	private apply() {
-		//this.$timeout(() => {
-		//	this.settingsService.applySettings()
-		//}, 50)
-		// TODO 
-		this.codeMapRenderService.rerenderWithNewSettings(this.settingsService.getSettings())
-	}
-
-	private autoFit() {
-		this.$timeout(() => {
-			this.threeOrbitControlsService.autoFitTo()
-		}, 250)
-	}
-=======
-import {CodeMapNode, Edge, BlacklistItem, BlacklistType} from "../../core/data/model/CodeMap";
-import {MarkedPackage, Settings, SettingsService} from "../../core/settings/settings.service";
-import {ThreeOrbitControlsService} from "./threeViewer/threeOrbitControlsService";
-import angular from "angular";
-
-export class CodeMapActionsService {
-
-    public static SELECTOR = "codeMapActionsService";
-
-    constructor(
-        private settingsService: SettingsService,
-        private threeOrbitControlsService: ThreeOrbitControlsService,
-        private $timeout
-    ) {
-
-    }
-
-    public toggleNodeVisibility(node: CodeMapNode) {
-        if(node.visible){
-            this.hideNode(node);
-        } else {
-            this.showNode(node);
-        }
-    }
-
-    public markFolder(node: CodeMapNode, color: string) {
-        let s = this.settingsService.settings;
-        const newMP: MarkedPackage = this.getNewMarkedPackage(node.path, color);
-        const clickedMP: MarkedPackage = s.markedPackages.find(p => p.path == newMP.path);
-        const parentMP: MarkedPackage = this.getParentMP(newMP.path, s);
-
-        this.handleUpdatingMarkedPackages(s, newMP, clickedMP, parentMP);
-        this.settingsService.applySettings(s);
-    }
-
-    private handleUpdatingMarkedPackages(s: Settings, newMP: MarkedPackage, clickedMP: MarkedPackage, parentMP: MarkedPackage): void {
-        if (!clickedMP && this.packagesHaveDifferentColor(parentMP, newMP)) {
-            this.addMarkedPackage(newMP, s);
-
-        } else if (this.packagesHaveDifferentColor(clickedMP, newMP)) {
-            this.removeMarkedPackage(clickedMP, s);
-
-            if (this.packagesHaveDifferentColor(parentMP, newMP)) {
-                this.addMarkedPackage(newMP, s);
-            }
-        }
-        this.removeChildrenMPWithSameColor(newMP, s);
-    }
-
-    private packagesHaveDifferentColor(mp1: MarkedPackage, mp2: MarkedPackage): boolean {
-        return !(mp1 && mp2 && mp1.color == mp2.color);
-    }
-
-    public unmarkFolder(node: CodeMapNode) {
-        let s = this.settingsService.settings;
-        let clickedMP: MarkedPackage = s.markedPackages.find(p => p.path == node.path);
-
-        if (clickedMP) {
-            this.removeMarkedPackage(clickedMP, s);
-        } else {
-            const parentMP: MarkedPackage = this.getParentMP(node.path, s);
-            this.removeMarkedPackage(parentMP, s);
-        }
-        this.settingsService.applySettings(s);
-    }
-
-    public hideNode(node: CodeMapNode) {
-        this.pushItemToBlacklist({path: node.path, type: BlacklistType.hide});
-        this.apply();
-    }
-
-    public showNode(node: CodeMapNode) {
-        this.removeBlacklistEntry({path: node.path, type: BlacklistType.hide});
-        this.apply();
-    }
-
-    public focusNode(node: CodeMapNode) {
-        if (node.path == this.settingsService.settings.map.nodes.path) {
-            this.removeFocusedNode()
-        } else {
-            this.settingsService.settings.focusedNodePath = node.path;
-            this.autoFit();
-            this.apply();
-        }
-    }
-
-    public removeFocusedNode() {
-        this.settingsService.settings.focusedNodePath = null;
-        this.autoFit();
-        this.apply();
-    }
-
-    public excludeNode(node: CodeMapNode) {
-        this.pushItemToBlacklist({path: node.path, type: BlacklistType.exclude});
-        this.apply();
-    }
-
-    public removeBlacklistEntry(entry: BlacklistItem) {
-        this.settingsService.settings.blacklist = this.settingsService.settings.blacklist.filter(obj =>
-            !this.isEqualObjects(obj, entry));
-        this.apply();
-    }
-
-    public pushItemToBlacklist(item: BlacklistItem) {
-        const foundDuplicate = this.settingsService.settings.blacklist.filter(obj => {
-            return this.isEqualObjects(obj, item);
-        });
-        if (foundDuplicate.length == 0) {
-            this.settingsService.settings.blacklist.push(item);
-        }
-    }
-
-    public showDependentEdges(node: CodeMapNode) {
-        this.changeEdgesVisibility(true, node);
-    }
-
-    public hideDependentEdges(node: CodeMapNode) {
-        this.changeEdgesVisibility(false, node);
-    }
-
-    public hideAllEdges() {
-        this.changeEdgesVisibility(false);
-    }
-
-    public amountOfDependentEdges(node: CodeMapNode) {
-        return this.settingsService.settings.map.edges.filter(edge => this.edgeContainsNode(edge, node)).length;
-    }
-
-    public amountOfVisibleDependentEdges(node: CodeMapNode) {
-        return this.settingsService.settings.map.edges.filter(edge => this.edgeContainsNode(edge, node) && edge.visible).length;
-    }
-
-    public anyEdgeIsVisible() {
-        return this.settingsService.settings.map.edges.filter(edge => edge.visible).length > 0;
-    }
-
     public getParentMP(path: string, s: Settings): MarkedPackage {
         const sortedParentMP = s.markedPackages
             .filter(p => path.includes(p.path) && p.path != path)
@@ -347,36 +194,36 @@
         }
     }
 
-    private changeEdgesVisibility(visibility: boolean, node: CodeMapNode = null) {
-        if (this.settingsService.settings.map.edges) {
-            this.settingsService.settings.map.edges.forEach((edge) => {
-                if (node == null || this.edgeContainsNode(edge, node)) {
-                    edge.visible = visibility;
-                }
-            });
-            this.apply();
-        }
-    }
-
-    private edgeContainsNode(edge: Edge, node: CodeMapNode): boolean {
-        return (node.path == edge.fromNodeName || node.path == edge.toNodeName);
-    }
-
-    private isEqualObjects(obj1, obj2): boolean {
-        return JSON.stringify(angular.toJson(obj1)) === JSON.stringify(angular.toJson(obj2))
-    }
-
-    private apply() {
-        this.$timeout(() => {
-            this.settingsService.applySettings();
-        }, 50);
-    }
-
-    private autoFit() {
-        this.$timeout(() => {
-            this.threeOrbitControlsService.autoFitTo();
-        }, 250);
-    }
-
->>>>>>> a97e3298
+	private changeEdgesVisibility(visibility: boolean, node: CodeMapNode = null) {
+		if (this.settingsService.getSettings().dynamicSettings.edges) {
+			this.settingsService.getSettings().dynamicSettings.edges.forEach(edge => {
+				if (node == null || this.edgeContainsNode(edge, node)) {
+					edge.visible = visibility
+				}
+			})
+			this.apply()
+		}
+	}
+
+	private edgeContainsNode(edge: Edge, node: CodeMapNode): boolean {
+		return node.path == edge.fromNodeName || node.path == edge.toNodeName
+	}
+
+	private isEqualObjects(obj1, obj2): boolean {
+		return JSON.stringify(angular.toJson(obj1)) === JSON.stringify(angular.toJson(obj2))
+	}
+
+	private apply() {
+		//this.$timeout(() => {
+		//	this.settingsService.applySettings()
+		//}, 50)
+		// TODO
+		this.codeMapRenderService.rerenderWithNewSettings(this.settingsService.getSettings())
+	}
+
+	private autoFit() {
+		this.$timeout(() => {
+			this.threeOrbitControlsService.autoFitTo()
+		}, 250)
+	}
 }
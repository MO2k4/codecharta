--- conflicted
+++ resolved
@@ -1,4 +1,3 @@
-<<<<<<< HEAD
 import { SettingsService } from "../../state/settings.service"
 import { CodeMapNode, BlacklistType, BlacklistItem, Edge } from "../../codeCharta.model"
 import { CodeChartaService } from "../../codeCharta.service"
@@ -6,28 +5,15 @@
 import { MarkedPackage, Settings} from "../../codeCharta.model";
 import angular from "angular";
 import {ThreeOrbitControlsService} from "./threeViewer/threeOrbitControlsService";
-=======
-import { CodeMapNode, Edge, BlacklistItem, BlacklistType } from "../../core/data/model/CodeMap"
-import { MarkedPackage, Settings, SettingsService } from "../../core/settings/settings.service"
-import { ThreeOrbitControlsService } from "./threeViewer/threeOrbitControlsService"
-import angular from "angular"
-import { DataService } from "../../core/data/data.service"
->>>>>>> 93a9b47a
 
 export class CodeMapActionsService {
 	public static SELECTOR = "codeMapActionsService"
 
 	constructor(
 		private settingsService: SettingsService,
-<<<<<<< HEAD
 		private codeChartaService: CodeChartaService,
 		private codeMapRenderService: CodeMapRenderService,
 		private threeOrbitControlsService: ThreeOrbitControlsService
-=======
-		private threeOrbitControlsService: ThreeOrbitControlsService,
-		private $timeout,
-		private dataService: DataService
->>>>>>> 93a9b47a
 	) {}
 
 	public toggleNodeVisibility(node: CodeMapNode) {
@@ -38,7 +24,6 @@
 		}
 	}
 
-<<<<<<< HEAD
     public markFolder(node: CodeMapNode, color: string) {
         let s = this.settingsService.getSettings();
         const newMP: MarkedPackage = this.getNewMarkedPackage(node.path, color);
@@ -90,56 +75,10 @@
 
 	public hideNode(node: CodeMapNode) {
 		this.pushItemToBlacklist({ path: node.path, type: BlacklistType.hide })
-=======
-	public markFolder(node: CodeMapNode, color: string) {
-		let s = this.settingsService.settings
-		const newMP: MarkedPackage = this.getNewMarkedPackage(node.path, color)
-		const clickedMP: MarkedPackage = s.markedPackages.find(p => p.path == newMP.path)
-		const parentMP: MarkedPackage = this.getParentMP(newMP.path, s)
-
-		this.handleUpdatingMarkedPackages(s, newMP, clickedMP, parentMP)
-		this.settingsService.applySettings(s)
-	}
-
-	private handleUpdatingMarkedPackages(s: Settings, newMP: MarkedPackage, clickedMP: MarkedPackage, parentMP: MarkedPackage): void {
-		if (!clickedMP && this.packagesHaveDifferentColor(parentMP, newMP)) {
-			this.addMarkedPackage(newMP, s)
-		} else if (this.packagesHaveDifferentColor(clickedMP, newMP)) {
-			this.removeMarkedPackage(clickedMP, s)
-
-			if (this.packagesHaveDifferentColor(parentMP, newMP)) {
-				this.addMarkedPackage(newMP, s)
-			}
-		}
-		this.removeChildrenMPWithSameColor(newMP, s)
-	}
-
-	private packagesHaveDifferentColor(mp1: MarkedPackage, mp2: MarkedPackage): boolean {
-		return !(mp1 && mp2 && mp1.color == mp2.color)
-	}
-
-	public unmarkFolder(node: CodeMapNode) {
-		let s = this.settingsService.settings
-		let clickedMP: MarkedPackage = s.markedPackages.find(p => p.path == node.path)
-
-		if (clickedMP) {
-			this.removeMarkedPackage(clickedMP, s)
-		} else {
-			const parentMP: MarkedPackage = this.getParentMP(node.path, s)
-			this.removeMarkedPackage(parentMP, s)
-		}
-		this.settingsService.applySettings(s)
-	}
-
-	public hideNode(node: CodeMapNode) {
-		this.pushItemToBlacklist({ path: node.path, type: BlacklistType.hide })
-		this.apply()
->>>>>>> 93a9b47a
 	}
 
 	public showNode(node: CodeMapNode) {
 		this.removeBlacklistEntry({ path: node.path, type: BlacklistType.hide })
-<<<<<<< HEAD
 	}
 
 	public focusNode(node: CodeMapNode) {
@@ -148,35 +87,16 @@
 		} else {
 			this.settingsService.updateSettings({ dynamicSettings: { focusedNodePath: node.path } })
 			this.autoFit()
-=======
-		this.apply()
-	}
-
-	public focusNode(node: CodeMapNode) {
-		if (node.path == this.settingsService.settings.map.nodes.path) {
-			this.removeFocusedNode()
-		} else {
-			this.settingsService.settings.focusedNodePath = node.path
-			this.autoFit()
-			this.apply()
->>>>>>> 93a9b47a
 		}
 	}
 
 	public removeFocusedNode() {
-<<<<<<< HEAD
 		this.settingsService.updateSettings({ dynamicSettings: { focusedNodePath: null } })
 		this.autoFit()
-=======
-		this.settingsService.settings.focusedNodePath = null
-		this.autoFit()
-		this.apply()
->>>>>>> 93a9b47a
 	}
 
 	public excludeNode(node: CodeMapNode) {
 		this.pushItemToBlacklist({ path: node.path, type: BlacklistType.exclude })
-<<<<<<< HEAD
 	}
 
 	public removeBlacklistEntry(entry: BlacklistItem) {
@@ -197,22 +117,6 @@
                     blacklist: [...this.settingsService.getSettings().fileSettings.blacklist, item]
                 }
             })
-=======
-		this.apply()
-	}
-
-	public removeBlacklistEntry(entry: BlacklistItem) {
-		this.settingsService.settings.blacklist = this.settingsService.settings.blacklist.filter(obj => !this.isEqualObjects(obj, entry))
-		this.apply()
-	}
-
-	public pushItemToBlacklist(item: BlacklistItem) {
-		const foundDuplicate = this.settingsService.settings.blacklist.filter(obj => {
-			return this.isEqualObjects(obj, item)
-		})
-		if (foundDuplicate.length == 0) {
-			this.settingsService.settings.blacklist.push(item)
->>>>>>> 93a9b47a
 		}
 	}
 
@@ -229,7 +133,6 @@
 	}
 
 	public amountOfDependentEdges(node: CodeMapNode) {
-<<<<<<< HEAD
 		return this.settingsService.getSettings().fileSettings.edges.filter(edge => this.edgeContainsNode(edge, node)).length
 	}
 
@@ -298,83 +201,15 @@
 		let edges = this.settingsService.getSettings().fileSettings.edges
 		if (edges) {
 			edges.forEach(edge => {
-=======
-		return this.settingsService.settings.map.edges.filter(edge => this.edgeContainsNode(edge, node)).length
-	}
-
-	public amountOfVisibleDependentEdges(node: CodeMapNode) {
-		return this.settingsService.settings.map.edges.filter(edge => this.edgeContainsNode(edge, node) && edge.visible).length
-	}
-
-	public anyEdgeIsVisible() {
-		return this.settingsService.settings.map.edges.filter(edge => edge.visible).length > 0
-	}
-
-	public getParentMP(path: string, s: Settings): MarkedPackage {
-		const sortedParentMP = s.markedPackages
-			.filter(p => path.includes(p.path) && p.path != path)
-			.sort((a, b) => b.path.length - a.path.length)
-
-		return sortedParentMP.length > 0 ? sortedParentMP[0] : null
-	}
-
-	private getNewMarkedPackage(path: string, color: string, name: string = undefined): MarkedPackage {
-		let coloredPackage: MarkedPackage = {
-			path: path,
-			color: color,
-			attributes: {}
-		}
-		if (name) {
-			coloredPackage.attributes.name = name
-		}
-		return coloredPackage
-	}
-
-	private removeChildrenMPWithSameColor(newMP: MarkedPackage, s: Settings) {
-		const allChildrenMP: MarkedPackage[] = this.getAllChildrenMP(newMP.path, s)
-		if (allChildrenMP.length > 0) {
-			allChildrenMP.forEach(childPackage => {
-				const parentMP = this.getParentMP(childPackage.path, s)
-				if (parentMP && parentMP.color == childPackage.color) {
-					this.removeMarkedPackage(childPackage, s)
-				}
-			})
-		}
-	}
-
-	private getAllChildrenMP(path: string, s: Settings): MarkedPackage[] {
-		return s.markedPackages.filter(p => p.path.includes(path) && p.path != path)
-	}
-
-	private addMarkedPackage(markedPackage: MarkedPackage, s: Settings) {
-		s.markedPackages.push(markedPackage)
-		this.settingsService.applySettings(s)
-	}
-
-	private removeMarkedPackage(markedPackage: MarkedPackage, s: Settings) {
-		const indexToRemove = s.markedPackages.indexOf(markedPackage)
-		if (indexToRemove > -1) {
-			s.markedPackages.splice(indexToRemove, 1)
-		}
-	}
-
-	private changeEdgesVisibility(visibility: boolean, node: CodeMapNode = null) {
-		if (this.settingsService.settings.map.edges) {
-			this.settingsService.settings.map.edges.forEach(edge => {
->>>>>>> 93a9b47a
 				if (node == null || this.edgeContainsNode(edge, node)) {
 					edge.visible = visibility
 				}
 			})
-<<<<<<< HEAD
 			this.settingsService.updateSettings({
 				fileSettings: {
 					edges: edges
 				}
 			})
-=======
-			this.apply()
->>>>>>> 93a9b47a
 		}
 	}
 
@@ -386,20 +221,7 @@
 		return JSON.stringify(angular.toJson(obj1)) === JSON.stringify(angular.toJson(obj2))
 	}
 
-<<<<<<< HEAD
 	private autoFit() {
 		this.threeOrbitControlsService.autoFitTo()
-=======
-	private apply() {
-		this.$timeout(() => {
-			this.settingsService.applySettings()
-		}, 50)
-	}
-
-	private autoFit() {
-		this.$timeout(() => {
-			this.threeOrbitControlsService.autoFitTo()
-		}, 250)
->>>>>>> 93a9b47a
 	}
 }
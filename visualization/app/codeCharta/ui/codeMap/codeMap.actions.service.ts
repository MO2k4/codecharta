import {CodeMapNode, Edge, BlacklistItem, BlacklistType} from "../../core/data/model/CodeMap";
import {MarkedPackage, Settings, SettingsService} from "../../core/settings/settings.service";
import {ThreeOrbitControlsService} from "./threeViewer/threeOrbitControlsService";
import angular from "angular";
import {ColorService} from "../../core/color/color.service";

export class CodeMapActionsService {

    public static SELECTOR = "codeMapActionsService";

    constructor(
        private settingsService: SettingsService,
        private threeOrbitControlsService: ThreeOrbitControlsService,
        private $timeout,
        private colorService: ColorService
    ) {

    }

    public toggleNodeVisibility(node: CodeMapNode) {
        if(node.visible){
            this.hideNode(node);
        } else {
            this.showNode(node);
        }
    }

<<<<<<< HEAD
    markFolder(node: CodeMapNode, color: string) {
        let s = this.settingsService.settings;
        let newMarkedPackage: MarkedPackage = this.getNewMarkedPackage(node.path, color);

        if (!s.markedPackages || s.markedPackages == []) {
            this.addFirstPackageToSettings(newMarkedPackage, s);
            return;
        }

        const matchingPackagesByPath = s.markedPackages.filter(p => p.path == newMarkedPackage.path);
        const matchingPackagesByPathAndColor = matchingPackagesByPath.filter(p => p.color == newMarkedPackage.color);
        const firstMarkedParentPackage = this.getFirstMarkedParentPackage(newMarkedPackage.path, s);
        const markedChildrenPackages = this.getMarkedChildrenPackages(newMarkedPackage.path, s);

        if (matchingPackagesByPath.length == 0 && (!firstMarkedParentPackage || firstMarkedParentPackage.color != newMarkedPackage.color)) {
            this.addMarkedPackage(newMarkedPackage, s);

        } else if (matchingPackagesByPathAndColor.length == 0) {
            this.removeMarkedPackage(matchingPackagesByPath[0], s);

            if (!firstMarkedParentPackage || firstMarkedParentPackage.color != newMarkedPackage.color) {
                this.addMarkedPackage(newMarkedPackage, s);
=======
    public markFolder(node: CodeMapNode, color: string) {
        let startingColor = node.markingColor;
        let recFn = (current: CodeMapNode)=>{
            if(!current.markingColor || current.markingColor === startingColor) {
                current.markingColor = "0x" + color.substr(1);
                if(current.children){
                    current.children.forEach(recFn);
                }
>>>>>>> 0c219e71
            }
            this.settingsService.applySettings(s);
        }

        if (markedChildrenPackages.length > 0) {
            this.removeMarkedChildrenPackagesWithSameColor(markedChildrenPackages, s);
        }
    }

<<<<<<< HEAD
    unmarkFolder(node: CodeMapNode) {
        let s = this.settingsService.settings;
        const firstMarkedParentPackage = this.getFirstMarkedParentPackage(node.path, s);
        let  matchingPackagesByPath = s.markedPackages.filter(p => p.path == node.path);

        if (matchingPackagesByPath.length == 0) {
            matchingPackagesByPath = s.markedPackages.filter(p => firstMarkedParentPackage && p.path == firstMarkedParentPackage.path);
        }
        this.removeMarkedPackage(matchingPackagesByPath[0], s);
        this.settingsService.applySettings(s);
=======
    public unmarkFolder(node: CodeMapNode) {
        let startingColor = node.markingColor;
        let recFn = (current: CodeMapNode)=>{
            if(current.markingColor === startingColor) {
                current.markingColor = null;
                if(current.children){
                    current.children.forEach(recFn);
                }
            }
        };
        recFn(node);
        this.apply();
>>>>>>> 0c219e71
    }

    public hideNode(node: CodeMapNode) {
        this.pushItemToBlacklist({path: node.path, type: BlacklistType.hide});
        this.apply();
    }

    public showNode(node: CodeMapNode) {
        this.removeBlacklistEntry({path: node.path, type: BlacklistType.hide});
        this.apply();
    }

    public focusNode(node: CodeMapNode) {
        if (node.path == this.settingsService.settings.map.nodes.path) {
            this.removeFocusedNode()
        } else {
            this.settingsService.settings.focusedNodePath = node.path;
            this.autoFit();
            this.apply();
        }
    }

    public removeFocusedNode() {
        this.settingsService.settings.focusedNodePath = null;
        this.autoFit();
        this.apply();
    }

    public excludeNode(node: CodeMapNode) {
        this.pushItemToBlacklist({path: node.path, type: BlacklistType.exclude});
        this.apply();
    }

    public removeBlacklistEntry(entry: BlacklistItem) {
        this.settingsService.settings.blacklist = this.settingsService.settings.blacklist.filter(obj =>
            !this.isEqualObjects(obj, entry));
        this.apply();
    }

    public pushItemToBlacklist(item: BlacklistItem) {
        const foundDuplicate = this.settingsService.settings.blacklist.filter(obj => {
            return this.isEqualObjects(obj, item);
        });
        if (foundDuplicate.length == 0) {
            this.settingsService.settings.blacklist.push(item);
        }
    }

    public showDependentEdges(node: CodeMapNode) {
        this.changeEdgesVisibility(true, node);
    }

    public hideDependentEdges(node: CodeMapNode) {
        this.changeEdgesVisibility(false, node);
    }

    public hideAllEdges() {
        this.changeEdgesVisibility(false);
    }

    public amountOfDependentEdges(node: CodeMapNode) {
        return this.settingsService.settings.map.edges.filter(edge => this.edgeContainsNode(edge, node)).length;
    }

    public amountOfVisibleDependentEdges(node: CodeMapNode) {
        return this.settingsService.settings.map.edges.filter(edge => this.edgeContainsNode(edge, node) && edge.visible).length;
    }

    public anyEdgeIsVisible() {
        return this.settingsService.settings.map.edges.filter(edge => edge.visible).length > 0;
    }

    public getFirstMarkedParentPackage(path: string, s: Settings): MarkedPackage {
        const sortedMarkedParentPackages = s.markedPackages
            .filter(p => path.includes(p.path) && p.path != path)
            .sort((a, b) => b.path.length - a.path.length);

        return sortedMarkedParentPackages.length > 0 ? sortedMarkedParentPackages[0] : null;
    }

    private getNewMarkedPackage(path: string, color: string, name: string = undefined): MarkedPackage {
        let coloredPackage: MarkedPackage = {
            path: path,
            color: this.colorService.convertHexTo0xString(color),
            attributes: {}
        };
        if (name) {
            coloredPackage.attributes.name = name;
        }
        return coloredPackage;
    }

    private removeMarkedChildrenPackagesWithSameColor(markedChildrenPackages: MarkedPackage[], s: Settings) {
        markedChildrenPackages.forEach(childPackage => {
            const firstMarkedParentPackage = this.getFirstMarkedParentPackage(childPackage.path, s);
            if(firstMarkedParentPackage && firstMarkedParentPackage.color == childPackage.color) {
                this.removeMarkedPackage(childPackage, s);
            }
        });
        this.settingsService.applySettings(s);
    }

    private getMarkedChildrenPackages(path: string, s: Settings): MarkedPackage[] {
        return s.markedPackages.filter(p =>
            p.path.includes(path) && p.path != path);
    }

    private addFirstPackageToSettings(markedPackage: MarkedPackage, s: Settings) {
        s.markedPackages = [];
        this.addMarkedPackage(markedPackage, s);
    }

    private addMarkedPackage(markedPackage: MarkedPackage, s: Settings) {
        s.markedPackages.push(markedPackage);
        this.settingsService.applySettings(s);
    }

    private removeMarkedPackage(markedPackage: MarkedPackage, s: Settings) {
        const indexToRemove = s.markedPackages.indexOf(markedPackage);
        if (indexToRemove > -1) {
            s.markedPackages.splice(indexToRemove, 1);
        }
    }

    private changeEdgesVisibility(visibility: boolean, node: CodeMapNode = null) {
        if (this.settingsService.settings.map.edges) {
            this.settingsService.settings.map.edges.forEach((edge) => {
                if (node == null || this.edgeContainsNode(edge, node)) {
                    edge.visible = visibility;
                }
            });
            this.apply();
        }
    }

    private edgeContainsNode(edge: Edge, node: CodeMapNode): boolean {
        return (node.path == edge.fromNodeName || node.path == edge.toNodeName);
    }

    private isEqualObjects(obj1, obj2): boolean {
        return JSON.stringify(angular.toJson(obj1)) === JSON.stringify(angular.toJson(obj2))
    }

    private apply() {
        this.$timeout(() => {
            this.settingsService.applySettings();
        }, 50);
    }

    private autoFit() {
        this.$timeout(() => {
            this.threeOrbitControlsService.autoFitTo();
        }, 250);
    }

}<|MERGE_RESOLUTION|>--- conflicted
+++ resolved
@@ -25,8 +25,7 @@
         }
     }
 
-<<<<<<< HEAD
-    markFolder(node: CodeMapNode, color: string) {
+    public markFolder(node: CodeMapNode, color: string) {
         let s = this.settingsService.settings;
         let newMarkedPackage: MarkedPackage = this.getNewMarkedPackage(node.path, color);
 
@@ -48,16 +47,6 @@
 
             if (!firstMarkedParentPackage || firstMarkedParentPackage.color != newMarkedPackage.color) {
                 this.addMarkedPackage(newMarkedPackage, s);
-=======
-    public markFolder(node: CodeMapNode, color: string) {
-        let startingColor = node.markingColor;
-        let recFn = (current: CodeMapNode)=>{
-            if(!current.markingColor || current.markingColor === startingColor) {
-                current.markingColor = "0x" + color.substr(1);
-                if(current.children){
-                    current.children.forEach(recFn);
-                }
->>>>>>> 0c219e71
             }
             this.settingsService.applySettings(s);
         }
@@ -67,8 +56,7 @@
         }
     }
 
-<<<<<<< HEAD
-    unmarkFolder(node: CodeMapNode) {
+    public unmarkFolder(node: CodeMapNode) {
         let s = this.settingsService.settings;
         const firstMarkedParentPackage = this.getFirstMarkedParentPackage(node.path, s);
         let  matchingPackagesByPath = s.markedPackages.filter(p => p.path == node.path);
@@ -78,20 +66,6 @@
         }
         this.removeMarkedPackage(matchingPackagesByPath[0], s);
         this.settingsService.applySettings(s);
-=======
-    public unmarkFolder(node: CodeMapNode) {
-        let startingColor = node.markingColor;
-        let recFn = (current: CodeMapNode)=>{
-            if(current.markingColor === startingColor) {
-                current.markingColor = null;
-                if(current.children){
-                    current.children.forEach(recFn);
-                }
-            }
-        };
-        recFn(node);
-        this.apply();
->>>>>>> 0c219e71
     }
 
     public hideNode(node: CodeMapNode) {

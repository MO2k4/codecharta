import { goto } from "../../../puppeteer.helper"
import { EdgeChooserPageObject } from "./edgeChooser.po"
import { FileChooserPageObject } from "../fileChooser/fileChooser.po"
import { MapTreeViewLevelPageObject } from "../mapTreeView/mapTreeView.level.po"
import { SearchPanelPageObject } from "../searchPanel/searchPanel.po"

describe("MapTreeViewLevel", () => {
	let edgeChooser: EdgeChooserPageObject
	let fileChooser: FileChooserPageObject
	let mapTreeViewLevel: MapTreeViewLevelPageObject
	let searchPanel: SearchPanelPageObject

	beforeEach(async () => {
<<<<<<< HEAD
		page = await newPage(browser)
		edgeChooser = new EdgeChooserPageObject(page)
		fileChooser = new FileChooserPageObject(page)
		mapTreeViewLevel = new MapTreeViewLevelPageObject(page)
		searchPanel = new SearchPanelPageObject(page)
=======
		edgeChooser = new EdgeChooserPageObject()
		fileChooser = new FileChooserPageObject()
>>>>>>> 6bda1603

		await goto()
	})

	describe("EdgeChooser", () => {
		it("should update metrics correctly after switching to a map with different metrics", async () => {
			await fileChooser.openFile("./app/codeCharta/ressources/sample1_with_different_edges.cc.json")

			await edgeChooser.open()
			const metrics = await edgeChooser.getMetrics()

			expect(metrics).toHaveLength(2)
		})

		it("should display the amount of incoming and outgoing edges next to the metric name", async () => {
			await edgeChooser.selectEdgeMetric("pairingRate")
			await searchPanel.toggle()
			await mapTreeViewLevel.openFolder("/root/ParentLeaf")
			await mapTreeViewLevel.hoverNode("/root/ParentLeaf/smallLeaf.html")

			expect(edgeChooser.isEdgeCountAvailable()).toBeTruthy()
		})

		it("should not display the amount of incoming and outgoing edges of buildings for the none metric", async () => {
			await searchPanel.toggle()
			await mapTreeViewLevel.openFolder("/root/ParentLeaf")
			await mapTreeViewLevel.hoverNode("/root/ParentLeaf/smallLeaf.html")

			expect(await edgeChooser.isEdgeCountAvailable()).toBeFalsy()
		})
	})
})<|MERGE_RESOLUTION|>--- conflicted
+++ resolved
@@ -11,16 +11,10 @@
 	let searchPanel: SearchPanelPageObject
 
 	beforeEach(async () => {
-<<<<<<< HEAD
-		page = await newPage(browser)
-		edgeChooser = new EdgeChooserPageObject(page)
-		fileChooser = new FileChooserPageObject(page)
-		mapTreeViewLevel = new MapTreeViewLevelPageObject(page)
-		searchPanel = new SearchPanelPageObject(page)
-=======
 		edgeChooser = new EdgeChooserPageObject()
 		fileChooser = new FileChooserPageObject()
->>>>>>> 6bda1603
+		mapTreeViewLevel = new MapTreeViewLevelPageObject()
+		searchPanel = new SearchPanelPageObject()
 
 		await goto()
 	})

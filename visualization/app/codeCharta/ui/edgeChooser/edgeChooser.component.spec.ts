--- conflicted
+++ resolved
@@ -16,11 +16,7 @@
 	beforeEach(() => {
 		restartSystem()
 		rebuildController()
-<<<<<<< HEAD
-		withMockedUpdatePreview()
-=======
 		withMockedCodeMapActionsService()
->>>>>>> 673fd89c
 	})
 
 	function restartSystem() {
@@ -35,17 +31,12 @@
 		edgeChooserController = new EdgeChooserController($rootScope, codeMapActionsService, settingsService)
 	}
 
-<<<<<<< HEAD
-	function withMockedUpdatePreview() {
-		codeMapActionsService.updateEdgePreviews = jest.fn()
-=======
 	function withMockedCodeMapActionsService() {
 		codeMapActionsService = edgeChooserController["codeMapActionsService"] = jest.fn<CodeMapActionsService>(() => {
 			return {
 				updateEdgePreviews: jest.fn()
 			}
 		})()
->>>>>>> 673fd89c
 	}
 
 	describe("constructor", () => {

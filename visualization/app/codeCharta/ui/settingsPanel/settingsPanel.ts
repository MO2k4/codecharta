"use strict";
import "./settingsPanel.scss";
import {Settings, SettingsService, SettingsServiceSubscriber} from "../../core/settings/settings.service";
<<<<<<< HEAD
import {CodeMap} from "../../core/data/model/CodeMap";
=======
>>>>>>> 0555ad42

/**
 * Controls the settingsPanel
 */
<<<<<<< HEAD
export class SettingsPanelController implements SettingsServiceSubscriber {

    public showEdgePanel : boolean = false;
=======
export class SettingsPanelController implements SettingsServiceSubscriber{
>>>>>>> 0555ad42

    /* @ngInject */
    constructor(
        private $scope,
        private $timeout,
<<<<<<< HEAD
        private settingsService: SettingsService) {

        this.onSettingsChanged(settingsService.settings);
        this.settingsService.subscribe(this);
    }

    onSettingsChanged(s: Settings) {
        this.showEdgePanel = this.hasEdges();
    }

    private hasEdges() {
        let settings = this.settingsService.settings;

        if (settings.map && settings.map.edges) {
            return settings.map.edges.length > 0;
        }
        return false;
=======
        private settingsService: SettingsService
    ) {
        this.onSettingsChanged(this.settingsService.settings, event);
>>>>>>> 0555ad42
    }

    /**
     * This is necessary to update the rzSlider on panel expansion
     * @param $panel
     */
    collapseAndUpdateChildRzSlider($panel) {
        $panel.collapse();
        this.$timeout(() => {
            this.$scope.$broadcast("rzSliderForceRender");
        },50);
    }

<<<<<<< HEAD

=======
    onSettingsChanged(settings: Settings, event: Event) {
        this.settingsService.applySettings();
    }
>>>>>>> 0555ad42

}

export const settingsPanelComponent = {
    selector: "settingsPanelComponent",
    template: require("./settingsPanel.html"),
    controller: SettingsPanelController
};


<|MERGE_RESOLUTION|>--- conflicted
+++ resolved
@@ -1,35 +1,22 @@
 "use strict";
 import "./settingsPanel.scss";
 import {Settings, SettingsService, SettingsServiceSubscriber} from "../../core/settings/settings.service";
-<<<<<<< HEAD
-import {CodeMap} from "../../core/data/model/CodeMap";
-=======
->>>>>>> 0555ad42
 
 /**
  * Controls the settingsPanel
  */
-<<<<<<< HEAD
 export class SettingsPanelController implements SettingsServiceSubscriber {
 
     public showEdgePanel : boolean = false;
-=======
-export class SettingsPanelController implements SettingsServiceSubscriber{
->>>>>>> 0555ad42
 
     /* @ngInject */
     constructor(
         private $scope,
         private $timeout,
-<<<<<<< HEAD
         private settingsService: SettingsService) {
 
-        this.onSettingsChanged(settingsService.settings);
         this.settingsService.subscribe(this);
-    }
-
-    onSettingsChanged(s: Settings) {
-        this.showEdgePanel = this.hasEdges();
+        this.onSettingsChanged(settingsService.settings, event);
     }
 
     private hasEdges() {
@@ -39,11 +26,6 @@
             return settings.map.edges.length > 0;
         }
         return false;
-=======
-        private settingsService: SettingsService
-    ) {
-        this.onSettingsChanged(this.settingsService.settings, event);
->>>>>>> 0555ad42
     }
 
     /**
@@ -57,13 +39,10 @@
         },50);
     }
 
-<<<<<<< HEAD
-
-=======
     onSettingsChanged(settings: Settings, event: Event) {
+        this.showEdgePanel = this.hasEdges();
         this.settingsService.applySettings();
     }
->>>>>>> 0555ad42
 
 }
 

--- conflicted
+++ resolved
@@ -30,11 +30,7 @@
 				updateSettings: jest.fn(),
 				getDefaultSettings: jest.fn(() => {
 					return {
-<<<<<<< HEAD
-						appSettings: { hideFlatBuildings: false, enableEdgeArrows: true }
-=======
-						appSettings: { maximizeDetailPanel: false, invertColorRange: true }
->>>>>>> e51b1592
+						appSettings: { hideFlatBuildings: false, invertColorRange: true }
 					}
 				}),
 				getSettings: jest.fn()
@@ -45,51 +41,29 @@
 	describe("applyDefaultSettings", () => {
 		it("should call updateSettings with available default settings objects", () => {
 			resetSettingsButtonController["settingsNames"] =
-<<<<<<< HEAD
-				"appSettings.enableEdgeArrows, appSettings.hideFlatBuildings, appSettings.notInAppSettings, notInSettings.something"
-=======
-				"appSettings.invertColorRange, appSettings.maximizeDetailPanel, appSettings.notInAppSettings, notInSettings.something"
->>>>>>> e51b1592
+				"appSettings.invertColorRange, appSettings.hideFlatBuildings, appSettings.notInAppSettings, notInSettings.something"
 			resetSettingsButtonController.applyDefaultSettings()
 
 			expect(settingsService.getDefaultSettings).toHaveBeenCalledTimes(1)
 			expect(settingsService.updateSettings).toHaveBeenCalledTimes(1)
 			expect(settingsService.updateSettings).toHaveBeenCalledWith({
-<<<<<<< HEAD
-				appSettings: { enableEdgeArrows: true, hideFlatBuildings: false }
-=======
-				appSettings: { invertColorRange: true, maximizeDetailPanel: false }
->>>>>>> e51b1592
+				appSettings: { invertColorRange: true, hideFlatBuildings: false }
 			})
 		})
 
 		it("settingsNames should allow blank-space", () => {
-<<<<<<< HEAD
-			resetSettingsButtonController["settingsNames"] = "appSettings.enableEdgeArrows, appSettings.hideFlatBuildings"
+			resetSettingsButtonController["settingsNames"] = "appSettings.invertColorRange, appSettings.hideFlatBuildings"
 			resetSettingsButtonController.applyDefaultSettings()
 			expect(settingsService.updateSettings).toHaveBeenCalledWith({
-				appSettings: { enableEdgeArrows: true, hideFlatBuildings: false }
-=======
-			resetSettingsButtonController["settingsNames"] = "appSettings.invertColorRange, appSettings.maximizeDetailPanel"
-			resetSettingsButtonController.applyDefaultSettings()
-			expect(settingsService.updateSettings).toHaveBeenCalledWith({
-				appSettings: { invertColorRange: true, maximizeDetailPanel: false }
->>>>>>> e51b1592
+				appSettings: { invertColorRange: true, hideFlatBuildings: false }
 			})
 		})
 
 		it("settingsNames should allow newline", () => {
-<<<<<<< HEAD
-			resetSettingsButtonController["settingsNames"] = "appSettings.enableEdgeArrows,\nappSettings.hideFlatBuildings"
+			resetSettingsButtonController["settingsNames"] = "appSettings.invertColorRange,\nappSettings.hideFlatBuildings"
 			resetSettingsButtonController.applyDefaultSettings()
 			expect(settingsService.updateSettings).toHaveBeenCalledWith({
-				appSettings: { enableEdgeArrows: true, hideFlatBuildings: false }
-=======
-			resetSettingsButtonController["settingsNames"] = "appSettings.invertColorRange,\nappSettings.maximizeDetailPanel"
-			resetSettingsButtonController.applyDefaultSettings()
-			expect(settingsService.updateSettings).toHaveBeenCalledWith({
-				appSettings: { invertColorRange: true, maximizeDetailPanel: false }
->>>>>>> e51b1592
+				appSettings: { invertColorRange: true, hideFlatBuildings: false }
 			})
 		})
 

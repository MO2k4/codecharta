--- conflicted
+++ resolved
@@ -1,14 +1,12 @@
-<<<<<<< HEAD
+
 <md-button
         ng-repeat="(key, value) in $ctrl.scenarios"
         class="md-primary md-raised md-block"
         aria-label="{{::value.name}}"
         title="{{::$ctrl.getScenarioTooltipTextByKey(value.name);}}"
-        ng-click="$ctrl.onclick(value)""
+        ng-click="$ctrl.onclick(value)"
 >
     {{::value.name}}
 </md-button>
-=======
-<a ng-repeat="(key, value) in $ctrl.scenarios" class="waves-effect waves-light btn scenario-btn" title="{{$ctrl.getScenarioTooltipTextByKey(value.name);}}" ng-click="$ctrl.onclick(value)">{{value.name}}</a>
-<p ng-if="$ctrl.scenarios.length <= 0">No compatible scenarios found</p>
->>>>>>> e322a61e
+
+<p ng-if="$ctrl.scenarios.length <= 0">No compatible scenarios found</p>
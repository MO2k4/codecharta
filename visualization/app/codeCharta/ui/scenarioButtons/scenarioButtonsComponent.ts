--- conflicted
+++ resolved
@@ -63,12 +63,7 @@
     onclick(value: Scenario) {
         this.scenarioService.applyScenario(value);
     }
-<<<<<<< HEAD
-}
-=======
-
 };
->>>>>>> e322a61e
 
 export const scenarioButtonsComponent = {
     selector: "scenarioButtonsComponent",

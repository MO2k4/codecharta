import "./nodePathPanel.module"
import { NodePathPanelController } from "./nodePathPanel.component"
import { instantiateModule, getService } from "../../../../mocks/ng.mockhelper"
import { IRootScopeService } from "angular"
import { CodeMapMouseEventService } from "../codeMap/codeMap.mouseEvent.service"
import { CodeMapBuilding } from "../codeMap/rendering/codeMapBuilding"

describe("NodePathPanelController", () => {
	let nodePathPanelController: NodePathPanelController
	let $rootScope: IRootScopeService

	beforeEach(() => {
		restartSystem()
		rebuildController()
	})

	function restartSystem() {
		instantiateModule("app.codeCharta.ui.nodePathPanel")

		$rootScope = getService<IRootScopeService>("$rootScope")
	}

	function rebuildController() {
		nodePathPanelController = new NodePathPanelController($rootScope)
	}

	describe("constructor", () => {
		it("should subscribe to Building-Hovered", () => {
			CodeMapMouseEventService.subscribeToBuildingHovered = jest.fn()

			rebuildController()

			expect(CodeMapMouseEventService.subscribeToBuildingHovered).toHaveBeenCalledWith($rootScope, nodePathPanelController)
		})

		it("should subscribe to Building-Unhovered", () => {
			CodeMapMouseEventService.subscribeToBuildingUnhovered = jest.fn()

			rebuildController()

			expect(CodeMapMouseEventService.subscribeToBuildingUnhovered).toHaveBeenCalledWith($rootScope, nodePathPanelController)
		})
	})

	describe("onBuildingHovered", () => {
<<<<<<< HEAD
		const dataHovered = {
			to: {
				node: {
					path: "/root/my/path",
					isLeaf: true
				}
			}
		} as CodeMapBuildingTransition

		it("should update the hoveredNodePath when hovering", () => {
			nodePathPanelController.onBuildingHovered(dataHovered)
=======
		it("should update the viewModel when hovering", () => {
			const hoveredBuilding = {
				node: {
					path: "/root/my/path"
				}
			} as CodeMapBuilding

			nodePathPanelController.onBuildingHovered(hoveredBuilding)
>>>>>>> 5c038ebf

			expect(nodePathPanelController["_viewModel"].hoveredNodePath).toEqual(["root", "my", "path"])
		})
	})

<<<<<<< HEAD
		it("should update the hoveredNodeIsFile when hovering", () => {
			nodePathPanelController.onBuildingHovered(dataHovered)
=======
	describe("onBuildingUnhovered", () => {
		it("should update the viewModel when unhovering", () => {
			nodePathPanelController.onBuildingUnhovered()
>>>>>>> 5c038ebf

			expect(nodePathPanelController["_viewModel"].hoveredNodeIsFile).toEqual(true)
		})
	})
})<|MERGE_RESOLUTION|>--- conflicted
+++ resolved
@@ -43,43 +43,31 @@
 	})
 
 	describe("onBuildingHovered", () => {
-<<<<<<< HEAD
 		const dataHovered = {
-			to: {
-				node: {
-					path: "/root/my/path",
-					isLeaf: true
-				}
+			node: {
+				path: "/root/my/path",
+				isLeaf: true
 			}
-		} as CodeMapBuildingTransition
+		} as CodeMapBuilding
 
-		it("should update the hoveredNodePath when hovering", () => {
+		it("should update the viewModel when hovering", () => {
 			nodePathPanelController.onBuildingHovered(dataHovered)
-=======
-		it("should update the viewModel when hovering", () => {
-			const hoveredBuilding = {
-				node: {
-					path: "/root/my/path"
-				}
-			} as CodeMapBuilding
-
-			nodePathPanelController.onBuildingHovered(hoveredBuilding)
->>>>>>> 5c038ebf
 
 			expect(nodePathPanelController["_viewModel"].hoveredNodePath).toEqual(["root", "my", "path"])
 		})
-	})
 
-<<<<<<< HEAD
 		it("should update the hoveredNodeIsFile when hovering", () => {
 			nodePathPanelController.onBuildingHovered(dataHovered)
-=======
-	describe("onBuildingUnhovered", () => {
-		it("should update the viewModel when unhovering", () => {
-			nodePathPanelController.onBuildingUnhovered()
->>>>>>> 5c038ebf
 
 			expect(nodePathPanelController["_viewModel"].hoveredNodeIsFile).toEqual(true)
 		})
 	})
+
+	describe("onBuildingUnhovered", () => {
+		it("should update the viewModel when unhovering", () => {
+			nodePathPanelController.onBuildingUnhovered()
+
+			expect(nodePathPanelController["_viewModel"].hoveredNodePath).toEqual(null)
+		})
+	})
 })
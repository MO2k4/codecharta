--- conflicted
+++ resolved
@@ -3,11 +3,9 @@
 import {highlightColors} from "../codeMap/rendering/renderSettings";
 import {CodeMapActionsService} from "../codeMap/codeMap.actions.service";
 import {CodeMapUtilService} from "../codeMap/codeMap.util.service";
-<<<<<<< HEAD
+import {CodeChartaService} from "../../codeCharta.service";
 import { CodeChartaService } from "../../codeCharta.service";
-=======
-import {Settings, SettingsService} from "../../core/settings/settings.service";
->>>>>>> a97e3298
+import {SettingsService} from "../../core/settings/settings.service";
 
 export class NodeContextMenuController {
     public amountOfDependentEdges;
@@ -23,13 +21,9 @@
                 private $window,
                 private $rootScope,
                 private codeMapActionsService: CodeMapActionsService,
-<<<<<<< HEAD
                 private codeChartaService: CodeChartaService,
-                private codeMapUtilService: CodeMapUtilService) {
-=======
                 private codeMapUtilService: CodeMapUtilService,
                 private settingsService: SettingsService) {
->>>>>>> a97e3298
 
         this.$rootScope.$on("show-node-context-menu", (e, data) => {
             this.show(data.path, data.type, data.x, data.y)
@@ -99,19 +93,19 @@
     }
 
     private packageIsMarked(): boolean {
-        return !!this.settingsService.settings.markedPackages.find(mp =>
+        return !!this.settingsService.getSettings().dynamicSettings.markedPackages.find(mp =>
             mp.path == this.contextMenuBuilding.path)
     }
 
     private packageMatchesColor(color: string): boolean {
-        return !!this.settingsService.settings.markedPackages.find(mp =>
+        return !!this.settingsService.getSettings().dynamicSettings.markedPackages.find(mp =>
             mp.path == this.contextMenuBuilding.path && mp.color == color)
     }
 
     private packageMatchesColorOfParentMP(color: string): boolean {
-        const s = this.settingsService.settings;
+        const s = this.settingsService.getSettings();
         const parentMP = this.codeMapActionsService.getParentMP(this.contextMenuBuilding.path, s);
-        return !!s.markedPackages.find(mp =>
+        return !!s.dynamicSettings.markedPackages.find(mp =>
             parentMP && mp.path == parentMP.path && mp.color == color)
     }
 

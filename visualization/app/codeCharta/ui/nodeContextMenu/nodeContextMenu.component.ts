import "./nodeContextMenu.component.scss";
import {SettingsService} from "../../core/settings/settings.service";
import angular from "angular";
import {highlightColors} from "../codeMap/rendering/renderSettings";
import {CodeMapActionsService} from "../codeMap/codeMap.actions.service";
import {CodeMapUtilService} from "../codeMap/codeMap.util.service";

export class NodeContextMenuController {

    private contextMenuBuilding;
    public amountOfDependentEdges;
    public amountOfVisibleDependentEdges;
    public anyEdgeIsVisible;

    private colors = highlightColors;

    /* @ngInject */
    constructor(private $element: Element,
                private $timeout,
                private $window,
                private $rootScope,
                private settingsService: SettingsService,
                private codeMapActionsService: CodeMapActionsService,
                private codeMapUtilService: CodeMapUtilService) {

        this.$rootScope.$on("show-node-context-menu", (e, data) => {
            this.show(data.path, data.type, data.x, data.y)
        });
        this.$rootScope.$on("hide-node-context-menu", () => {
            this.hide()
        });
    }

    public static broadcastShowEvent($rootScope, path: string, type: string, x, y) {
        $rootScope.$broadcast("show-node-context-menu", {path: path, type: type, x: x, y: y});
    }

    public static broadcastHideEvent($rootScope) {
        $rootScope.$broadcast("hide-node-context-menu");
    }

    show(path: string, nodeType: string, mouseX: number, mouseY: number) {
        this.$timeout(() => {
            this.contextMenuBuilding = this.codeMapUtilService.getCodeMapNodeFromPath(path, nodeType);
        }, 50).then(() => {
            this.amountOfDependentEdges = this.codeMapActionsService.amountOfDependentEdges(this.contextMenuBuilding);
            this.amountOfVisibleDependentEdges = this.codeMapActionsService.amountOfVisibleDependentEdges(this.contextMenuBuilding);
            this.anyEdgeIsVisible = this.codeMapActionsService.anyEdgeIsVisible();
            const {x, y} = this.calculatePosition(mouseX, mouseY);
            this.setPosition(x, y);
        });
    }

    calculatePosition(mouseX: number, mouseY: number) {
        const w = this.$element[0].children[0].clientWidth;
        const h = this.$element[0].children[0].clientHeight;
        return {
            x: Math.min(mouseX, this.$window.innerWidth - w),
            y: Math.min(mouseY, this.$window.innerHeight - h)
        }
    }

    setPosition(x: number, y: number) {
        angular.element(this.$element[0].children[0]).css("top", y + "px");
        angular.element(this.$element[0].children[0]).css("left", x + "px");
    }

    hideNode() {
        this.hide();
        this.codeMapActionsService.hideNode(this.contextMenuBuilding);
    }

    showNode() {
        this.hideContextMenu();
        this.codeMapActionsService.showNode(this.contextMenuBuilding);
    }

    clickColor(color: string) {
        if (this.currentFolderIsMarkedWithColor(color)) {
            this.unmarkFolder();
        } else {
            this.markFolder(color);
        }
    }

    currentFolderIsMarkedWithColor(color: string) {
        return color
        && this.contextMenuBuilding
        && this.contextMenuBuilding.markingColor
        && color.substring(1) === this.contextMenuBuilding.markingColor.substring(2);
    }

    markFolder(color: string) {
        this.hide();
        this.codeMapActionsService.markFolder(this.contextMenuBuilding, color);
    }

    unmarkFolder() {
        this.hide();
        this.codeMapActionsService.unmarkFolder(this.contextMenuBuilding);
    }

<<<<<<< HEAD
    isolateNode() {
        this.hide();
        this.codeMapActionsService.isolateNode(this.contextMenuBuilding);
    }

    showAllNodes() {
        this.hide();
        this.codeMapActionsService.showAllNodes();
=======
    focusNode() {
        this.hideContextMenu();
        this.codeMapActionsService.focusNode(this.contextMenuBuilding);
>>>>>>> 303ac940
    }

    hide() {
        this.$timeout(() => {
            this.contextMenuBuilding = null;
        }, 0);
    }

    showDependentEdges() {
        this.hide();
        this.codeMapActionsService.showDependentEdges(this.contextMenuBuilding);
    }

    hideDependentEdges() {
        this.hide();
        this.codeMapActionsService.hideDependentEdges(this.contextMenuBuilding);
    }

    hideAllEdges() {
        this.hide();
        this.codeMapActionsService.hideAllEdges();
    }

    excludeNode() {
        this.hide();
        this.codeMapActionsService.excludeNode(this.contextMenuBuilding)
    }

    nodeIsFolder() {
        return this.contextMenuBuilding && this.contextMenuBuilding.children && this.contextMenuBuilding.children.length > 0;
    }

}

export const nodeContextMenuComponent = {
    selector: "nodeContextMenuComponent",
    template: require("./nodeContextMenu.component.html"),
    controller: NodeContextMenuController
};


<|MERGE_RESOLUTION|>--- conflicted
+++ resolved
@@ -71,7 +71,7 @@
     }
 
     showNode() {
-        this.hideContextMenu();
+        this.hide();
         this.codeMapActionsService.showNode(this.contextMenuBuilding);
     }
 
@@ -100,20 +100,9 @@
         this.codeMapActionsService.unmarkFolder(this.contextMenuBuilding);
     }
 
-<<<<<<< HEAD
-    isolateNode() {
+    focusNode() {
         this.hide();
-        this.codeMapActionsService.isolateNode(this.contextMenuBuilding);
-    }
-
-    showAllNodes() {
-        this.hide();
-        this.codeMapActionsService.showAllNodes();
-=======
-    focusNode() {
-        this.hideContextMenu();
         this.codeMapActionsService.focusNode(this.contextMenuBuilding);
->>>>>>> 303ac940
     }
 
     hide() {

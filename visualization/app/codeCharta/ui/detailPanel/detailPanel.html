<!--TODO reduce watchers-->

<div id="detailWindow" ng-hide="!($ctrl.isSelected() || $ctrl.isHovered())">


    <table class="minimized" ng-hide="!$ctrl.settingsService.settings.minimizeDetailPanel">
        <thead>
<<<<<<< HEAD
        <tr>
            <th ng-click="$ctrl.settingsService.settings.minimizeDetailPanel = false">
                <i class="fa fa-window-maximize"></i>
            </th>
            <th ng-hide="!$ctrl.isHovered()">{{$ctrl.details.hovered.path}}</th>
        </tr>
=======
            <tr>
                <th ng-click="$ctrl.hidden = false">
                    <i class="fa fa-arrow-up"></i>
                </th>
                <th ng-hide="!$ctrl.isHovered()">
                    {{$ctrl.details.hovered.path}}
                </th>
            </tr>
>>>>>>> 6c95940a
        </thead>
    </table>


    <table ng-hide="$ctrl.settingsService.settings.minimizeDetailPanel">
        <thead>
            <tr>
<<<<<<< HEAD
                <th ng-click="$ctrl.settingsService.settings.minimizeDetailPanel = true">
                    <i class="fa fa-window-minimize"></i>
=======
                <th ng-click="$ctrl.hidden = true">
                    <i class="fa fa-arrow-down"></i>
>>>>>>> 6c95940a
                </th>
                <th>Property</th>
                <th ng-hide="!$ctrl.isSelected()" id="selectedHeader">Selected</th>
                <th ng-hide="!$ctrl.isHovered()" id="hoveredHeader">Hovered</th>
            </tr>
        </thead>
        <tbody>
            <tr>
                <td></td>
                <td>Name</td>
                <td ng-hide="!$ctrl.isSelected()">{{$ctrl.details.selected.name}}</td>
                <td ng-hide="!$ctrl.isHovered()">{{$ctrl.details.hovered.name}}</td>
            </tr>
            <tr>
                <td><i class='fa fa-arrows-alt'></i></td>
                <td>{{$ctrl.details.common.areaAttributeName}}</td>
                <td ng-hide="!$ctrl.isSelected()">{{$ctrl.details.selected.area | number: 2}}
                    <span ng-hide="!$ctrl.details.selected.areaDelta">(&Delta;{{$ctrl.details.selected.areaDelta | number: 2}})</span>
                </td>
                <td ng-hide="!$ctrl.isHovered()">{{$ctrl.details.hovered.area | number: 2}} 
                    <span ng-hide="!$ctrl.details.hovered.areaDelta">(&Delta;{{$ctrl.details.hovered.areaDelta | number: 2}})</span>
                </td>
            </tr>
            <tr>
                <td><i class='fa fa-arrows-v'></i></td>
                <td>{{$ctrl.details.common.heightAttributeName}}</i></td>
                <td ng-hide="!$ctrl.isSelected()">{{$ctrl.details.selected.height | number: 2}}
                    <span ng-hide="!$ctrl.details.selected.heightDelta">(&Delta;{{$ctrl.details.selected.heightDelta | number: 2}})</span>
                </td>
                <td ng-hide="!$ctrl.isHovered()">{{$ctrl.details.hovered.height | number: 2}} 
                    <span ng-hide="!$ctrl.details.hovered.heightDelta">(&Delta;{{$ctrl.details.hovered.heightDelta | number: 2}})</span>
                </td>
            </tr>
            <tr>
                <td><i class='fa fa-paint-brush'></i></td>
                <td>{{$ctrl.details.common.colorAttributeName}}</i></td>
                <td ng-hide="!$ctrl.isSelected()">{{$ctrl.details.selected.color | number: 2}}
                    <span ng-hide="!$ctrl.details.selected.colorDelta">(&Delta;{{$ctrl.details.selected.colorDelta | number: 2}})</span>
                </td>
                <td ng-hide="!$ctrl.isHovered()">{{$ctrl.details.hovered.color | number: 2}}
                    <span ng-hide="!$ctrl.details.hovered.colorDelta">(&Delta;{{$ctrl.details.hovered.colorDelta | number: 2}})</span>
                </td>
            </tr>
            <tr>
                <td><i class='fa fa-file'></i></td>
                <td>Origin</td>
                <td ng-hide="!$ctrl.isSelected()">{{$ctrl.details.selected.origin}}</td>
                <td ng-hide="!$ctrl.isHovered()">{{$ctrl.details.hovered.origin}}</td>
            </tr>
            <tr>
                <td><i class='fa fa-location-arrow'></i></td>
                <td>Path</td>
                <td  ng-hide="!$ctrl.isSelected()">
                    <a ng-if="$ctrl.details.selected.link" target="_blank" href="{{$ctrl.details.selected.link}}">{{$ctrl.details.selected.path}}</a>
                    <a ng-if="!$ctrl.details.selected.link">{{$ctrl.details.selected.path}}</a>
                </td>

                <td  ng-hide="!$ctrl.isHovered()">
                    <a ng-if="$ctrl.details.hovered.link" target="_blank" href="{{$ctrl.details.hovered.link}}">{{$ctrl.details.hovered.path}}</a>
                    <a ng-if="!$ctrl.details.hovered.link">{{$ctrl.details.hovered.path}}</a>
                </td>
            </tr>
            <tr>
                <th></th>
                <th>Property</th>
                <th ng-hide="!$ctrl.isSelected()" id="selectedHeader">Selected</th>
                <th ng-hide="!$ctrl.isHovered()" id="hoveredHeader">Hovered</th>
            </tr>
            <tr ng-repeat="metric in $ctrl.dataService.data.metrics">
                <td></td>
                <td>{{metric}}</td>
                <td ng-if="$ctrl.isSelected()">{{$ctrl.details.selected.attributes[metric] | number: 2}} <span
                        ng-hide="!$ctrl.details.selected.deltas || $ctrl.details.selected.deltas[metric] == 0">(&Delta;{{$ctrl.details.selected.deltas[metric] | number: 2}})</span>
                </td>
                <td ng-if="$ctrl.isHovered()">{{$ctrl.details.hovered.attributes[metric] | number: 2}} <span
                        ng-hide="!$ctrl.details.hovered.deltas || $ctrl.details.hovered.deltas[metric] == 0">(&Delta;{{$ctrl.details.hovered.deltas[metric] | number: 2}})</span>
                </td>
            </tr>
        </tbody>
    </table>
</div><|MERGE_RESOLUTION|>--- conflicted
+++ resolved
@@ -5,23 +5,13 @@
 
     <table class="minimized" ng-hide="!$ctrl.settingsService.settings.minimizeDetailPanel">
         <thead>
-<<<<<<< HEAD
+
         <tr>
             <th ng-click="$ctrl.settingsService.settings.minimizeDetailPanel = false">
                 <i class="fa fa-window-maximize"></i>
             </th>
             <th ng-hide="!$ctrl.isHovered()">{{$ctrl.details.hovered.path}}</th>
         </tr>
-=======
-            <tr>
-                <th ng-click="$ctrl.hidden = false">
-                    <i class="fa fa-arrow-up"></i>
-                </th>
-                <th ng-hide="!$ctrl.isHovered()">
-                    {{$ctrl.details.hovered.path}}
-                </th>
-            </tr>
->>>>>>> 6c95940a
         </thead>
     </table>
 
@@ -29,13 +19,8 @@
     <table ng-hide="$ctrl.settingsService.settings.minimizeDetailPanel">
         <thead>
             <tr>
-<<<<<<< HEAD
                 <th ng-click="$ctrl.settingsService.settings.minimizeDetailPanel = true">
                     <i class="fa fa-window-minimize"></i>
-=======
-                <th ng-click="$ctrl.hidden = true">
-                    <i class="fa fa-arrow-down"></i>
->>>>>>> 6c95940a
                 </th>
                 <th>Property</th>
                 <th ng-hide="!$ctrl.isSelected()" id="selectedHeader">Selected</th>

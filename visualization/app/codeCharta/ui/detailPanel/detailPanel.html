<!--TODO reduce watchers-->

<div id="detailWindow" ng-hide="!($ctrl.isSelected() || $ctrl.isHovered())">

    <table>
        <thead>
        <tr>
            <th></th>
            <th>Property</th>
            <th ng-hide="!$ctrl.isSelected()" id="selectedHeader">Selected</th>
            <th ng-hide="!$ctrl.isHovered()" id="hoveredHeader">Hovered</th>
        </tr>
        </thead>

<<<<<<< HEAD
        <tbody>
        <tr>
            <td></td>
            <td>Name</td>
            <td ng-hide="!$ctrl.isSelected()">{{$ctrl.details.selected.name}}</td>
            <td ng-hide="!$ctrl.isHovered()">{{$ctrl.details.hovered.name}}</td>
        </tr>
        <tr>
            <td><i class='fa fa-arrows-alt'></i></td>
            <td>{{$ctrl.details.common.areaAttributeName}}</td>
            <td ng-hide="!$ctrl.isSelected()">{{$ctrl.details.selected.area | number: 2}} <span
                    ng-hide="!$ctrl.details.selected.areaDelta">(&Delta;{{$ctrl.details.selected.areaDelta | number: 2}})</span>
            </td>
            <td ng-hide="!$ctrl.isHovered()">{{$ctrl.details.hovered.area | number: 2}} <span
                    ng-hide="!$ctrl.details.hovered.areaDelta">(&Delta;{{$ctrl.details.hovered.areaDelta | number: 2}})</span>
            </td>
        </tr>
        <tr>
            <td><i class='fa fa-arrows-v'></i></td>
            <td>{{$ctrl.details.common.heightAttributeName}}</i></td>
            <td ng-hide="!$ctrl.isSelected()">{{$ctrl.details.selected.height | number: 2}} <span
                    ng-hide="!$ctrl.details.selected.heightDelta">(&Delta;{{$ctrl.details.selected.heightDelta | number: 2}})</span>
            </td>
            <td ng-hide="!$ctrl.isHovered()">{{$ctrl.details.hovered.height | number: 2}} <span
                    ng-hide="!$ctrl.details.hovered.heightDelta">(&Delta;{{$ctrl.details.hovered.heightDelta | number: 2}})</span>
            </td>
        </tr>
        <tr>
            <td><i class='fa fa-paint-brush'></i></td>
            <td>{{$ctrl.details.common.colorAttributeName}}</i></td>
            <td ng-hide="!$ctrl.isSelected()">{{$ctrl.details.selected.color | number: 2}} <span
                    ng-hide="!$ctrl.details.selected.colorDelta">(&Delta;{{$ctrl.details.selected.colorDelta | number: 2}})</span>
            </td>
            <td ng-hide="!$ctrl.isHovered()">{{$ctrl.details.hovered.color | number: 2}} <span
                    ng-hide="!$ctrl.details.hovered.colorDelta">(&Delta;{{$ctrl.details.hovered.colorDelta | number: 2}})</span>
            </td>
        </tr>
        <tr>
            <td><i class='fa fa-file'></i></td>
            <td>Origin</td>
            <td ng-hide="!$ctrl.isSelected()">{{$ctrl.details.selected.origin}}</td>
            <td ng-hide="!$ctrl.isHovered()">{{$ctrl.details.hovered.origin}}</td>
        </tr>
        <tr>
            <td><i class='fa fa-location-arrow'></i></td>
            <td>Path</td>
            <td ng-hide="!$ctrl.isSelected()">{{$ctrl.details.selected.path}}</td>
            <td ng-hide="!$ctrl.isHovered()">{{$ctrl.details.hovered.path}}</td>
        </tr>
        <tr>
            <th></th>
            <th>Property</th>
            <th ng-hide="!$ctrl.isSelected()" id="selectedHeader">Selected</th>
            <th ng-hide="!$ctrl.isHovered()" id="hoveredHeader">Hovered</th>
        </tr>
=======
                  <tbody>
                      <tr>
                          <td></td>
                          <td>Name</td>
                          <td ng-hide="!$ctrl.isSelected()">
                              <a ng-hide="!$ctrl.details.selected.link" target="_blank" href="{{$ctrl.details.selected.link}}">{{$ctrl.details.selected.name}}</a>
                              <ng-hide ng-hide="$ctrl.details.selected.link">{{$ctrl.details.selected.name}}</ng-hide>
                          </td>
                          <td ng-hide="!$ctrl.isHovered()">{{$ctrl.details.hovered.name}}</td>
                      </tr>
                      <tr>
                          <td><i class='fa fa-arrows-alt'></i></td>
                          <td>{{$ctrl.details.common.areaAttributeName}}</td>
                          <td ng-hide="!$ctrl.isSelected()">{{$ctrl.details.selected.area | number: 2}} <span ng-hide="!$ctrl.details.selected.areaDelta">(&Delta;{{$ctrl.details.selected.areaDelta | number: 2}})</span></td>
                          <td ng-hide="!$ctrl.isHovered()">{{$ctrl.details.hovered.area | number: 2}} <span ng-hide="!$ctrl.details.hovered.areaDelta">(&Delta;{{$ctrl.details.hovered.areaDelta | number: 2}})</span></td>
                      </tr>
                      <tr>
                          <td><i class='fa fa-arrows-v'></i></td>
                          <td>{{$ctrl.details.common.heightAttributeName}}</i></td>
                          <td ng-hide="!$ctrl.isSelected()">{{$ctrl.details.selected.height | number: 2}} <span ng-hide="!$ctrl.details.selected.heightDelta">(&Delta;{{$ctrl.details.selected.heightDelta | number: 2}})</span></td>
                          <td ng-hide="!$ctrl.isHovered()">{{$ctrl.details.hovered.height | number: 2}} <span ng-hide="!$ctrl.details.hovered.heightDelta">(&Delta;{{$ctrl.details.hovered.heightDelta | number: 2}})</span></td>
                      </tr>
                      <tr>
                          <td><i class='fa fa-paint-brush'></i></td>
                          <td>{{$ctrl.details.common.colorAttributeName}}</i></td>
                          <td ng-hide="!$ctrl.isSelected()">{{$ctrl.details.selected.color | number: 2}} <span ng-hide="!$ctrl.details.selected.colorDelta">(&Delta;{{$ctrl.details.selected.colorDelta | number: 2}})</span></td>
                          <td ng-hide="!$ctrl.isHovered()">{{$ctrl.details.hovered.color | number: 2}} <span ng-hide="!$ctrl.details.hovered.colorDelta">(&Delta;{{$ctrl.details.hovered.colorDelta | number: 2}})</span></td>
                      </tr>
                      <tr>
                          <td><i class='fa fa-file'></i></td>
                          <td>Origin</td>
                          <td ng-hide="!$ctrl.isSelected()">{{$ctrl.details.selected.origin}}</td>
                          <td ng-hide="!$ctrl.isHovered()">{{$ctrl.details.hovered.origin}}</td>
                      </tr>
                      <tr>
                          <td><i class='fa fa-location-arrow'></i></td>
                          <td>Path</td>
                          <td ng-hide="!$ctrl.isSelected()">{{$ctrl.details.selected.path}}</td>
                          <td ng-hide="!$ctrl.isHovered()">{{$ctrl.details.hovered.path}}</td>
                      </tr>
                  <tr>
                      <th></th>
                      <th>Property</th>
                      <th ng-hide="!$ctrl.isSelected()" id="selectedHeader">Selected</th>
                      <th ng-hide="!$ctrl.isHovered()" id="hoveredHeader">Hovered</th>
                  </tr>
>>>>>>> c4abe18a

        <tr ng-repeat="metric in $ctrl.dataService.data.metrics">
            <td></td>
            <td>{{metric}}</td>
            <td ng-if="$ctrl.isSelected()">{{$ctrl.details.selected.attributes[metric] | number: 2}} <span
                    ng-hide="!$ctrl.details.selected.deltas || $ctrl.details.selected.deltas[metric] == 0">(&Delta;{{$ctrl.details.selected.deltas[metric] | number: 2}})</span>
            </td>
            <td ng-if="$ctrl.isHovered()">{{$ctrl.details.hovered.attributes[metric] | number: 2}} <span
                    ng-hide="!$ctrl.details.hovered.deltas || $ctrl.details.hovered.deltas[metric] == 0">(&Delta;{{$ctrl.details.hovered.deltas[metric] | number: 2}})</span>
            </td>
        </tr>
        </tbody>
    </table>

<<<<<<< HEAD
    <!--<a ng-hide="!$ctrl.details.selected.link" target="_blank" href="{{$ctrl.details.selected.link}}">link to selected</a>-->

=======
    </div>
>>>>>>> c4abe18a
</div><|MERGE_RESOLUTION|>--- conflicted
+++ resolved
@@ -4,136 +4,81 @@
 
     <table>
         <thead>
-        <tr>
-            <th></th>
-            <th>Property</th>
-            <th ng-hide="!$ctrl.isSelected()" id="selectedHeader">Selected</th>
-            <th ng-hide="!$ctrl.isHovered()" id="hoveredHeader">Hovered</th>
-        </tr>
+            <tr>
+                <th></th>
+                <th>Property</th>
+                <th ng-hide="!$ctrl.isSelected()" id="selectedHeader">Selected</th>
+                <th ng-hide="!$ctrl.isHovered()" id="hoveredHeader">Hovered</th>
+            </tr>
         </thead>
-
-<<<<<<< HEAD
         <tbody>
-        <tr>
-            <td></td>
-            <td>Name</td>
-            <td ng-hide="!$ctrl.isSelected()">{{$ctrl.details.selected.name}}</td>
-            <td ng-hide="!$ctrl.isHovered()">{{$ctrl.details.hovered.name}}</td>
-        </tr>
-        <tr>
-            <td><i class='fa fa-arrows-alt'></i></td>
-            <td>{{$ctrl.details.common.areaAttributeName}}</td>
-            <td ng-hide="!$ctrl.isSelected()">{{$ctrl.details.selected.area | number: 2}} <span
-                    ng-hide="!$ctrl.details.selected.areaDelta">(&Delta;{{$ctrl.details.selected.areaDelta | number: 2}})</span>
-            </td>
-            <td ng-hide="!$ctrl.isHovered()">{{$ctrl.details.hovered.area | number: 2}} <span
-                    ng-hide="!$ctrl.details.hovered.areaDelta">(&Delta;{{$ctrl.details.hovered.areaDelta | number: 2}})</span>
-            </td>
-        </tr>
-        <tr>
-            <td><i class='fa fa-arrows-v'></i></td>
-            <td>{{$ctrl.details.common.heightAttributeName}}</i></td>
-            <td ng-hide="!$ctrl.isSelected()">{{$ctrl.details.selected.height | number: 2}} <span
-                    ng-hide="!$ctrl.details.selected.heightDelta">(&Delta;{{$ctrl.details.selected.heightDelta | number: 2}})</span>
-            </td>
-            <td ng-hide="!$ctrl.isHovered()">{{$ctrl.details.hovered.height | number: 2}} <span
-                    ng-hide="!$ctrl.details.hovered.heightDelta">(&Delta;{{$ctrl.details.hovered.heightDelta | number: 2}})</span>
-            </td>
-        </tr>
-        <tr>
-            <td><i class='fa fa-paint-brush'></i></td>
-            <td>{{$ctrl.details.common.colorAttributeName}}</i></td>
-            <td ng-hide="!$ctrl.isSelected()">{{$ctrl.details.selected.color | number: 2}} <span
-                    ng-hide="!$ctrl.details.selected.colorDelta">(&Delta;{{$ctrl.details.selected.colorDelta | number: 2}})</span>
-            </td>
-            <td ng-hide="!$ctrl.isHovered()">{{$ctrl.details.hovered.color | number: 2}} <span
-                    ng-hide="!$ctrl.details.hovered.colorDelta">(&Delta;{{$ctrl.details.hovered.colorDelta | number: 2}})</span>
-            </td>
-        </tr>
-        <tr>
-            <td><i class='fa fa-file'></i></td>
-            <td>Origin</td>
-            <td ng-hide="!$ctrl.isSelected()">{{$ctrl.details.selected.origin}}</td>
-            <td ng-hide="!$ctrl.isHovered()">{{$ctrl.details.hovered.origin}}</td>
-        </tr>
-        <tr>
-            <td><i class='fa fa-location-arrow'></i></td>
-            <td>Path</td>
-            <td ng-hide="!$ctrl.isSelected()">{{$ctrl.details.selected.path}}</td>
-            <td ng-hide="!$ctrl.isHovered()">{{$ctrl.details.hovered.path}}</td>
-        </tr>
-        <tr>
-            <th></th>
-            <th>Property</th>
-            <th ng-hide="!$ctrl.isSelected()" id="selectedHeader">Selected</th>
-            <th ng-hide="!$ctrl.isHovered()" id="hoveredHeader">Hovered</th>
-        </tr>
-=======
-                  <tbody>
-                      <tr>
-                          <td></td>
-                          <td>Name</td>
-                          <td ng-hide="!$ctrl.isSelected()">
-                              <a ng-hide="!$ctrl.details.selected.link" target="_blank" href="{{$ctrl.details.selected.link}}">{{$ctrl.details.selected.name}}</a>
-                              <ng-hide ng-hide="$ctrl.details.selected.link">{{$ctrl.details.selected.name}}</ng-hide>
-                          </td>
-                          <td ng-hide="!$ctrl.isHovered()">{{$ctrl.details.hovered.name}}</td>
-                      </tr>
-                      <tr>
-                          <td><i class='fa fa-arrows-alt'></i></td>
-                          <td>{{$ctrl.details.common.areaAttributeName}}</td>
-                          <td ng-hide="!$ctrl.isSelected()">{{$ctrl.details.selected.area | number: 2}} <span ng-hide="!$ctrl.details.selected.areaDelta">(&Delta;{{$ctrl.details.selected.areaDelta | number: 2}})</span></td>
-                          <td ng-hide="!$ctrl.isHovered()">{{$ctrl.details.hovered.area | number: 2}} <span ng-hide="!$ctrl.details.hovered.areaDelta">(&Delta;{{$ctrl.details.hovered.areaDelta | number: 2}})</span></td>
-                      </tr>
-                      <tr>
-                          <td><i class='fa fa-arrows-v'></i></td>
-                          <td>{{$ctrl.details.common.heightAttributeName}}</i></td>
-                          <td ng-hide="!$ctrl.isSelected()">{{$ctrl.details.selected.height | number: 2}} <span ng-hide="!$ctrl.details.selected.heightDelta">(&Delta;{{$ctrl.details.selected.heightDelta | number: 2}})</span></td>
-                          <td ng-hide="!$ctrl.isHovered()">{{$ctrl.details.hovered.height | number: 2}} <span ng-hide="!$ctrl.details.hovered.heightDelta">(&Delta;{{$ctrl.details.hovered.heightDelta | number: 2}})</span></td>
-                      </tr>
-                      <tr>
-                          <td><i class='fa fa-paint-brush'></i></td>
-                          <td>{{$ctrl.details.common.colorAttributeName}}</i></td>
-                          <td ng-hide="!$ctrl.isSelected()">{{$ctrl.details.selected.color | number: 2}} <span ng-hide="!$ctrl.details.selected.colorDelta">(&Delta;{{$ctrl.details.selected.colorDelta | number: 2}})</span></td>
-                          <td ng-hide="!$ctrl.isHovered()">{{$ctrl.details.hovered.color | number: 2}} <span ng-hide="!$ctrl.details.hovered.colorDelta">(&Delta;{{$ctrl.details.hovered.colorDelta | number: 2}})</span></td>
-                      </tr>
-                      <tr>
-                          <td><i class='fa fa-file'></i></td>
-                          <td>Origin</td>
-                          <td ng-hide="!$ctrl.isSelected()">{{$ctrl.details.selected.origin}}</td>
-                          <td ng-hide="!$ctrl.isHovered()">{{$ctrl.details.hovered.origin}}</td>
-                      </tr>
-                      <tr>
-                          <td><i class='fa fa-location-arrow'></i></td>
-                          <td>Path</td>
-                          <td ng-hide="!$ctrl.isSelected()">{{$ctrl.details.selected.path}}</td>
-                          <td ng-hide="!$ctrl.isHovered()">{{$ctrl.details.hovered.path}}</td>
-                      </tr>
-                  <tr>
-                      <th></th>
-                      <th>Property</th>
-                      <th ng-hide="!$ctrl.isSelected()" id="selectedHeader">Selected</th>
-                      <th ng-hide="!$ctrl.isHovered()" id="hoveredHeader">Hovered</th>
-                  </tr>
->>>>>>> c4abe18a
-
-        <tr ng-repeat="metric in $ctrl.dataService.data.metrics">
-            <td></td>
-            <td>{{metric}}</td>
-            <td ng-if="$ctrl.isSelected()">{{$ctrl.details.selected.attributes[metric] | number: 2}} <span
-                    ng-hide="!$ctrl.details.selected.deltas || $ctrl.details.selected.deltas[metric] == 0">(&Delta;{{$ctrl.details.selected.deltas[metric] | number: 2}})</span>
-            </td>
-            <td ng-if="$ctrl.isHovered()">{{$ctrl.details.hovered.attributes[metric] | number: 2}} <span
-                    ng-hide="!$ctrl.details.hovered.deltas || $ctrl.details.hovered.deltas[metric] == 0">(&Delta;{{$ctrl.details.hovered.deltas[metric] | number: 2}})</span>
-            </td>
-        </tr>
+            <tr>
+                <td></td>
+                <td>Name</td>
+                <td ng-hide="!$ctrl.isSelected()">{{$ctrl.details.selected.name}}</td>
+                <td ng-hide="!$ctrl.isHovered()">{{$ctrl.details.hovered.name}}</td>
+            </tr>
+            <tr>
+                <td><i class='fa fa-arrows-alt'></i></td>
+                <td>{{$ctrl.details.common.areaAttributeName}}</td>
+                <td ng-hide="!$ctrl.isSelected()">{{$ctrl.details.selected.area | number: 2}}
+                    <span ng-hide="!$ctrl.details.selected.areaDelta">(&Delta;{{$ctrl.details.selected.areaDelta | number: 2}})</span>
+                </td>
+                <td ng-hide="!$ctrl.isHovered()">{{$ctrl.details.hovered.area | number: 2}} 
+                    <span ng-hide="!$ctrl.details.hovered.areaDelta">(&Delta;{{$ctrl.details.hovered.areaDelta | number: 2}})</span>
+                </td>
+            </tr>
+            <tr>
+                <td><i class='fa fa-arrows-v'></i></td>
+                <td>{{$ctrl.details.common.heightAttributeName}}</i></td>
+                <td ng-hide="!$ctrl.isSelected()">{{$ctrl.details.selected.height | number: 2}}
+                    <span ng-hide="!$ctrl.details.selected.heightDelta">(&Delta;{{$ctrl.details.selected.heightDelta | number: 2}})</span>
+                </td>
+                <td ng-hide="!$ctrl.isHovered()">{{$ctrl.details.hovered.height | number: 2}} 
+                    <span ng-hide="!$ctrl.details.hovered.heightDelta">(&Delta;{{$ctrl.details.hovered.heightDelta | number: 2}})</span>
+                </td>
+            </tr>
+            <tr>
+                <td><i class='fa fa-paint-brush'></i></td>
+                <td>{{$ctrl.details.common.colorAttributeName}}</i></td>
+                <td ng-hide="!$ctrl.isSelected()">{{$ctrl.details.selected.color | number: 2}}
+                    <span ng-hide="!$ctrl.details.selected.colorDelta">(&Delta;{{$ctrl.details.selected.colorDelta | number: 2}})</span>
+                </td>
+                <td ng-hide="!$ctrl.isHovered()">{{$ctrl.details.hovered.color | number: 2}}
+                    <span ng-hide="!$ctrl.details.hovered.colorDelta">(&Delta;{{$ctrl.details.hovered.colorDelta | number: 2}})</span>
+                </td>
+            </tr>
+            <tr>
+                <td><i class='fa fa-file'></i></td>
+                <td>Origin</td>
+                <td ng-hide="!$ctrl.isSelected()">{{$ctrl.details.selected.origin}}</td>
+                <td ng-hide="!$ctrl.isHovered()">{{$ctrl.details.hovered.origin}}</td>
+            </tr>
+            <tr>
+                <td><i class='fa fa-location-arrow'></i></td>
+                <td>Path</td>
+                <td ng-hide="!$ctrl.isSelected()">{{$ctrl.details.selected.path}}</td>
+                <td ng-hide="!$ctrl.isHovered()">{{$ctrl.details.hovered.path}}</td>
+            </tr>
+            <tr>
+                <th></th>
+                <th>Property</th>
+                <th ng-hide="!$ctrl.isSelected()" id="selectedHeader">Selected</th>
+                <th ng-hide="!$ctrl.isHovered()" id="hoveredHeader">Hovered</th>
+            </tr>
+            <tr ng-repeat="metric in $ctrl.dataService.data.metrics">
+                <td></td>
+                <td>{{metric}}</td>
+                <td ng-if="$ctrl.isSelected()">{{$ctrl.details.selected.attributes[metric] | number: 2}} <span
+                        ng-hide="!$ctrl.details.selected.deltas || $ctrl.details.selected.deltas[metric] == 0">(&Delta;{{$ctrl.details.selected.deltas[metric] | number: 2}})</span>
+                </td>
+                <td ng-if="$ctrl.isHovered()">{{$ctrl.details.hovered.attributes[metric] | number: 2}} <span
+                        ng-hide="!$ctrl.details.hovered.deltas || $ctrl.details.hovered.deltas[metric] == 0">(&Delta;{{$ctrl.details.hovered.deltas[metric] | number: 2}})</span>
+                </td>
+            </tr>
         </tbody>
     </table>
 
-<<<<<<< HEAD
     <!--<a ng-hide="!$ctrl.details.selected.link" target="_blank" href="{{$ctrl.details.selected.link}}">link to selected</a>-->
 
-=======
-    </div>
->>>>>>> c4abe18a
 </div>
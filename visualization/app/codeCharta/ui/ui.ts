"use strict";

import angular from "angular";

import "./settingsPanel/index";
import "./revisionChooser/revisionChooser";
import "./legendPanel/legendPanel";
import "./fileChooser/fileChooser";
import "./detailPanel/detailPanel";
import "./scenarioButtons/scenarioButtons";
import "./mapTreeView/mapTreeView";
import "./codeMap/codeMap";
import "./metricChooser/metricChooser";
import "./rangeSlider/rangeSlider";
import "./colorSettingsPanel/colorSettingsPanel";
import "./displaySettingsPanel/displaySettingsPanel";
import "./experimentalSettingsPanel/experimentalSettingsPanel";
import "./regexFilter/regexFilter";
import "./resetSettingsButton/resetSettingsButton";
import "./dialog/dialog";
import "./nodeContextMenu/nodeContextMenu";
import "./ribbonBar/ribbonBar.module";
import "./layoutSwitcher/layoutSwitcher";
<<<<<<< HEAD
import "./edgesPanel/edges"
=======
import "./optionsPanel/optionsPanel"
import "./weblinksPanel/weblinksPanel"
import "./sidenav/sidenav.module"
>>>>>>> 0555ad42

angular.module(
    "app.codeCharta.ui",
    [
        "app.codeCharta.ui.mapTreeView",
        "app.codeCharta.ui.ribbonBar",
        "app.codeCharta.ui.settingsPanel",
        "app.codeCharta.ui.revisionChooser",
        "app.codeCharta.ui.legendPanel",
        "app.codeCharta.ui.fileChooser",
        "app.codeCharta.ui.detailPanel",
        "app.codeCharta.ui.scenarioButtons",
        "app.codeCharta.ui.codeMap",
        "app.codeCharta.ui.metricChooser",
        "app.codeCharta.ui.colorSettingsPanel",
        "app.codeCharta.ui.displaySettingsPanel",
        "app.codeCharta.ui.experimentalSettingsPanel",
        "app.codeCharta.ui.rangeSlider",
        "app.codeCharta.ui.resetSettingsButton",
        "app.codeCharta.ui.dialog",
        "app.codeCharta.ui.nodeContextMenu",
        "app.codeCharta.ui.layoutSwitcher",
        "app.codeCharta.ui.regexFilter",
<<<<<<< HEAD
        "app.codeCharta.ui.edges"
=======
        "app.codeCharta.ui.optionsPanel",
        "app.codeCharta.ui.sidenav",
        "app.codeCharta.ui.weblinksPanel"
>>>>>>> 0555ad42
    ]);
<|MERGE_RESOLUTION|>--- conflicted
+++ resolved
@@ -21,13 +21,10 @@
 import "./nodeContextMenu/nodeContextMenu";
 import "./ribbonBar/ribbonBar.module";
 import "./layoutSwitcher/layoutSwitcher";
-<<<<<<< HEAD
-import "./edgesPanel/edges"
-=======
-import "./optionsPanel/optionsPanel"
-import "./weblinksPanel/weblinksPanel"
-import "./sidenav/sidenav.module"
->>>>>>> 0555ad42
+import "./optionsPanel/optionsPanel";
+import "./weblinksPanel/weblinksPanel";
+import "./sidenav/sidenav.module";
+import "./edgesPanel/edges";
 
 angular.module(
     "app.codeCharta.ui",
@@ -51,11 +48,8 @@
         "app.codeCharta.ui.nodeContextMenu",
         "app.codeCharta.ui.layoutSwitcher",
         "app.codeCharta.ui.regexFilter",
-<<<<<<< HEAD
-        "app.codeCharta.ui.edges"
-=======
         "app.codeCharta.ui.optionsPanel",
         "app.codeCharta.ui.sidenav",
-        "app.codeCharta.ui.weblinksPanel"
->>>>>>> 0555ad42
+        "app.codeCharta.ui.weblinksPanel",
+        "app.codeCharta.ui.edges"
     ]);

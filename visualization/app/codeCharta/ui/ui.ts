"use strict"

import angular from "angular"

// Plop: Append module import here
<<<<<<< HEAD
import "./fileExtensionBar/fileExtensionBar.module";
import "./areaSettingsPanel/areaSettingsPanel.module";
import "./blacklistPanel/blacklistPanel.module";
import "./codeMap/codeMap.module";
import "./colorSettingsPanel/colorSettingsPanel.module";
import "./detailPanel/detailPanel.module";
import "./dialog/dialog.module";
import "./experimentalSettingsPanel/experimentalSettingsPanel.module";
import "./fileChooser/fileChooser.module";
import "./heightSettingsPanel/heightSettingsPanel.module";
import "./layoutSwitcher/layoutSwitcher.module";
import "./legendPanel/legendPanel.module";
import "./mapTreeView/mapTreeView.module";
import "./mapTreeViewSearch/mapTreeViewSearch.module";
import "./metricChooser/metricChooser.module";
import "./nodeContextMenu/nodeContextMenu.module";
import "./optionsPanel/optionsPanel.module";
import "./rangeSlider/rangeSlider.module";
import "./resetSettingsButton/resetSettingsButton.module";
import "./revisionChooser/revisionChooser.module";
import "./ribbonBar/ribbonBar.module";
import "./scenarioDropDown/scenarioDropDown.module";
import "./settingsPanel/settingsPanel.module";
import "./sidenav/sidenav.module";
import "./viewCube/viewCube.module";
import "./weblinksPanel/weblinksPanel.module";

angular.module(
    "app.codeCharta.ui",
    [
        // Plop: Append component name here
		"app.codeCharta.ui.fileExtensionBar",
        "app.codeCharta.ui.areaSettingsPanel",
        "app.codeCharta.ui.blacklistPanel",
        "app.codeCharta.ui.codeMap",
        "app.codeCharta.ui.colorSettingsPanel",
        "app.codeCharta.ui.detailPanel",
        "app.codeCharta.ui.dialog",
        "app.codeCharta.ui.experimentalSettingsPanel",
        "app.codeCharta.ui.fileChooser",
        "app.codeCharta.ui.heightSettingsPanel",
        "app.codeCharta.ui.layoutSwitcher",
        "app.codeCharta.ui.legendPanel",
        "app.codeCharta.ui.mapTreeView",
        "app.codeCharta.ui.mapTreeViewSearch",
        "app.codeCharta.ui.metricChooser",
        "app.codeCharta.ui.nodeContextMenu",
        "app.codeCharta.ui.optionsPanel",
        "app.codeCharta.ui.rangeSlider",
        "app.codeCharta.ui.resetSettingsButton",
        "app.codeCharta.ui.revisionChooser",
        "app.codeCharta.ui.ribbonBar",
        "app.codeCharta.ui.scenarioDropDown",
        "app.codeCharta.ui.settingsPanel",
        "app.codeCharta.ui.sidenav",
        "app.codeCharta.ui.viewCube",
        "app.codeCharta.ui.weblinksPanel",
    ]);
=======
import "./loadingGif/loadingGif.module"
import "./areaSettingsPanel/areaSettingsPanel.module"
import "./blacklistPanel/blacklistPanel.module"
import "./codeMap/codeMap.module"
import "./colorSettingsPanel/colorSettingsPanel.module"
import "./detailPanel/detailPanel.module"
import "./dialog/dialog.module"
import "./experimentalSettingsPanel/experimentalSettingsPanel.module"
import "./fileChooser/fileChooser.module"
import "./heightSettingsPanel/heightSettingsPanel.module"
import "./layoutSwitcher/layoutSwitcher.module"
import "./legendPanel/legendPanel.module"
import "./mapTreeView/mapTreeView.module"
import "./mapTreeViewSearch/mapTreeViewSearch.module"
import "./metricChooser/metricChooser.module"
import "./nodeContextMenu/nodeContextMenu.module"
import "./optionsPanel/optionsPanel.module"
import "./rangeSlider/rangeSlider.module"
import "./resetSettingsButton/resetSettingsButton.module"
import "./revisionChooser/revisionChooser.module"
import "./ribbonBar/ribbonBar.module"
import "./scenarioDropDown/scenarioDropDown.module"
import "./settingsPanel/settingsPanel.module"
import "./sidenav/sidenav.module"
import "./viewCube/viewCube.module"
import "./weblinksPanel/weblinksPanel.module"

angular.module("app.codeCharta.ui", [
	// Plop: Append component name here
	"app.codeCharta.ui.loadingGif",
	"app.codeCharta.ui.areaSettingsPanel",
	"app.codeCharta.ui.blacklistPanel",
	"app.codeCharta.ui.codeMap",
	"app.codeCharta.ui.colorSettingsPanel",
	"app.codeCharta.ui.detailPanel",
	"app.codeCharta.ui.dialog",
	"app.codeCharta.ui.experimentalSettingsPanel",
	"app.codeCharta.ui.fileChooser",
	"app.codeCharta.ui.heightSettingsPanel",
	"app.codeCharta.ui.layoutSwitcher",
	"app.codeCharta.ui.legendPanel",
	"app.codeCharta.ui.mapTreeView",
	"app.codeCharta.ui.mapTreeViewSearch",
	"app.codeCharta.ui.metricChooser",
	"app.codeCharta.ui.nodeContextMenu",
	"app.codeCharta.ui.optionsPanel",
	"app.codeCharta.ui.rangeSlider",
	"app.codeCharta.ui.resetSettingsButton",
	"app.codeCharta.ui.revisionChooser",
	"app.codeCharta.ui.ribbonBar",
	"app.codeCharta.ui.scenarioDropDown",
	"app.codeCharta.ui.settingsPanel",
	"app.codeCharta.ui.sidenav",
	"app.codeCharta.ui.viewCube",
	"app.codeCharta.ui.weblinksPanel"
])
>>>>>>> 6f865cb9
<|MERGE_RESOLUTION|>--- conflicted
+++ resolved
@@ -3,67 +3,6 @@
 import angular from "angular"
 
 // Plop: Append module import here
-<<<<<<< HEAD
-import "./fileExtensionBar/fileExtensionBar.module";
-import "./areaSettingsPanel/areaSettingsPanel.module";
-import "./blacklistPanel/blacklistPanel.module";
-import "./codeMap/codeMap.module";
-import "./colorSettingsPanel/colorSettingsPanel.module";
-import "./detailPanel/detailPanel.module";
-import "./dialog/dialog.module";
-import "./experimentalSettingsPanel/experimentalSettingsPanel.module";
-import "./fileChooser/fileChooser.module";
-import "./heightSettingsPanel/heightSettingsPanel.module";
-import "./layoutSwitcher/layoutSwitcher.module";
-import "./legendPanel/legendPanel.module";
-import "./mapTreeView/mapTreeView.module";
-import "./mapTreeViewSearch/mapTreeViewSearch.module";
-import "./metricChooser/metricChooser.module";
-import "./nodeContextMenu/nodeContextMenu.module";
-import "./optionsPanel/optionsPanel.module";
-import "./rangeSlider/rangeSlider.module";
-import "./resetSettingsButton/resetSettingsButton.module";
-import "./revisionChooser/revisionChooser.module";
-import "./ribbonBar/ribbonBar.module";
-import "./scenarioDropDown/scenarioDropDown.module";
-import "./settingsPanel/settingsPanel.module";
-import "./sidenav/sidenav.module";
-import "./viewCube/viewCube.module";
-import "./weblinksPanel/weblinksPanel.module";
-
-angular.module(
-    "app.codeCharta.ui",
-    [
-        // Plop: Append component name here
-		"app.codeCharta.ui.fileExtensionBar",
-        "app.codeCharta.ui.areaSettingsPanel",
-        "app.codeCharta.ui.blacklistPanel",
-        "app.codeCharta.ui.codeMap",
-        "app.codeCharta.ui.colorSettingsPanel",
-        "app.codeCharta.ui.detailPanel",
-        "app.codeCharta.ui.dialog",
-        "app.codeCharta.ui.experimentalSettingsPanel",
-        "app.codeCharta.ui.fileChooser",
-        "app.codeCharta.ui.heightSettingsPanel",
-        "app.codeCharta.ui.layoutSwitcher",
-        "app.codeCharta.ui.legendPanel",
-        "app.codeCharta.ui.mapTreeView",
-        "app.codeCharta.ui.mapTreeViewSearch",
-        "app.codeCharta.ui.metricChooser",
-        "app.codeCharta.ui.nodeContextMenu",
-        "app.codeCharta.ui.optionsPanel",
-        "app.codeCharta.ui.rangeSlider",
-        "app.codeCharta.ui.resetSettingsButton",
-        "app.codeCharta.ui.revisionChooser",
-        "app.codeCharta.ui.ribbonBar",
-        "app.codeCharta.ui.scenarioDropDown",
-        "app.codeCharta.ui.settingsPanel",
-        "app.codeCharta.ui.sidenav",
-        "app.codeCharta.ui.viewCube",
-        "app.codeCharta.ui.weblinksPanel",
-    ]);
-=======
-import "./loadingGif/loadingGif.module"
 import "./areaSettingsPanel/areaSettingsPanel.module"
 import "./blacklistPanel/blacklistPanel.module"
 import "./codeMap/codeMap.module"
@@ -72,9 +11,11 @@
 import "./dialog/dialog.module"
 import "./experimentalSettingsPanel/experimentalSettingsPanel.module"
 import "./fileChooser/fileChooser.module"
+import "./fileExtensionBar/fileExtensionBar.module"
 import "./heightSettingsPanel/heightSettingsPanel.module"
 import "./layoutSwitcher/layoutSwitcher.module"
 import "./legendPanel/legendPanel.module"
+import "./loadingGif/loadingGif.module"
 import "./mapTreeView/mapTreeView.module"
 import "./mapTreeViewSearch/mapTreeViewSearch.module"
 import "./metricChooser/metricChooser.module"
@@ -92,7 +33,6 @@
 
 angular.module("app.codeCharta.ui", [
 	// Plop: Append component name here
-	"app.codeCharta.ui.loadingGif",
 	"app.codeCharta.ui.areaSettingsPanel",
 	"app.codeCharta.ui.blacklistPanel",
 	"app.codeCharta.ui.codeMap",
@@ -101,9 +41,11 @@
 	"app.codeCharta.ui.dialog",
 	"app.codeCharta.ui.experimentalSettingsPanel",
 	"app.codeCharta.ui.fileChooser",
+	"app.codeCharta.ui.fileExtensionBar",
 	"app.codeCharta.ui.heightSettingsPanel",
 	"app.codeCharta.ui.layoutSwitcher",
 	"app.codeCharta.ui.legendPanel",
+	"app.codeCharta.ui.loadingGif",
 	"app.codeCharta.ui.mapTreeView",
 	"app.codeCharta.ui.mapTreeViewSearch",
 	"app.codeCharta.ui.metricChooser",
@@ -118,5 +60,4 @@
 	"app.codeCharta.ui.sidenav",
 	"app.codeCharta.ui.viewCube",
 	"app.codeCharta.ui.weblinksPanel"
-])
->>>>>>> 6f865cb9
+])
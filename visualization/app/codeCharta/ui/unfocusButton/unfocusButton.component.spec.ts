import "./unfocusButton.module"
import { UnfocusButtonController } from "./unfocusButton.component"
import { getService, instantiateModule } from "../../../../mocks/ng.mockhelper"
import { IRootScopeService } from "angular"
import { StoreService } from "../../state/store.service"
import { focusNode } from "../../state/store/dynamicSettings/focusedNodePath/focusedNodePath.actions"
import { CODE_MAP_BUILDING, TEST_DELTA_MAP_A } from "../../util/dataMocks"
import { setIdToNode } from "../../state/store/lookUp/idToNode/idToNode.actions"
import { CodeMapMouseEventService } from "../codeMap/codeMap.mouseEvent.service"
import { NodeDecorator } from "../../util/nodeDecorator"

describe("UnfocusButtonController", () => {
	let unfocusButtonController: UnfocusButtonController
	let $rootScope: IRootScopeService
	let storeService: StoreService

	beforeEach(() => {
		restartSystem()
		rebuildController()
	})

	function restartSystem() {
		instantiateModule("app.codeCharta.ui.unfocusButton")

		$rootScope = getService<IRootScopeService>("$rootScope")
		storeService = getService<StoreService>("storeService")

		NodeDecorator.preDecorateFile(TEST_DELTA_MAP_A)
		const map = new Map([
			[TEST_DELTA_MAP_A.map.children[0].id, TEST_DELTA_MAP_A.map.children[0]],
			[TEST_DELTA_MAP_A.map.children[1].id, TEST_DELTA_MAP_A.map.children[1]],
			[TEST_DELTA_MAP_A.map.children[1].children[0].id, TEST_DELTA_MAP_A.map.children[1].children[0]]
		])
		storeService.dispatch(setIdToNode(map))
	}

	function rebuildController() {
		unfocusButtonController = new UnfocusButtonController($rootScope, storeService)
	}

	describe("constructor", () => {
		it("should subscribe to building-right-clicked-event", () => {
			CodeMapMouseEventService.subscribeToBuildingRightClickedEvents = jest.fn()

			rebuildController()

<<<<<<< HEAD
			expect(FocusedNodePathService.subscribeToFocusNode).toHaveBeenCalledWith(
				$rootScope,
				unfocusButtonController
			)
=======
			expect(CodeMapMouseEventService.subscribeToBuildingRightClickedEvents).toHaveBeenCalledWith($rootScope, unfocusButtonController)
>>>>>>> 07fdf746
		})
	})

	describe("onBuildingRightClicked", () => {
		it("should show the unfocus button when the focusedNodePath equals the right-clicked-buildings path", () => {
			storeService.dispatch(focusNode(TEST_DELTA_MAP_A.map.children[0].path))
			CODE_MAP_BUILDING.node.id = TEST_DELTA_MAP_A.map.children[0].id
			CODE_MAP_BUILDING.node.path = TEST_DELTA_MAP_A.map.children[0].path

			unfocusButtonController.onBuildingRightClicked(CODE_MAP_BUILDING, 0, 0)

			expect(unfocusButtonController["_viewModel"].isNodeFocused).toBeTruthy()
			expect(unfocusButtonController["_viewModel"].isParentFocused).toBeFalsy()
		})

		it("should show the unfocus parent button when right-clicking a child of the focused node", () => {
			storeService.dispatch(focusNode(TEST_DELTA_MAP_A.map.children[1].path))
			CODE_MAP_BUILDING.node.id = TEST_DELTA_MAP_A.map.children[1].children[0].id
			CODE_MAP_BUILDING.node.path = TEST_DELTA_MAP_A.map.children[1].children[0].path

			unfocusButtonController.onBuildingRightClicked(CODE_MAP_BUILDING, 0, 0)

			expect(unfocusButtonController["_viewModel"].isParentFocused).toBeTruthy()
			expect(unfocusButtonController["_viewModel"].isNodeFocused).toBeFalsy()
		})
	})

	describe("removeFocusedNode", () => {
		it("should apply empty focusedNodePath in storeService", () => {
			storeService.dispatch(focusNode("/root"))

			unfocusButtonController.removeFocusedNode()

			expect(storeService.getState().dynamicSettings.focusedNodePath).toBe("")
		})
	})
})<|MERGE_RESOLUTION|>--- conflicted
+++ resolved
@@ -44,14 +44,10 @@
 
 			rebuildController()
 
-<<<<<<< HEAD
-			expect(FocusedNodePathService.subscribeToFocusNode).toHaveBeenCalledWith(
+			expect(CodeMapMouseEventService.subscribeToBuildingRightClickedEvents).toHaveBeenCalledWith(
 				$rootScope,
 				unfocusButtonController
 			)
-=======
-			expect(CodeMapMouseEventService.subscribeToBuildingRightClickedEvents).toHaveBeenCalledWith($rootScope, unfocusButtonController)
->>>>>>> 07fdf746
 		})
 	})
 

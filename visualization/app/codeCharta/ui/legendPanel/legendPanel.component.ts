import {DataModel, DataService, DataServiceSubscriber} from "../../core/data/data.service";
import {
    KindOfMap, MarkedPackage,
    Range,
    Settings,
    SettingsService,
    SettingsServiceSubscriber
} from "../../core/settings/settings.service";
import $ from "jquery";
import {MapColors} from "../codeMap/rendering/renderSettings";
import {ITimeoutService} from "angular";
import "./legendPanel.component.scss";
import {ColorService} from "../../core/color/color.service";

export interface PackageList {
    colorPixel: string,
    markedPackages: MarkedPackage[],
}

export class LegendPanelController implements DataServiceSubscriber, SettingsServiceSubscriber {

    private _deltas: boolean;
    private pd: string;
    private nd: string;
<<<<<<< HEAD
    private range: Range;
=======
    private _range: Range;
>>>>>>> 0c219e71
    private positive: string;
    private neutral: string;
    private negative: string;
    private select: string;
    private deltaColorsFlipped: boolean;
    private packageLists: PackageList[];

    /* @ngInject */
    constructor(private $timeout: ITimeoutService,
                private settingsService: SettingsService,
<<<<<<< HEAD
                private dataService: DataService,
                private colorService: ColorService) {
=======
                private dataService: DataService) {
>>>>>>> 0c219e71
        let ctx = this;

        $timeout(()=> {
            ctx.onDataChanged(dataService.data);
        });
        $timeout(()=> {
            ctx.onSettingsChanged(settingsService.settings);
        });

        this.settingsService.subscribe(this);

        this.dataService.subscribe(this);

        this.initAnimations();
    }

    public onDataChanged(data: DataModel) {
        if (data && data.revisions && data.revisions.length > 1) {
            this._deltas = true;
            this.refreshDeltaColors();
        }
    }

    public refreshDeltaColors() {
        if(this.deltaColorsFlipped){
            this.pd = this.colorService.getImageDataUri(MapColors.negativeDelta);
            this.nd = this.colorService.getImageDataUri(MapColors.positiveDelta);
        } else {
            this.pd = this.colorService.getImageDataUri(MapColors.positiveDelta);
            this.nd = this.colorService.getImageDataUri(MapColors.negativeDelta);
        }
        this.$timeout(()=>$("#positiveDelta").attr("src", this.pd), 200);
        this.$timeout(()=>$("#negativeDelta").attr("src", this.nd), 200);
    }

<<<<<<< HEAD
    private setMarkedPackageLists() {
        const markedPackages: MarkedPackage[] = this.settingsService.settings.markedPackages;
        if (markedPackages) {
            this.packageLists = [];
            markedPackages.forEach(mp => this.handleMarkedPackage(mp));
=======
    public onSettingsChanged(s: Settings) {
        this._range = s.neutralColorRange;
        this.deltaColorsFlipped = s.deltaColorFlipped;
        this._deltas = s.mode == KindOfMap.Delta;

        this.positive = this.getImageDataUri((s.whiteColorBuildings) ? MapColors.lightGrey : MapColors.positive);
        this.neutral = this.getImageDataUri(MapColors.neutral);
        this.negative = this.getImageDataUri(MapColors.negative);
        this.select = this.getImageDataUri(MapColors.selected);

        $("#green").attr("src", this.positive);
        $("#yellow").attr("src", this.neutral);
        $("#red").attr("src", this.negative);
        $("#select").attr("src", this.select);

        this.refreshDeltaColors();
        this.setMarkingPackagesIntoLegend();
        this.combineMarkingPackagesByColors();
    }

    public getImageDataUri(hex: number): string {
        let hexS: string = "#" + hex.toString(16);
        let color: string = this.encodeHex(hexS);
        return this.generatePixel(color);
    }

    public encodeHex(s: string): string {
        let substr = s.substring(1, 7);
        if (substr.length < 6) {
            substr = substr[0] + substr[0] + substr[1] + substr[1] + substr[2] + substr[2];
        }
        return this.encodeRGB(
            parseInt(substr[0] + substr[1], 16), parseInt(substr[2] + substr[3], 16), parseInt(substr[4] + substr[5], 16));
    }

    public encodeRGB(r: number, g: number, b: number): string {
        return this.encodeTriplet(0, r, g) + this.encodeTriplet(b, 255, 255);
    }

    public encodeTriplet(e1: number, e2: number, e3: number): string {
        let keyStr = "ABCDEFGHIJKLMNOPQRSTUVWXYZabcdefghijklmnopqrstuvwxyz0123456789+/=";
        let enc1 = e1 >> 2;
        let enc2 = ((e1 & 3) << 4) | (e2 >> 4);
        let enc3 = ((e2 & 15) << 2) | (e3 >> 6);
        let enc4 = e3 & 63;
        return keyStr.charAt(enc1) + keyStr.charAt(enc2) + keyStr.charAt(enc3) + keyStr.charAt(enc4);
    }


    public generatePixel(color: string): string {
        return "data:image/gif;base64,R0lGODlhAQABAPAA" + color + "/yH5BAAAAAAALAAAAAABAAEAAAICRAEAOw==";
    }

    public getMarkingPackages(): MarkingPackages[] {
        return this.markingPackages;
    }


    private setMarkingPackagesIntoLegend() {
        this.markingPackages = [];
        if (this.settingsService.settings.map) {
            const rootNode: CodeMapNode = this.settingsService.settings.map.nodes;

            hierarchy<CodeMapNode>(rootNode).descendants().forEach((hierarchyNode) => {
                const node: CodeMapNode = hierarchyNode.data;
                if (node.markingColor) {
                    const mp = this.getNewMarkingPackageFromNode(node);
                    if (this.legendContainsMarkingPackages()) {
                        this.handleMarkingPackageWithExistingColor(mp);
                    } else {
                        this.markingPackages = [mp];
                    }
                }
            });
>>>>>>> 0c219e71
        }
    }

    private handleMarkedPackage(mp: MarkedPackage) {
        const colorPixel = this.colorService.getImageDataUri(Number(mp.color));

        if (!mp.attributes["name"]) {
            mp.attributes["name"] = this.getPackagePathPreview(mp);
        }

<<<<<<< HEAD
        if (this.isColorPixelInPackageLists(colorPixel)) {
            this.insertMPIntoPackageList(mp, colorPixel);
=======
    private handleMarkingPackageWithExistingColor(mp: MarkingPackages) {
        let addMP = true;
        const packagesWithSameMarkingColor: MarkingPackages[] = this.getPackagesWithSameMarkingColor(mp);
        if (packagesWithSameMarkingColor != []) {
            for (const mpWithSameColor of packagesWithSameMarkingColor) {
                if (this.isPartOfSecondPackage(mp, mpWithSameColor)) {
                    addMP = false;
                }
            }
>>>>>>> 0c219e71
        } else {
            const packageList: PackageList = {colorPixel: colorPixel, markedPackages: [mp]};
            this.addNewPackageList(packageList);
        }
    }

<<<<<<< HEAD
    private addNewPackageList(packageList: PackageList) {
        this.packageLists.push(packageList);
=======
    private getPackagesWithSameMarkingColor(mp: MarkingPackages) {
        const packagesWithSameMarkingColor: MarkingPackages[] = [];
        for(const otherMP of this.markingPackages) {
            if (otherMP.markingColor == mp.markingColor) {
                packagesWithSameMarkingColor.push(otherMP);
            }
        }
        return packagesWithSameMarkingColor;
>>>>>>> 0c219e71
    }

    private insertMPIntoPackageList(mp: MarkedPackage, colorPixel: string) {
        this.packageLists.filter(packageList => packageList.colorPixel == colorPixel)[0].markedPackages.push(mp);
    }

<<<<<<< HEAD
    private isColorPixelInPackageLists(colorPixel: string) {
        return this.packageLists.filter(mpList => mpList.colorPixel == colorPixel).length > 0;
=======
    private combineMarkingPackagesByColors() {
        const allMP = this.markingPackages;
        this.markingPackages = [];
        if (allMP) {
            for (let i = 0; i < allMP.length; i++) {
                let markingPackage: MarkingPackages = {
                    markingColor: this.getImageDataUri(Number(allMP[i].markingColor)),
                    packageItem: [{
                        name: this.getPackagePathPreview(allMP[i]),
                        path: allMP[i].packageItem[0].path,
                    }],
                };

                const markingPackageWithSameColor = this.getPackagesWithSameMarkingColor(markingPackage);
                if (markingPackageWithSameColor != [] && markingPackageWithSameColor.length > 0) {
                    const index = this.markingPackages.indexOf(markingPackageWithSameColor[0]);
                    this.markingPackages[index].packageItem.push(markingPackage.packageItem[0]);
                } else {
                    this.markingPackages.push(markingPackage);
                }
            }
        }
>>>>>>> 0c219e71
    }

    private getPackagePathPreview(mp: MarkedPackage): string {
        const MAX_NAME_LENGTH = { lowerLimit: 24, upperLimit: 28 };
        const packageName = this.getPackageNameFromPath(mp.path);

        if (packageName.length > MAX_NAME_LENGTH.lowerLimit && packageName.length < MAX_NAME_LENGTH.upperLimit) {
            return ".../" + packageName;

        } else if (packageName.length > MAX_NAME_LENGTH.upperLimit) {
            const firstPart = packageName.substr(0, MAX_NAME_LENGTH.lowerLimit / 2);
            const secondPart = packageName.substr(packageName.length - MAX_NAME_LENGTH.lowerLimit / 2);
            return firstPart + "..." + secondPart;

        } else {
            const from = Math.max(mp.path.length - MAX_NAME_LENGTH.lowerLimit, 0);
            const previewPackagePath = mp.path.substring(from);
            const rootNode = this.settingsService.settings.map.nodes;
            const startingDots = (previewPackagePath.startsWith(rootNode.path)) ? "" : "...";
            return startingDots + previewPackagePath;
        }
    }

<<<<<<< HEAD
    private getPackageNameFromPath(path: string): string {
        const pathArray = path.split("/");
        return pathArray[pathArray.length - 1];
    }

    onSettingsChanged(s: Settings) {
        this.range = s.neutralColorRange;
        this.deltaColorsFlipped = s.deltaColorFlipped;
        this.deltas = s.mode == KindOfMap.Delta;

        this.positive = this.colorService.getImageDataUri((s.whiteColorBuildings) ? MapColors.lightGrey : MapColors.positive);
        this.neutral = this.colorService.getImageDataUri(MapColors.neutral);
        this.negative = this.colorService.getImageDataUri(MapColors.negative);
        this.select = this.colorService.getImageDataUri(MapColors.selected);

        $("#green").attr("src", this.positive);
        $("#yellow").attr("src", this.neutral);
        $("#red").attr("src", this.negative);
        $("#select").attr("src", this.select);

        this.refreshDeltaColors();
        this.setMarkedPackageLists();
    }

=======
>>>>>>> 0c219e71
    private initAnimations() {
        $(document).ready(() => {
            let start = 40;
            let target = -500;
            let visible = false;
            $("legend-panel-component .panel-button").click(() => {
                $("legend-panel-component .block-wrapper").animate({left: visible ? target+"px" : start+"px"}, "fast");
                visible = !visible;
            });
        });
    }
<<<<<<< HEAD
=======

>>>>>>> 0c219e71
}

export const legendPanelComponent = {
    selector: "legendPanelComponent",
    template: require("./legendPanel.component.html"),
    controller: LegendPanelController
};


<|MERGE_RESOLUTION|>--- conflicted
+++ resolved
@@ -22,11 +22,7 @@
     private _deltas: boolean;
     private pd: string;
     private nd: string;
-<<<<<<< HEAD
-    private range: Range;
-=======
     private _range: Range;
->>>>>>> 0c219e71
     private positive: string;
     private neutral: string;
     private negative: string;
@@ -37,12 +33,8 @@
     /* @ngInject */
     constructor(private $timeout: ITimeoutService,
                 private settingsService: SettingsService,
-<<<<<<< HEAD
                 private dataService: DataService,
                 private colorService: ColorService) {
-=======
-                private dataService: DataService) {
->>>>>>> 0c219e71
         let ctx = this;
 
         $timeout(()=> {
@@ -66,6 +58,25 @@
         }
     }
 
+    public onSettingsChanged(s: Settings) {
+        this._range = s.neutralColorRange;
+        this.deltaColorsFlipped = s.deltaColorFlipped;
+        this._deltas = s.mode == KindOfMap.Delta;
+
+        this.positive = this.colorService.getImageDataUri((s.whiteColorBuildings) ? MapColors.lightGrey : MapColors.positive);
+        this.neutral = this.colorService.getImageDataUri(MapColors.neutral);
+        this.negative = this.colorService.getImageDataUri(MapColors.negative);
+        this.select = this.colorService.getImageDataUri(MapColors.selected);
+
+        $("#green").attr("src", this.positive);
+        $("#yellow").attr("src", this.neutral);
+        $("#red").attr("src", this.negative);
+        $("#select").attr("src", this.select);
+
+        this.refreshDeltaColors();
+        this.setMarkedPackageLists();
+    }
+
     public refreshDeltaColors() {
         if(this.deltaColorsFlipped){
             this.pd = this.colorService.getImageDataUri(MapColors.negativeDelta);
@@ -78,88 +89,11 @@
         this.$timeout(()=>$("#negativeDelta").attr("src", this.nd), 200);
     }
 
-<<<<<<< HEAD
     private setMarkedPackageLists() {
         const markedPackages: MarkedPackage[] = this.settingsService.settings.markedPackages;
         if (markedPackages) {
             this.packageLists = [];
             markedPackages.forEach(mp => this.handleMarkedPackage(mp));
-=======
-    public onSettingsChanged(s: Settings) {
-        this._range = s.neutralColorRange;
-        this.deltaColorsFlipped = s.deltaColorFlipped;
-        this._deltas = s.mode == KindOfMap.Delta;
-
-        this.positive = this.getImageDataUri((s.whiteColorBuildings) ? MapColors.lightGrey : MapColors.positive);
-        this.neutral = this.getImageDataUri(MapColors.neutral);
-        this.negative = this.getImageDataUri(MapColors.negative);
-        this.select = this.getImageDataUri(MapColors.selected);
-
-        $("#green").attr("src", this.positive);
-        $("#yellow").attr("src", this.neutral);
-        $("#red").attr("src", this.negative);
-        $("#select").attr("src", this.select);
-
-        this.refreshDeltaColors();
-        this.setMarkingPackagesIntoLegend();
-        this.combineMarkingPackagesByColors();
-    }
-
-    public getImageDataUri(hex: number): string {
-        let hexS: string = "#" + hex.toString(16);
-        let color: string = this.encodeHex(hexS);
-        return this.generatePixel(color);
-    }
-
-    public encodeHex(s: string): string {
-        let substr = s.substring(1, 7);
-        if (substr.length < 6) {
-            substr = substr[0] + substr[0] + substr[1] + substr[1] + substr[2] + substr[2];
-        }
-        return this.encodeRGB(
-            parseInt(substr[0] + substr[1], 16), parseInt(substr[2] + substr[3], 16), parseInt(substr[4] + substr[5], 16));
-    }
-
-    public encodeRGB(r: number, g: number, b: number): string {
-        return this.encodeTriplet(0, r, g) + this.encodeTriplet(b, 255, 255);
-    }
-
-    public encodeTriplet(e1: number, e2: number, e3: number): string {
-        let keyStr = "ABCDEFGHIJKLMNOPQRSTUVWXYZabcdefghijklmnopqrstuvwxyz0123456789+/=";
-        let enc1 = e1 >> 2;
-        let enc2 = ((e1 & 3) << 4) | (e2 >> 4);
-        let enc3 = ((e2 & 15) << 2) | (e3 >> 6);
-        let enc4 = e3 & 63;
-        return keyStr.charAt(enc1) + keyStr.charAt(enc2) + keyStr.charAt(enc3) + keyStr.charAt(enc4);
-    }
-
-
-    public generatePixel(color: string): string {
-        return "data:image/gif;base64,R0lGODlhAQABAPAA" + color + "/yH5BAAAAAAALAAAAAABAAEAAAICRAEAOw==";
-    }
-
-    public getMarkingPackages(): MarkingPackages[] {
-        return this.markingPackages;
-    }
-
-
-    private setMarkingPackagesIntoLegend() {
-        this.markingPackages = [];
-        if (this.settingsService.settings.map) {
-            const rootNode: CodeMapNode = this.settingsService.settings.map.nodes;
-
-            hierarchy<CodeMapNode>(rootNode).descendants().forEach((hierarchyNode) => {
-                const node: CodeMapNode = hierarchyNode.data;
-                if (node.markingColor) {
-                    const mp = this.getNewMarkingPackageFromNode(node);
-                    if (this.legendContainsMarkingPackages()) {
-                        this.handleMarkingPackageWithExistingColor(mp);
-                    } else {
-                        this.markingPackages = [mp];
-                    }
-                }
-            });
->>>>>>> 0c219e71
         }
     }
 
@@ -170,72 +104,24 @@
             mp.attributes["name"] = this.getPackagePathPreview(mp);
         }
 
-<<<<<<< HEAD
         if (this.isColorPixelInPackageLists(colorPixel)) {
             this.insertMPIntoPackageList(mp, colorPixel);
-=======
-    private handleMarkingPackageWithExistingColor(mp: MarkingPackages) {
-        let addMP = true;
-        const packagesWithSameMarkingColor: MarkingPackages[] = this.getPackagesWithSameMarkingColor(mp);
-        if (packagesWithSameMarkingColor != []) {
-            for (const mpWithSameColor of packagesWithSameMarkingColor) {
-                if (this.isPartOfSecondPackage(mp, mpWithSameColor)) {
-                    addMP = false;
-                }
-            }
->>>>>>> 0c219e71
         } else {
             const packageList: PackageList = {colorPixel: colorPixel, markedPackages: [mp]};
             this.addNewPackageList(packageList);
         }
     }
 
-<<<<<<< HEAD
     private addNewPackageList(packageList: PackageList) {
         this.packageLists.push(packageList);
-=======
-    private getPackagesWithSameMarkingColor(mp: MarkingPackages) {
-        const packagesWithSameMarkingColor: MarkingPackages[] = [];
-        for(const otherMP of this.markingPackages) {
-            if (otherMP.markingColor == mp.markingColor) {
-                packagesWithSameMarkingColor.push(otherMP);
-            }
-        }
-        return packagesWithSameMarkingColor;
->>>>>>> 0c219e71
     }
 
     private insertMPIntoPackageList(mp: MarkedPackage, colorPixel: string) {
         this.packageLists.filter(packageList => packageList.colorPixel == colorPixel)[0].markedPackages.push(mp);
     }
 
-<<<<<<< HEAD
     private isColorPixelInPackageLists(colorPixel: string) {
         return this.packageLists.filter(mpList => mpList.colorPixel == colorPixel).length > 0;
-=======
-    private combineMarkingPackagesByColors() {
-        const allMP = this.markingPackages;
-        this.markingPackages = [];
-        if (allMP) {
-            for (let i = 0; i < allMP.length; i++) {
-                let markingPackage: MarkingPackages = {
-                    markingColor: this.getImageDataUri(Number(allMP[i].markingColor)),
-                    packageItem: [{
-                        name: this.getPackagePathPreview(allMP[i]),
-                        path: allMP[i].packageItem[0].path,
-                    }],
-                };
-
-                const markingPackageWithSameColor = this.getPackagesWithSameMarkingColor(markingPackage);
-                if (markingPackageWithSameColor != [] && markingPackageWithSameColor.length > 0) {
-                    const index = this.markingPackages.indexOf(markingPackageWithSameColor[0]);
-                    this.markingPackages[index].packageItem.push(markingPackage.packageItem[0]);
-                } else {
-                    this.markingPackages.push(markingPackage);
-                }
-            }
-        }
->>>>>>> 0c219e71
     }
 
     private getPackagePathPreview(mp: MarkedPackage): string {
@@ -259,33 +145,11 @@
         }
     }
 
-<<<<<<< HEAD
     private getPackageNameFromPath(path: string): string {
         const pathArray = path.split("/");
         return pathArray[pathArray.length - 1];
     }
 
-    onSettingsChanged(s: Settings) {
-        this.range = s.neutralColorRange;
-        this.deltaColorsFlipped = s.deltaColorFlipped;
-        this.deltas = s.mode == KindOfMap.Delta;
-
-        this.positive = this.colorService.getImageDataUri((s.whiteColorBuildings) ? MapColors.lightGrey : MapColors.positive);
-        this.neutral = this.colorService.getImageDataUri(MapColors.neutral);
-        this.negative = this.colorService.getImageDataUri(MapColors.negative);
-        this.select = this.colorService.getImageDataUri(MapColors.selected);
-
-        $("#green").attr("src", this.positive);
-        $("#yellow").attr("src", this.neutral);
-        $("#red").attr("src", this.negative);
-        $("#select").attr("src", this.select);
-
-        this.refreshDeltaColors();
-        this.setMarkedPackageLists();
-    }
-
-=======
->>>>>>> 0c219e71
     private initAnimations() {
         $(document).ready(() => {
             let start = 40;
@@ -297,10 +161,6 @@
             });
         });
     }
-<<<<<<< HEAD
-=======
-
->>>>>>> 0c219e71
 }
 
 export const legendPanelComponent = {

--- conflicted
+++ resolved
@@ -61,13 +61,8 @@
                     <input flex step="0.1" min="0.1" max="5" type="number" ng-model="$ctrl.settingsService.settings.scaling.y" ng-change="$ctrl.settingsService.applySettings()" aria-controls="y-scale-slider">
                 </md-input-container>
             </md-slider-container>
-<<<<<<< HEAD
-            <md-input-container class="md-block" ng-if="$ctrl.settingsService.settings.mode != $ctrl._deltaMode">
-                <md-checkbox class="md-primary" ng-model="$ctrl.settingsService.settings.invertHeight" ng-change="$ctrl.settingsService.onSettingsChanged()">
-=======
             <md-input-container class="md-block" ng-if="$ctrl.settingsService.settings.mode != $ctrl.deltaMode">
                 <md-checkbox class="md-primary" ng-model="$ctrl.settingsService.settings.invertHeight" ng-change="$ctrl.settingsService.applySettings()">
->>>>>>> b687d242
                     Invert Height
                 </md-checkbox>
             </md-input-container>

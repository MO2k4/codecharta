<md-card id="header" class="dark_shadow_opacity">

    <div class="section">
        <div class="section-header">
            <file-chooser-directive></file-chooser-directive>
            <revision-chooser-file-drop-down-component></revision-chooser-file-drop-down-component>
        </div>
        <span class="section-title" ng-if="$ctrl.settingsService.settings.mode != 'Delta'">File</span>
        <span class="section-title first" ng-if="$ctrl.settingsService.settings.mode  == 'Delta'">File</span>
        <span class="section-title second" ng-if="$ctrl.settingsService.settings.mode  == 'Delta'">Compare</span>
        <div class="section-body">
            <revision-chooser-component></revision-chooser-component>
            <scenario-drop-down-component></scenario-drop-down-component>
        </div>
    </div>

    <div class="section">
        <div class="section-header">
            <area-metric-chooser-component></area-metric-chooser-component>
        </div>
        <span class="section-title">Size</span>
        <div class="section-body">
            <md-slider-container class="md-block">
                <span>Margin</span>
                <md-slider flex step="1" min="1" max="100" ng-model="$ctrl.settingsService.settings.margin" id="margin-slider" ng-change="$ctrl.changeMargin()" class="md-primary">
                </md-slider>
                <md-input-container>
                    <input flex step="1" min="1" max="100" type="number" ng-model="$ctrl.settingsService.settings.margin" ng-change="$ctrl.changeMargin()" aria-controls="margin-slider">
                </md-input-container>
            </md-slider-container>
            <md-input-container class="md-block">
                <md-checkbox class="md-primary" ng-model="$ctrl.settingsService.settings.dynamicMargin" ng-change="$ctrl.settingsService.onSettingsChanged()">
                    Dynamic Margin
                </md-checkbox>
            </md-input-container>
            <reset-settings-button-component settings-names="margin, dynamicMargin"></reset-settings-button-component>
        </div>
    </div>

    <div class="section">
        <div class="section-header">
            <height-metric-chooser-component></height-metric-chooser-component>
        </div>
        <span class="section-title">Height</span>
        <div class="section-body">
            <md-slider-container class="md-block">
                <span>Labels</span>
                <md-slider flex step="1" min="0" max="200" ng-model="$ctrl.settingsService.settings.amountOfTopLabels" id="labels-slider" ng-change="$ctrl.settingsService.applySettings()" class="md-primary">
                </md-slider>
                <md-input-container>
                    <input flex step="1" min="0" max="200" type="number" ng-model="$ctrl.settingsService.settings.amountOfTopLabels" ng-change="$ctrl.settingsService.applySettings()" aria-controls="labels-slider">
                </md-input-container>
            </md-slider-container>
            <md-slider-container class="md-block">
                <span>Height</span>
                <md-slider flex step="0.1" min="0.1" max="5" ng-model="$ctrl.settingsService.settings.scaling.y" id="y-scale-slider" ng-change="$ctrl.settingsService.applySettings()" class="md-primary">
                </md-slider>
                <md-input-container>
                    <input flex step="0.1" min="0.1" max="5" type="number" ng-model="$ctrl.settingsService.settings.scaling.y" ng-change="$ctrl.settingsService.applySettings()" aria-controls="y-scale-slider">
                </md-input-container>
            </md-slider-container>
            <md-input-container class="md-block" ng-if="$ctrl.settingsService.settings.mode != $ctrl.deltaMode">
                <md-checkbox class="md-primary" ng-model="$ctrl.settingsService.settings.invertHeight" ng-change="$ctrl.settingsService.onSettingsChanged()">
                    Invert Height
                </md-checkbox>
            </md-input-container>
            <reset-settings-button-component settings-names="amountOfTopLabels, scaling.y, invertHeight"></reset-settings-button-component>
        </div>
    </div>

    <div class="section">
        <div class="section-header">
            <color-metric-chooser-component></color-metric-chooser-component>
        </div>
        <span class="section-title">Color</span>
        <div class="section-body">
            <color-settings-panel-component></color-settings-panel-component>
<<<<<<< HEAD
            <reset-settings-button-component settings-names="neutralColorRange.flipped, neutralColorRange.from, neutralColorRange.to, whiteColorBuildings"></reset-settings-button-component>
=======
            <reset-settings-button-component settings-names="neutralColorRange.flipped, neutralColorRange.from, neutralColorRange.to, deltaColorFlipped"></reset-settings-button-component>
>>>>>>> de3ccdb4
        </div>
    </div>

    <div class="file-chooser-btn">
        <md-button class="md-fab md-primary dark_shadow_opacity" onclick="document.getElementById('input-file-id').click();">
            <i class="fa fa-folder-open"></i>
        </md-button>
    </div>

    <div class="save-btn">
        <md-button class="md-fab md-primary dark_shadow_opacity" ng-click="$ctrl.downloadFile()">
            <i class="fa fa-download"></i>
        </md-button>
    </div>
</md-card>

<md-button id="toggle-ribbon-bar-fab" class="md-fab md-primary" aria-label="Toggle Ribbon Bar" ng-click="$ctrl.toggle()">
    <i class="fa fa-angle-down"></i>
</md-button><|MERGE_RESOLUTION|>--- conflicted
+++ resolved
@@ -75,11 +75,7 @@
         <span class="section-title">Color</span>
         <div class="section-body">
             <color-settings-panel-component></color-settings-panel-component>
-<<<<<<< HEAD
-            <reset-settings-button-component settings-names="neutralColorRange.flipped, neutralColorRange.from, neutralColorRange.to, whiteColorBuildings"></reset-settings-button-component>
-=======
-            <reset-settings-button-component settings-names="neutralColorRange.flipped, neutralColorRange.from, neutralColorRange.to, deltaColorFlipped"></reset-settings-button-component>
->>>>>>> de3ccdb4
+            <reset-settings-button-component settings-names="neutralColorRange.flipped, neutralColorRange.from, neutralColorRange.to, deltaColorFlipped, whiteColorBuildings"></reset-settings-button-component>
         </div>
     </div>
 

--- conflicted
+++ resolved
@@ -50,21 +50,11 @@
 		</div>
 	</div>
 
-<<<<<<< HEAD
 	<div class="section loading-gif">
 		<div class="section-header">
-			<div id="small-loading-indicator" ng-show="$ctrl._viewModel.isLoadingMap">
-				<md-progress-circular md-mode="indeterminate" md-diameter="24"></md-progress-circular>
-			</div>
+			<loading-gif-map-component></loading-gif-map-component>
 		</div>
 	</div>
-=======
-    <div class="section loading-gif">
-        <div class="section-header">
-            <loading-gif-map-component></loading-gif-map-component>
-        </div>
-    </div>
->>>>>>> 6f865cb9
 
 	<div class="file-chooser-btn">
 		<file-chooser-directive></file-chooser-directive>

<<<<<<< HEAD
import "./ribbonBar.component.scss";
import $ from "jquery";
import {IRootScopeService, ITimeoutService} from "angular";
import {FileState} from "../../codeCharta.model";
import {FileStateService, FileStateServiceSubscriber} from "../../state/fileState.service";
import {FileStateHelper} from "../../util/fileStateHelper";
import { DialogService } from "../dialog/dialog.service";

export interface RibbonBarControllerSubscriber {
    onLoadingMapStatusChanged(isLoadingMap: boolean, event: angular.IAngularEvent)
}

export class RibbonBarController implements FileStateServiceSubscriber, RibbonBarControllerSubscriber {

    public static readonly LOADING_MAP_STATUS_EVENT = "loading-map-status-changed"

    private collapsingElements = $("code-map-component #codeMap, ribbon-bar-component #header, ribbon-bar-component .section-body, #toggle-ribbon-bar-fab")
    private toggleElements = $("ribbon-bar-component .section-title")
    private isExpanded: boolean = false;

    private _viewModel: {
        isDeltaState: boolean,
        isLoadingMap: boolean
    } = {
        isDeltaState: null,
        isLoadingMap: true
    }

    /* @ngInject */
    constructor(
        private $rootScope: IRootScopeService,
        private $timeout: ITimeoutService,
        private dialogService: DialogService
    ) {
        FileStateService.subscribe(this.$rootScope, this)
        RibbonBarController.subscribe(this.$rootScope, this)
    }

    public onFileSelectionStatesChanged(fileStates: FileState[], event: angular.IAngularEvent) {
        this._viewModel.isDeltaState = FileStateHelper.isDeltaState(fileStates)
    }

    public onImportedFilesChanged(fileStates: FileState[], event: angular.IAngularEvent) {
    }

    public onLoadingMapStatusChanged(isLoadingMap: boolean, event: angular.IAngularEvent) {
        this._viewModel.isLoadingMap = isLoadingMap
        this.synchronizeAngularTwoWayBinding()
    }

    public downloadFile() {
        this.dialogService.showDownloadDialog()
    }

    public toggle() {
        if (!this.isExpanded) {
            this.expand()
        } else {
            this.collapse()
        }
    }

    public expand() {
        this.isExpanded = true;
        this.collapsingElements.addClass("expanded")
    }

    public collapse() {
        this.isExpanded = false
        this.collapsingElements.removeClass("expanded")
    }

    public hoverToggle() {
        this.toggleElements.addClass("toggle-hovered")
    }

    public unhoverToggle() {
        this.toggleElements.removeClass("toggle-hovered")
    }

    private synchronizeAngularTwoWayBinding() {
        this.$timeout(() => {})
    }

    public static subscribe($rootScope: IRootScopeService, subscriber: RibbonBarControllerSubscriber) {
        $rootScope.$on(RibbonBarController.LOADING_MAP_STATUS_EVENT, (event, data) => {
            subscriber.onLoadingMapStatusChanged(data, event)
        })
    }
=======
import "./ribbonBar.component.scss"
import $ from "jquery"
import { IRootScopeService } from "angular"
import { FileState } from "../../codeCharta.model"
import { FileStateService, FileStateServiceSubscriber } from "../../state/fileState.service"
import { FileStateHelper } from "../../util/fileStateHelper"
import { FileDownloader } from "../../util/fileDownloader"
import { CodeMapPreRenderService } from "../codeMap/codeMap.preRender.service"

export class RibbonBarController implements FileStateServiceSubscriber {
	private collapsingElements = $(
		"code-map-component #codeMap, ribbon-bar-component #header, ribbon-bar-component .section-body, #toggle-ribbon-bar-fab"
	)
	private toggleElements = $("ribbon-bar-component .section-title")
	private isExpanded: boolean = false

	private _viewModel: {
		isDeltaState: boolean
	} = {
		isDeltaState: null
	}

	/* @ngInject */
	constructor(private $rootScope: IRootScopeService, private codeMapPreRenderService: CodeMapPreRenderService) {
		FileStateService.subscribe(this.$rootScope, this)
	}

	public onFileSelectionStatesChanged(fileStates: FileState[], event: angular.IAngularEvent) {
		this._viewModel.isDeltaState = FileStateHelper.isDeltaState(fileStates)
	}

	public onImportedFilesChanged(fileStates: FileState[], event: angular.IAngularEvent) {}

	public downloadFile() {
		FileDownloader.downloadCurrentMap(this.codeMapPreRenderService.getRenderFile())
	}

	public toggle() {
		if (!this.isExpanded) {
			this.expand()
		} else {
			this.collapse()
		}
	}

	public expand() {
		this.isExpanded = true
		this.collapsingElements.addClass("expanded")
	}

	public collapse() {
		this.isExpanded = false
		this.collapsingElements.removeClass("expanded")
	}

	public hoverToggle() {
		this.toggleElements.addClass("toggle-hovered")
	}

	public unhoverToggle() {
		this.toggleElements.removeClass("toggle-hovered")
	}
>>>>>>> 0a17fa6e
}

export const ribbonBarComponent = {
	selector: "ribbonBarComponent",
	template: require("./ribbonBar.component.html"),
	controller: RibbonBarController
}<|MERGE_RESOLUTION|>--- conflicted
+++ resolved
@@ -1,102 +1,10 @@
-<<<<<<< HEAD
-import "./ribbonBar.component.scss";
-import $ from "jquery";
-import {IRootScopeService, ITimeoutService} from "angular";
-import {FileState} from "../../codeCharta.model";
-import {FileStateService, FileStateServiceSubscriber} from "../../state/fileState.service";
-import {FileStateHelper} from "../../util/fileStateHelper";
-import { DialogService } from "../dialog/dialog.service";
-
-export interface RibbonBarControllerSubscriber {
-    onLoadingMapStatusChanged(isLoadingMap: boolean, event: angular.IAngularEvent)
-}
-
-export class RibbonBarController implements FileStateServiceSubscriber, RibbonBarControllerSubscriber {
-
-    public static readonly LOADING_MAP_STATUS_EVENT = "loading-map-status-changed"
-
-    private collapsingElements = $("code-map-component #codeMap, ribbon-bar-component #header, ribbon-bar-component .section-body, #toggle-ribbon-bar-fab")
-    private toggleElements = $("ribbon-bar-component .section-title")
-    private isExpanded: boolean = false;
-
-    private _viewModel: {
-        isDeltaState: boolean,
-        isLoadingMap: boolean
-    } = {
-        isDeltaState: null,
-        isLoadingMap: true
-    }
-
-    /* @ngInject */
-    constructor(
-        private $rootScope: IRootScopeService,
-        private $timeout: ITimeoutService,
-        private dialogService: DialogService
-    ) {
-        FileStateService.subscribe(this.$rootScope, this)
-        RibbonBarController.subscribe(this.$rootScope, this)
-    }
-
-    public onFileSelectionStatesChanged(fileStates: FileState[], event: angular.IAngularEvent) {
-        this._viewModel.isDeltaState = FileStateHelper.isDeltaState(fileStates)
-    }
-
-    public onImportedFilesChanged(fileStates: FileState[], event: angular.IAngularEvent) {
-    }
-
-    public onLoadingMapStatusChanged(isLoadingMap: boolean, event: angular.IAngularEvent) {
-        this._viewModel.isLoadingMap = isLoadingMap
-        this.synchronizeAngularTwoWayBinding()
-    }
-
-    public downloadFile() {
-        this.dialogService.showDownloadDialog()
-    }
-
-    public toggle() {
-        if (!this.isExpanded) {
-            this.expand()
-        } else {
-            this.collapse()
-        }
-    }
-
-    public expand() {
-        this.isExpanded = true;
-        this.collapsingElements.addClass("expanded")
-    }
-
-    public collapse() {
-        this.isExpanded = false
-        this.collapsingElements.removeClass("expanded")
-    }
-
-    public hoverToggle() {
-        this.toggleElements.addClass("toggle-hovered")
-    }
-
-    public unhoverToggle() {
-        this.toggleElements.removeClass("toggle-hovered")
-    }
-
-    private synchronizeAngularTwoWayBinding() {
-        this.$timeout(() => {})
-    }
-
-    public static subscribe($rootScope: IRootScopeService, subscriber: RibbonBarControllerSubscriber) {
-        $rootScope.$on(RibbonBarController.LOADING_MAP_STATUS_EVENT, (event, data) => {
-            subscriber.onLoadingMapStatusChanged(data, event)
-        })
-    }
-=======
 import "./ribbonBar.component.scss"
 import $ from "jquery"
 import { IRootScopeService } from "angular"
 import { FileState } from "../../codeCharta.model"
 import { FileStateService, FileStateServiceSubscriber } from "../../state/fileState.service"
 import { FileStateHelper } from "../../util/fileStateHelper"
-import { FileDownloader } from "../../util/fileDownloader"
-import { CodeMapPreRenderService } from "../codeMap/codeMap.preRender.service"
+import { DialogService } from "../dialog/dialog.service"
 
 export class RibbonBarController implements FileStateServiceSubscriber {
 	private collapsingElements = $(
@@ -112,7 +20,7 @@
 	}
 
 	/* @ngInject */
-	constructor(private $rootScope: IRootScopeService, private codeMapPreRenderService: CodeMapPreRenderService) {
+	constructor(private $rootScope: IRootScopeService, private dialogService: DialogService) {
 		FileStateService.subscribe(this.$rootScope, this)
 	}
 
@@ -123,7 +31,7 @@
 	public onImportedFilesChanged(fileStates: FileState[], event: angular.IAngularEvent) {}
 
 	public downloadFile() {
-		FileDownloader.downloadCurrentMap(this.codeMapPreRenderService.getRenderFile())
+		this.dialogService.showDownloadDialog()
 	}
 
 	public toggle() {
@@ -151,7 +59,6 @@
 	public unhoverToggle() {
 		this.toggleElements.removeClass("toggle-hovered")
 	}
->>>>>>> 0a17fa6e
 }
 
 export const ribbonBarComponent = {

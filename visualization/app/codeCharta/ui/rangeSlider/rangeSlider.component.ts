import { SettingsService, SettingsServiceSubscriber } from "../../core/settings/settings.service"
import "./rangeSlider.component.scss"
import { MapColors } from "../codeMap/rendering/renderSettings"
import $ from "jquery"
import { Settings, RenderMode, RecursivePartial } from "../../codeCharta.model"
import { CodeChartaService } from "../../codeCharta.service"
import { MetricCalculator } from "../../MetricCalculator";

export class RangeSliderController implements SettingsServiceSubscriber {
<<<<<<< HEAD
	public sliderOptions: any
	private maxMetricValue: number

	/* @ngInject */
	constructor(private settingsService: SettingsService, private codeChartaService: CodeChartaService, $timeout, $scope) {
		SettingsService.subscribe($scope, this)
		this.initSliderOptions()

		$timeout(() => {
			$scope.$broadcast("rzSliderForceRender")
		})
	}

	public onSettingsChanged(settings: Settings) {
		// TODO circle ?
		this.initSliderOptions(settings)
		this.updateSliderColors()
	}

	public initSliderOptions(settings: Settings = this.settingsService.settings) {
		this.maxMetricValue = MetricCalculator.getMaxMetricInAllRevisions(
			this.codeChartaService.getImportedFiles(),
			settings.dynamicSettings.colorMetric
		)

		this.sliderOptions = {
			ceil: this.maxMetricValue,
			onChange: this.onSliderChange.bind(this),
			pushRange: true,
			onToChange: this.onToSliderChange.bind(this),
			onFromChange: this.onFromSliderChange.bind(this),
			disabled: this.settingsService.settings.dynamicSettings.renderMode == RenderMode.Delta
		}
	}

	private onToSliderChange() {
		const update: RecursivePartial<Settings> = {
			appSettings: {
				neutralColorRange: {
					to: Math.min(
						MetricCalculator.getMaxMetricInAllRevisions(
							this.codeChartaService.getImportedFiles(),
							this.settingsService.settings.dynamicSettings.colorMetric
						),
						Math.max(1, this.settingsService.getSettings().appSettings.neutralColorRange.to)
					),
					from: Math.min(
						this.settingsService.settings.appSettings.neutralColorRange.to - 1,
						this.settingsService.settings.appSettings.neutralColorRange.from
					)
				}
			}
		}

		this.settingsService.updateSettings(update)
	}

	private onFromSliderChange() {
		const update: RecursivePartial<Settings> = {
			appSettings: {
				neutralColorRange: {
					to: Math.max(
						this.settingsService.settings.appSettings.neutralColorRange.to,
						this.settingsService.settings.appSettings.neutralColorRange.from + 1
					),
					from: Math.min(
						MetricCalculator.getMaxMetricInAllRevisions(
							this.codeChartaService.getImportedFiles(),
							this.settingsService.settings.dynamicSettings.colorMetric
						) - 1,
						this.settingsService.settings.appSettings.neutralColorRange.from
					)
				}
			}
		}

		this.settingsService.updateSettings(update)
	}

	private onSliderChange() {
		//TODO noch nötig ? this.settingsService.applySettings()
	}

	private updateSliderColors() {
		const rangeFromPercentage = (100 / this.maxMetricValue) * this.settingsService.settings.appSettings.neutralColorRange.from
		let rangeColors = this.sliderOptions.disabled ? this.getGreyRangeColors() : this.getColoredRangeColors()
		this.applyCssSettings(rangeColors, rangeFromPercentage)
	}

	private getGreyRangeColors() {
		return {
			left: MapColors.lightGrey,
			middle: MapColors.lightGrey,
			right: MapColors.lightGrey
		}
	}

	private getColoredRangeColors() {
		const s = this.settingsService.getSettings();
		let mapColorPositive = s.appSettings.whiteColorBuildings ? MapColors.lightGrey : MapColors.positive

		let rangeColors = {
			left: s.appSettings.neutralColorRange.flipped ? MapColors.negative : mapColorPositive,
			middle: MapColors.neutral,
			right: s.appSettings.neutralColorRange.flipped ? mapColorPositive : MapColors.negative
		}
		return rangeColors
	}

	private applyCssSettings(rangeColors, rangeFromPercentage) {
		const slider = $("range-slider-component .rzslider")
		const leftSection = slider.find(".rz-bar-wrapper:nth-child(3) .rz-bar")
		const middleSection = slider.find(".rz-selection")
		const rightSection = slider.find(".rz-right-out-selection .rz-bar")

		leftSection.css("cssText", "background: #" + rangeColors.left.toString(16) + " !important; width: " + rangeFromPercentage + "%;")
		middleSection.css("cssText", "background: #" + rangeColors.middle.toString(16) + " !important;")
		rightSection.css("cssText", "background: #" + rangeColors.right.toString(16) + ";")
	}
=======

    public sliderOptions: any;
    private maxMetricValue: number;

    /* @ngInject */
    constructor(private settingsService: SettingsService,
                private dataService: DataService,
                $timeout,
                $scope) {
        this.settingsService.subscribe(this);
        this.initSliderOptions();

        $timeout(() => {
            $scope.$broadcast('rzSliderForceRender')
        })

    }

    public onSettingsChanged(settings: Settings) {
        this.initSliderOptions(settings);
        this.updateSliderColors();
    }

    public initSliderOptions(settings: Settings = this.settingsService.settings) {
        this.maxMetricValue = this.dataService.getMaxMetricInAllRevisions(settings.colorMetric);

        this.sliderOptions = {
            ceil: this.maxMetricValue,
            onChange: this.onSliderChange.bind(this),
            pushRange: true,
            onToChange: this.onToSliderChange.bind(this),
            onFromChange: this.onFromSliderChange.bind(this),
            disabled: this.settingsService.settings.mode == KindOfMap.Delta,
        };
    }

    private onToSliderChange() {
        this.settingsService.settings.neutralColorRange.to = Math.max(1,
            this.settingsService.settings.neutralColorRange.to );
        this.settingsService.settings.neutralColorRange.to = Math.min (
            this.dataService.getMaxMetricInAllRevisions(this.settingsService.settings.colorMetric),
            this.settingsService.settings.neutralColorRange.to );
        this.settingsService.settings.neutralColorRange.from = Math.min(
            this.settingsService.settings.neutralColorRange.to-1, this.settingsService.settings.neutralColorRange.from);
        this.onSliderChange();
    }

    private onFromSliderChange() {
        this.settingsService.settings.neutralColorRange.from = Math.min(
            this.dataService.getMaxMetricInAllRevisions(this.settingsService.settings.colorMetric)-1,
            this.settingsService.settings.neutralColorRange.from );
        this.settingsService.settings.neutralColorRange.to = Math.max(
            this.settingsService.settings.neutralColorRange.to, this.settingsService.settings.neutralColorRange.from+1);
        this.onSliderChange();
    }

    private onSliderChange() {
        this.settingsService.applySettings();
    }

    private updateSliderColors() {
        const rangeFromPercentage = 100 / this.maxMetricValue * this.settingsService.settings.neutralColorRange.from;
        let rangeColors = this.sliderOptions.disabled ? this.getGreyRangeColors() : this.getColoredRangeColors();
        this.applyCssSettings(rangeColors, rangeFromPercentage);
    }

    private getGreyRangeColors() {
        return {
            left: MapColors.lightGrey,
            middle: MapColors.lightGrey,
            right: MapColors.lightGrey,
        };
    }

    private getColoredRangeColors() {
        const s = this.settingsService.settings;
        let mapColorPositive = s.whiteColorBuildings ? MapColors.lightGrey : MapColors.positive;

        let rangeColors = {
            left: s.neutralColorRange.flipped ? MapColors.negative : mapColorPositive,
            middle: MapColors.neutral,
            right: s.neutralColorRange.flipped ? mapColorPositive : MapColors.negative
        };
        return rangeColors;
    }

    private applyCssSettings(rangeColors, rangeFromPercentage) {
        const slider = $("range-slider-component .rzslider");
        const leftSection = slider.find(".rz-bar-wrapper:nth-child(3) .rz-bar");
        const middleSection = slider.find(".rz-selection");
        const rightSection = slider.find(".rz-right-out-selection .rz-bar");

        leftSection.css("cssText", "background: " + rangeColors.left + " !important; width: " + rangeFromPercentage + "%;");
        middleSection.css("cssText", "background: " + rangeColors.middle + " !important;");
        rightSection.css("cssText", "background: " + rangeColors.right + ";");
    }

>>>>>>> a97e3298
}

export const rangeSliderComponent = {
	selector: "rangeSliderComponent",
	template: require("./rangeSlider.component.html"),
	controller: RangeSliderController
}<|MERGE_RESOLUTION|>--- conflicted
+++ resolved
@@ -7,7 +7,6 @@
 import { MetricCalculator } from "../../MetricCalculator";
 
 export class RangeSliderController implements SettingsServiceSubscriber {
-<<<<<<< HEAD
 	public sliderOptions: any
 	private maxMetricValue: number
 
@@ -123,109 +122,11 @@
 		const middleSection = slider.find(".rz-selection")
 		const rightSection = slider.find(".rz-right-out-selection .rz-bar")
 
-		leftSection.css("cssText", "background: #" + rangeColors.left.toString(16) + " !important; width: " + rangeFromPercentage + "%;")
-		middleSection.css("cssText", "background: #" + rangeColors.middle.toString(16) + " !important;")
-		rightSection.css("cssText", "background: #" + rangeColors.right.toString(16) + ";")
-	}
-=======
-
-    public sliderOptions: any;
-    private maxMetricValue: number;
-
-    /* @ngInject */
-    constructor(private settingsService: SettingsService,
-                private dataService: DataService,
-                $timeout,
-                $scope) {
-        this.settingsService.subscribe(this);
-        this.initSliderOptions();
-
-        $timeout(() => {
-            $scope.$broadcast('rzSliderForceRender')
-        })
-
-    }
-
-    public onSettingsChanged(settings: Settings) {
-        this.initSliderOptions(settings);
-        this.updateSliderColors();
-    }
-
-    public initSliderOptions(settings: Settings = this.settingsService.settings) {
-        this.maxMetricValue = this.dataService.getMaxMetricInAllRevisions(settings.colorMetric);
-
-        this.sliderOptions = {
-            ceil: this.maxMetricValue,
-            onChange: this.onSliderChange.bind(this),
-            pushRange: true,
-            onToChange: this.onToSliderChange.bind(this),
-            onFromChange: this.onFromSliderChange.bind(this),
-            disabled: this.settingsService.settings.mode == KindOfMap.Delta,
-        };
-    }
-
-    private onToSliderChange() {
-        this.settingsService.settings.neutralColorRange.to = Math.max(1,
-            this.settingsService.settings.neutralColorRange.to );
-        this.settingsService.settings.neutralColorRange.to = Math.min (
-            this.dataService.getMaxMetricInAllRevisions(this.settingsService.settings.colorMetric),
-            this.settingsService.settings.neutralColorRange.to );
-        this.settingsService.settings.neutralColorRange.from = Math.min(
-            this.settingsService.settings.neutralColorRange.to-1, this.settingsService.settings.neutralColorRange.from);
-        this.onSliderChange();
-    }
-
-    private onFromSliderChange() {
-        this.settingsService.settings.neutralColorRange.from = Math.min(
-            this.dataService.getMaxMetricInAllRevisions(this.settingsService.settings.colorMetric)-1,
-            this.settingsService.settings.neutralColorRange.from );
-        this.settingsService.settings.neutralColorRange.to = Math.max(
-            this.settingsService.settings.neutralColorRange.to, this.settingsService.settings.neutralColorRange.from+1);
-        this.onSliderChange();
-    }
-
-    private onSliderChange() {
-        this.settingsService.applySettings();
-    }
-
-    private updateSliderColors() {
-        const rangeFromPercentage = 100 / this.maxMetricValue * this.settingsService.settings.neutralColorRange.from;
-        let rangeColors = this.sliderOptions.disabled ? this.getGreyRangeColors() : this.getColoredRangeColors();
-        this.applyCssSettings(rangeColors, rangeFromPercentage);
-    }
-
-    private getGreyRangeColors() {
-        return {
-            left: MapColors.lightGrey,
-            middle: MapColors.lightGrey,
-            right: MapColors.lightGrey,
-        };
-    }
-
-    private getColoredRangeColors() {
-        const s = this.settingsService.settings;
-        let mapColorPositive = s.whiteColorBuildings ? MapColors.lightGrey : MapColors.positive;
-
-        let rangeColors = {
-            left: s.neutralColorRange.flipped ? MapColors.negative : mapColorPositive,
-            middle: MapColors.neutral,
-            right: s.neutralColorRange.flipped ? mapColorPositive : MapColors.negative
-        };
-        return rangeColors;
-    }
-
-    private applyCssSettings(rangeColors, rangeFromPercentage) {
-        const slider = $("range-slider-component .rzslider");
-        const leftSection = slider.find(".rz-bar-wrapper:nth-child(3) .rz-bar");
-        const middleSection = slider.find(".rz-selection");
-        const rightSection = slider.find(".rz-right-out-selection .rz-bar");
-
         leftSection.css("cssText", "background: " + rangeColors.left + " !important; width: " + rangeFromPercentage + "%;");
         middleSection.css("cssText", "background: " + rangeColors.middle + " !important;");
         rightSection.css("cssText", "background: " + rangeColors.right + ";");
     }
 
->>>>>>> a97e3298
 }
 
 export const rangeSliderComponent = {

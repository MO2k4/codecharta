--- conflicted
+++ resolved
@@ -1,30 +1,30 @@
-<<<<<<< HEAD
 import { SettingsService, SettingsServiceSubscriber } from "../../state/settings.service"
 import "./rangeSlider.component.scss"
 import { MapColors } from "../codeMap/rendering/renderSettings"
 import $ from "jquery"
-import {Settings, RecursivePartial, FileSelectionState} from "../../codeCharta.model"
+import {Settings} from "../../codeCharta.model"
 import { CodeChartaService } from "../../codeCharta.service"
 import { MetricStateService } from "../../state/metricState.service";
 import {FileStateService} from "../../state/fileState.service";
 import {ITimeoutService} from "angular";
 import {FileStateHelper} from "../../util/fileStateHelper";
-=======
-import { DataService } from "../../core/data/data.service"
-import { KindOfMap, Settings, SettingsService, SettingsServiceSubscriber } from "../../core/settings/settings.service"
-import "./rangeSlider.component.scss"
-import { MapColors } from "../codeMap/rendering/renderSettings"
-import $ from "jquery"
->>>>>>> 4aa4b062
 
 export class RangeSliderController implements SettingsServiceSubscriber {
-	public sliderOptions: any
+
 	private maxMetricValue: number
+	private DIGIT_WIDTH: number = 11
+	private MIN_DIGITS: number = 4
+	private MAX_DIGITS: number = 6
+	private FULL_WIDTH_SLIDER: number = 235
 
-<<<<<<< HEAD
-	private _viewModel = {
+	private _viewModel: {
+		colorRangeFrom: number,
+		colorRangeTo: number,
+		sliderOptions: any
+	} = {
 		colorRangeFrom: null,
-		colorRangeTo: null
+		colorRangeTo: null,
+		sliderOptions: null
 	}
 
 	/* @ngInject */
@@ -41,29 +41,15 @@
 
 		this.$timeout(() => {
 			this.$scope.$broadcast("rzSliderForceRender")
-=======
-	private DIGIT_WIDTH: number = 11
-	private MIN_DIGITS: number = 4
-	private MAX_DIGITS: number = 6
-	private FULL_WIDTH_SLIDER: number = 235
-
-	/* @ngInject */
-	constructor(private settingsService: SettingsService, private dataService: DataService, $timeout, $scope) {
-		this.settingsService.subscribe(this)
-		this.initSliderOptions()
-
-		$timeout(() => {
-			$scope.$broadcast("rzSliderForceRender")
->>>>>>> 4aa4b062
 		})
 	}
 
 	public onSettingsChanged(settings: Settings) {
-<<<<<<< HEAD
 		// TODO circle ?
 		this.initSliderOptions(settings)
 		this.updateViewModel(settings)
 		this.updateSliderColors()
+		this.updateInputFieldWidth()
 	}
 
 	private updateViewModel(settings: Settings) {
@@ -75,62 +61,30 @@
 
 	public initSliderOptions(settings: Settings = this.settingsService.getSettings()) {
 		this.maxMetricValue = this.metricStateService.getMaxMetricByMetricName(settings.dynamicSettings.colorMetric)
-=======
-		this.initSliderOptions(settings)
-		this.updateSliderColors()
-		this.updateInputFieldWidth()
-	}
 
-	public initSliderOptions(settings: Settings = this.settingsService.settings) {
-		this.maxMetricValue = this.dataService.getMaxMetricInAllRevisions(settings.colorMetric)
->>>>>>> 4aa4b062
-
-		this.sliderOptions = {
+		this._viewModel.sliderOptions = {
 			ceil: this.maxMetricValue,
-			onChange: this.onSliderChange.bind(this),
+			onChange: this.applySettings.bind(this),
 			pushRange: true,
 			onToChange: this.onToSliderChange.bind(this),
 			onFromChange: this.onFromSliderChange.bind(this),
-<<<<<<< HEAD
 			disabled: FileStateHelper.isDeltaState(this.fileStateService.getFileStates())
-=======
-			disabled: this.settingsService.settings.mode == KindOfMap.Delta
->>>>>>> 4aa4b062
 		}
 	}
 
-	private onToSliderChange() {
-<<<<<<< HEAD
-		const colorMaxValue = this.metricStateService.getMaxMetricByMetricName(
-			this.settingsService.getSettings().dynamicSettings.colorMetric)
-		const update: RecursivePartial<Settings> = {
-			dynamicSettings: {
-				neutralColorRange: {
-					to: Math.min(colorMaxValue, Math.max(1, this._viewModel.colorRangeTo)),
-					from: Math.min(this._viewModel.colorRangeTo - 1, this._viewModel.colorRangeFrom)
-				}
-			}
-		}
-
-		this.settingsService.updateSettings(update)
+	private onFromSliderChange() {
+		this._viewModel.colorRangeFrom = Math.min(this.maxMetricValue - 1, this._viewModel.colorRangeFrom)
+		this._viewModel.colorRangeTo = Math.max(this._viewModel.colorRangeTo, this._viewModel.colorRangeFrom + 1)
+		this.applySettings()
 	}
 
-	private onFromSliderChange() {
-		const colorMaxValue = this.metricStateService.getMaxMetricByMetricName(
-			this.settingsService.getSettings().dynamicSettings.colorMetric)
-		const update: RecursivePartial<Settings> = {
-			dynamicSettings: {
-				neutralColorRange: {
-					to: Math.max(this._viewModel.colorRangeTo, this._viewModel.colorRangeFrom + 1),
-					from: Math.min(colorMaxValue - 1, this._viewModel.colorRangeFrom)
-				}
-			}
-		}
-
-		this.settingsService.updateSettings(update)
+	private onToSliderChange() {
+		this._viewModel.colorRangeFrom = Math.min(this._viewModel.colorRangeTo - 1, this._viewModel.colorRangeFrom)
+		this._viewModel.colorRangeTo = Math.min(this.maxMetricValue, Math.max(1, this._viewModel.colorRangeTo))
+		this.applySettings()
 	}
 
-	private onSliderChange() {
+	private applySettings() {
 		this.settingsService.updateSettings({
 			dynamicSettings: {
 				neutralColorRange: {
@@ -141,42 +95,9 @@
 		})
 	}
 
-	private updateSliderColors() {
-		const rangeFromPercentage = (100 / this.maxMetricValue) * this._viewModel.colorRangeFrom
-		let rangeColors = this.sliderOptions.disabled ? this.getGreyRangeColors() : this.getColoredRangeColors()
-		this.applyCssColors(rangeColors, rangeFromPercentage)
-=======
-		this.settingsService.settings.neutralColorRange.to = Math.max(1, this.settingsService.settings.neutralColorRange.to)
-		this.settingsService.settings.neutralColorRange.to = Math.min(
-			this.dataService.getMaxMetricInAllRevisions(this.settingsService.settings.colorMetric),
-			this.settingsService.settings.neutralColorRange.to
-		)
-		this.settingsService.settings.neutralColorRange.from = Math.min(
-			this.settingsService.settings.neutralColorRange.to - 1,
-			this.settingsService.settings.neutralColorRange.from
-		)
-		this.onSliderChange()
-	}
-
-	private onFromSliderChange() {
-		this.settingsService.settings.neutralColorRange.from = Math.min(
-			this.dataService.getMaxMetricInAllRevisions(this.settingsService.settings.colorMetric) - 1,
-			this.settingsService.settings.neutralColorRange.from
-		)
-		this.settingsService.settings.neutralColorRange.to = Math.max(
-			this.settingsService.settings.neutralColorRange.to,
-			this.settingsService.settings.neutralColorRange.from + 1
-		)
-		this.onSliderChange()
-	}
-
-	private onSliderChange() {
-		this.settingsService.applySettings()
-	}
-
 	private updateInputFieldWidth() {
-		let fromLength = this.settingsService.settings.neutralColorRange.from.toFixed().toString().length + 1
-		let toLength = this.settingsService.settings.neutralColorRange.to.toFixed().toString().length + 1
+		let fromLength = this.settingsService.getSettings().dynamicSettings.neutralColorRange.from.toFixed().toString().length + 1
+		let toLength = this.settingsService.getSettings().dynamicSettings.neutralColorRange.to.toFixed().toString().length + 1
 		let fromWidth = Math.min(Math.max(this.MIN_DIGITS, fromLength), this.MAX_DIGITS) * this.DIGIT_WIDTH
 		let toWidth = Math.min(Math.max(this.MIN_DIGITS, toLength), this.MAX_DIGITS) * this.DIGIT_WIDTH
 
@@ -186,10 +107,9 @@
 	}
 
 	private updateSliderColors() {
-		const rangeFromPercentage = (100 / this.maxMetricValue) * this.settingsService.settings.neutralColorRange.from
-		let rangeColors = this.sliderOptions.disabled ? this.getGreyRangeColors() : this.getColoredRangeColors()
-		this.applyCssSettings(rangeColors, rangeFromPercentage)
->>>>>>> 4aa4b062
+		const rangeFromPercentage = (100 / this.maxMetricValue) * this._viewModel.colorRangeFrom
+		let rangeColors = this._viewModel.sliderOptions.disabled ? this.getGreyRangeColors() : this.getColoredRangeColors()
+		this.applyCssColors(rangeColors, rangeFromPercentage)
 	}
 
 	private getGreyRangeColors() {
@@ -201,49 +121,28 @@
 	}
 
 	private getColoredRangeColors() {
-<<<<<<< HEAD
-		const s = this.settingsService.getSettings();
+		const s = this.settingsService.getSettings()
 		let mapColorPositive = s.appSettings.whiteColorBuildings ? MapColors.lightGrey : MapColors.positive
 
 		let rangeColors = {
 			left: s.dynamicSettings.neutralColorRange.flipped ? MapColors.negative : mapColorPositive,
 			middle: MapColors.neutral,
 			right: s.dynamicSettings.neutralColorRange.flipped ? mapColorPositive : MapColors.negative
-=======
-		const s = this.settingsService.settings
-		let mapColorPositive = s.whiteColorBuildings ? MapColors.lightGrey : MapColors.positive
-
-		let rangeColors = {
-			left: s.neutralColorRange.flipped ? MapColors.negative : mapColorPositive,
-			middle: MapColors.neutral,
-			right: s.neutralColorRange.flipped ? mapColorPositive : MapColors.negative
->>>>>>> 4aa4b062
 		}
 		return rangeColors
 	}
 
-<<<<<<< HEAD
 	private applyCssColors(rangeColors, rangeFromPercentage) {
-=======
-	private applyCssSettings(rangeColors, rangeFromPercentage) {
->>>>>>> 4aa4b062
 		const slider = $("range-slider-component .rzslider")
 		const leftSection = slider.find(".rz-bar-wrapper:nth-child(3) .rz-bar")
 		const middleSection = slider.find(".rz-selection")
 		const rightSection = slider.find(".rz-right-out-selection .rz-bar")
 
-<<<<<<< HEAD
-        leftSection.css("cssText", "background: " + rangeColors.left + " !important; width: " + rangeFromPercentage + "%;");
-        middleSection.css("cssText", "background: " + rangeColors.middle + " !important;");
-        rightSection.css("cssText", "background: " + rangeColors.right + ";");
+        leftSection.css("cssText", "background: " + rangeColors.left + " !important; width: " + rangeFromPercentage + "%;")
+        middleSection.css("cssText", "background: " + rangeColors.middle + " !important;")
+        rightSection.css("cssText", "background: " + rangeColors.right + ";")
     }
 
-=======
-		leftSection.css("cssText", "background: " + rangeColors.left + " !important; width: " + rangeFromPercentage + "%;")
-		middleSection.css("cssText", "background: " + rangeColors.middle + " !important;")
-		rightSection.css("cssText", "background: " + rangeColors.right + ";")
-	}
->>>>>>> 4aa4b062
 }
 
 export const rangeSliderComponent = {

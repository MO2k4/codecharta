--- conflicted
+++ resolved
@@ -85,16 +85,12 @@
         });
 
         it("sliderColor should get set correctly with positiveGreen color", () => {
-<<<<<<< HEAD
             rangeSliderController.settingsService.settings.whiteColorBuildings = false;
-=======
->>>>>>> de3ccdb4
             const rangeColors = {"left": MapColors.positive, "middle": MapColors.neutral, "right": MapColors.negative};
             rangeSliderController.updateSliderColors();
             expect(rangeSliderController.applyCssSettings).toHaveBeenCalledWith(rangeColors, fromPercentage);
         });
 
-<<<<<<< HEAD
         it("sliderColor should get set correctly with positiveWhite color", () => {
             rangeSliderController.settingsService.settings.whiteColorBuildings = true;
             const rangeColors = {"left": 0xDDDDDD, "middle": MapColors.neutral, "right": MapColors.negative};
@@ -104,9 +100,6 @@
 
         it("sliderColor should get set correctly with deltaFlipped colors", () => {
             rangeSliderController.settingsService.settings.whiteColorBuildings = false;
-=======
-        it("sliderColor should get set correctly with deltaFlipped colors", () => {
->>>>>>> de3ccdb4
             rangeSliderController.settingsService.settings.neutralColorRange.flipped = true;
             const rangeColors = {"left": MapColors.negative, "middle": MapColors.neutral, "right": MapColors.positive};
             rangeSliderController.updateSliderColors();

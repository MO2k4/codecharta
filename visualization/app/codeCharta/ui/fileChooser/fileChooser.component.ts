"use strict"

/* We need to override this jshint suggestion because we need to attach a callback function to an object with values
only available in the loop. We cannot use a named function with parameters because the filereader object wont call it
with the additional ones */

/*jshint loopfunc:true */

import { DialogService } from "../dialog/dialog.service"
import { CodeChartaService } from "../../codeCharta.service"
import { NameDataPair } from "../../codeCharta.model"
import { StoreService } from "../../state/store.service"
import { setIsLoadingFile } from "../../state/store/appSettings/isLoadingFile/isLoadingFile.actions"
import { resetFiles } from "../../state/store/files/files.actions"
import { CCValidationResult } from "../../util/fileValidator"

export class FileChooserController {
	/* @ngInject */
	constructor(
		private $scope,
		private dialogService: DialogService,
		private codeChartaService: CodeChartaService,
		private storeService: StoreService
	) {}

	public onImportNewFiles(element) {
		this.$scope.$apply(() => {
			this.storeService.dispatch(resetFiles())
			for (let file of element.files) {
				let reader = new FileReader()
				reader.onloadstart = () => {
					this.storeService.dispatch(setIsLoadingFile(true))
				}
				reader.onload = event => {
					this.setNewData(file.name, (<any>event.target).result)
				}
				reader.readAsText(file, "UTF-8")
			}
		})
	}

	public setNewData(fileName: string, content: string) {
		const nameDataPair: NameDataPair = {
			fileName: fileName,
			content: this.getParsedContent(content)
		}
<<<<<<< HEAD
		this.codeChartaService.loadFiles([nameDataPair]).catch(e => {
=======

		this.codeChartaService.loadFiles([nameDataPair]).catch((validationResult: CCValidationResult) => {
>>>>>>> 71f86218
			this.storeService.dispatch(setIsLoadingFile(false))
			this.printErrors(validationResult)
		})
	}

	private getParsedContent(content: string): any {
		try {
			return JSON.parse(content)
		} catch (error) {
			this.dialogService.showErrorDialog("Error parsing JSON!" + error)
		}
	}

<<<<<<< HEAD
	private printErrors(errors: { error: string[]; warning: string[]; title: string }) {
		let errorMessage = ""
		for (let i = 0; i < errors.error.length; i++) {
			errorMessage += errors.error[i]
			errorMessage += "</br>"
		}
		for (let i = 0; i < errors.warning.length; i++) {
			errorMessage += errors.warning[i]
			errorMessage += "</br>"
		}

		this.dialogService.showErrorDialog(errorMessage, errors.title)
=======
	private printErrors(validationResult: CCValidationResult) {
		const errorSymbol = '<i class="fa fa-exclamation-circle"></i>'
		const warningSymbol = '<i class="fa fa-exclamation-triangle"></i>'
		const lineBreak = "<br>"

		const errorMessage = validationResult.error.map(message => errorSymbol + message).join(lineBreak)
		const warningMessage = validationResult.warning.map(message => warningSymbol + message).join(lineBreak)

		const htmlMessage = "<p>" + errorMessage + warningMessage + "</p>"

		if (validationResult.error.length === 0) {
			this.dialogService.showErrorDialog(htmlMessage, "Warning")
		} else {
			this.dialogService.showErrorDialog(htmlMessage)
		}
>>>>>>> 71f86218
	}
}

export const fileChooserComponent = {
	selector: "fileChooserComponent",
	template: require("./fileChooser.component.html"),
	controller: FileChooserController
}<|MERGE_RESOLUTION|>--- conflicted
+++ resolved
@@ -44,12 +44,8 @@
 			fileName: fileName,
 			content: this.getParsedContent(content)
 		}
-<<<<<<< HEAD
-		this.codeChartaService.loadFiles([nameDataPair]).catch(e => {
-=======
 
 		this.codeChartaService.loadFiles([nameDataPair]).catch((validationResult: CCValidationResult) => {
->>>>>>> 71f86218
 			this.storeService.dispatch(setIsLoadingFile(false))
 			this.printErrors(validationResult)
 		})
@@ -63,20 +59,6 @@
 		}
 	}
 
-<<<<<<< HEAD
-	private printErrors(errors: { error: string[]; warning: string[]; title: string }) {
-		let errorMessage = ""
-		for (let i = 0; i < errors.error.length; i++) {
-			errorMessage += errors.error[i]
-			errorMessage += "</br>"
-		}
-		for (let i = 0; i < errors.warning.length; i++) {
-			errorMessage += errors.warning[i]
-			errorMessage += "</br>"
-		}
-
-		this.dialogService.showErrorDialog(errorMessage, errors.title)
-=======
 	private printErrors(validationResult: CCValidationResult) {
 		const errorSymbol = '<i class="fa fa-exclamation-circle"></i>'
 		const warningSymbol = '<i class="fa fa-exclamation-triangle"></i>'
@@ -87,12 +69,7 @@
 
 		const htmlMessage = "<p>" + errorMessage + warningMessage + "</p>"
 
-		if (validationResult.error.length === 0) {
-			this.dialogService.showErrorDialog(htmlMessage, "Warning")
-		} else {
-			this.dialogService.showErrorDialog(htmlMessage)
-		}
->>>>>>> 71f86218
+		this.dialogService.showErrorDialog(htmlMessage, validationResult.title)
 	}
 }
 

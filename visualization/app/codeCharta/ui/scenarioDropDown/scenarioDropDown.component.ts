"use strict"

import "./scenarioDropDown.component.scss"
import { ScenarioHelper, Scenario } from "../../util/scenarioHelper"
import { SettingsService } from "../../state/settings.service"
import { MetricService, MetricServiceSubscriber } from "../../state/metric.service"
import { MetricData } from "../../codeCharta.model"
import { IRootScopeService } from "angular"
import { ThreeOrbitControlsService } from "../codeMap/threeViewer/threeOrbitControlsService"

export class ScenarioDropDownController implements MetricServiceSubscriber {
	private _viewModel: {
		scenarios: Scenario[]
	} = {
		scenarios: null
	}

	constructor(
		private $rootScope: IRootScopeService,
		private settingsService: SettingsService,
		private threeOrbitControlsService: ThreeOrbitControlsService
	) {
		MetricService.subscribe(this.$rootScope, this)
	}

<<<<<<< HEAD
	public onMetricDataAdded(metricData: MetricData[], event: angular.IAngularEvent) {
		this._viewModel.scenarios = ScenarioHelper.getScenarios(metricData)
=======
	public onMetricDataAdded(metricData: MetricData[]) {
		this.setScenarios(metricData)
>>>>>>> 1c6f73f6
	}

	public onMetricDataRemoved() {}

	public applyScenario(scenarioName: string) {
		this.settingsService.updateSettings(ScenarioHelper.getScenarioSettingsByName(scenarioName))
		this.threeOrbitControlsService.autoFitTo()
	}
}

export const scenarioDropDownComponent = {
	selector: "scenarioDropDownComponent",
	template: require("./scenarioDropDown.component.html"),
	controller: ScenarioDropDownController
}<|MERGE_RESOLUTION|>--- conflicted
+++ resolved
@@ -23,13 +23,8 @@
 		MetricService.subscribe(this.$rootScope, this)
 	}
 
-<<<<<<< HEAD
-	public onMetricDataAdded(metricData: MetricData[], event: angular.IAngularEvent) {
+	public onMetricDataAdded(metricData: MetricData[]) {
 		this._viewModel.scenarios = ScenarioHelper.getScenarios(metricData)
-=======
-	public onMetricDataAdded(metricData: MetricData[]) {
-		this.setScenarios(metricData)
->>>>>>> 1c6f73f6
 	}
 
 	public onMetricDataRemoved() {}

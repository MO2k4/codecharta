--- conflicted
+++ resolved
@@ -1,8 +1,4 @@
-<<<<<<< HEAD
-<md-menu>
-=======
 <md-menu class="scenario-drop-down">
->>>>>>> 84435d88
 	<md-button class="scenario-button" ng-style="{'color': $ctrl.getButtonColor()}" ng-click="$ctrl.loadScenarios(); $mdMenu.open($event)">
 		<i class="fa fa-star"></i>
 	</md-button>
@@ -13,56 +9,15 @@
 
 		<md-divider></md-divider>
 
-<<<<<<< HEAD
-		<md-menu-item ng-hide="!$ctrl._viewModel.isScenarioChanged">
-			<label>Custom Scenario</label>
-			<md-button
-				ng-click="$ctrl.showAddScenarioSettings()"
-				style="width: 16px;min-width: 58px; text-align: center; margin-right:1px; background-color: #009688"
-=======
 		<md-menu-item class="custom-item" ng-hide="!$ctrl._viewModel.isScenarioChanged">
 			<md-button class="scenario-items" ng-click="$ctrl.showAddScenarioSettings()">Add Custom Scenario</md-button>
 			<md-button ng-click="$ctrl.showAddScenarioSettings()" class="add-scenario-button"
->>>>>>> 84435d88
 				><i class="fa fa-plus" aria-hidden="true"></i
 			></md-button>
 		</md-menu-item>
 
 		<md-divider></md-divider>
 
-<<<<<<< HEAD
-		<md-menu-item ng-repeat="scenario in $ctrl._viewModel.scenarios track by $index">
-			<md-button ng-click="$ctrl.applyScenario(scenario.name)">{{ scenario.name }}</md-button>
-			<i
-				class="fa fa-video-camera"
-				ng-style="{'color' : $ctrl.getVisibility('view', scenario.name)}"
-				style="width: 16px;font-size:x-small"
-			></i>
-			<i
-				class="fa fa-arrows-alt"
-				ng-style="{'color' : $ctrl.getVisibility('area', scenario.name)}"
-				style="width: 16px;font-size:x-small"
-			></i>
-			<i
-				class="fa fa-paint-brush"
-				ng-style="{'color' : $ctrl.getVisibility('color', scenario.name)}"
-				style="width: 16px; font-size:x-small"
-			></i>
-			<i
-				class="fa fa-arrows-v"
-				ng-style="{'color' : $ctrl.getVisibility('height', scenario.name)}"
-				style="width: 16px; font-size:x-small"
-			></i>
-			<i
-				class="fa fa-exchange"
-				ng-style="{'color' : $ctrl.getVisibility('edges', scenario.name)}"
-				style="width: 16px; font-size:x-small"
-			></i>
-			<md-button
-				ng-click="$ctrl.removeScenario(scenario.name)"
-				style="width: 16px;min-width: 58px; text-align: center; margin-right:1px; background-color: #ffcccc"
-			>
-=======
 		<md-menu-item class="scenarios" ng-repeat="scenario in $ctrl._viewModel.scenarios track by $index">
 			<md-button class="scenario-items" ng-click="$ctrl.applyScenario(scenario.name)">{{ scenario.name }}</md-button>
 			<i class="fa fa-video-camera" ng-style="{'color' : $ctrl.getVisibility('view', scenario.name)}"></i>
@@ -71,7 +26,6 @@
 			<i class="fa fa-arrows-v" ng-style="{'color' : $ctrl.getVisibility('height', scenario.name)}"></i>
 			<i class="fa fa-exchange" ng-style="{'color' : $ctrl.getVisibility('edges', scenario.name)}"></i>
 			<md-button ng-click="$ctrl.removeScenario(scenario.name)" class="remove-scenario-button">
->>>>>>> 84435d88
 				<i class="fa fa-minus"></i>
 			</md-button>
 		</md-menu-item>

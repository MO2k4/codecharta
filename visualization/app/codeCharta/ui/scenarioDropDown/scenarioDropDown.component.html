--- conflicted
+++ resolved
@@ -2,15 +2,6 @@
 	<md-button class="scenario-button" ng-click="$ctrl.loadScenarios(); $mdMenu.open($event)">
 		<i class="fa fa-star"></i>
 	</md-button>
-<<<<<<< HEAD
-	<md-menu-content width="2">
-		<md-menu-item style="min-height: 20px; height: 20px;">
-			<md-button
-				style="min-height: 20px; height: 20px; line-height: 20px; font-size: 9pt; text-align: center;"
-				ng-disabled="true"
-				>Metric Scenario</md-button
-			>
-=======
 
 	<md-menu-content class="scenario-drop-down" width="2">
 		<md-menu-item class="scenario-item">
@@ -18,12 +9,14 @@
 			<md-button ng-click="$ctrl.showAddScenarioSettings()" class="action-button add">
 				<i class="fa fa-plus" aria-hidden="true"></i>
 			</md-button>
->>>>>>> 07fdf746
 		</md-menu-item>
 
 		<md-divider></md-divider>
 
-		<md-menu-item class="scenario-item" ng-repeat="scenario in $ctrl._viewModel.dropDownScenarioItems track by $index">
+		<md-menu-item
+			class="scenario-item"
+			ng-repeat="scenario in $ctrl._viewModel.dropDownScenarioItems track by $index"
+		>
 			<md-button
 				class="button-hovering"
 				ng-click="$ctrl.applyScenario(scenario.scenarioName)"
@@ -31,9 +24,12 @@
 				>{{ scenario.scenarioName }}</md-button
 			>
 			<span class="content-icons" ng-repeat="icon in scenario.icons">
-				<i class="fa {{ icon.faIconClass }}" ng-class="{'is-saved': icon.isSaved}"></i>
+				<i class="fa {{ icon.faIconClass }}" ng-class="{ 'is-saved': icon.isSaved }"></i>
 			</span>
-			<md-button ng-click="$ctrl.removeScenario(scenario.scenarioName)" class="action-button remove button-hovering">
+			<md-button
+				ng-click="$ctrl.removeScenario(scenario.scenarioName)"
+				class="action-button remove button-hovering"
+			>
 				<i class="fa fa-minus-square"></i>
 			</md-button>
 		</md-menu-item>

tool-bar-component {
	.tool-bar {
		background-color: #f0f0f0;
		height: 35px;
		margin-block-end: 0;
		padding-bottom: 0;
		margin-bottom: 0;
		font-size: 0px;
		border-bottom: 1px solid #cdcdcd;
	}

	.small-action-button {
		&.download {
			margin-left: 0px;
		}
		margin: 5px;
	}

	.right-aligned {
		right: 20px;
		position: fixed;

		> * {
			float: left;
		}
	}

<<<<<<< HEAD
	.presentation-mode-button {
		float: right;
		margin-top: 5px;
		margin-right: 15px;
=======
	loading-gif-map-component {
		margin-top: 5px;
>>>>>>> 70d6c2dd
	}
}<|MERGE_RESOLUTION|>--- conflicted
+++ resolved
@@ -17,7 +17,7 @@
 	}
 
 	.right-aligned {
-		right: 20px;
+		right: 10px;
 		position: fixed;
 
 		> * {
@@ -25,14 +25,14 @@
 		}
 	}
 
-<<<<<<< HEAD
+	loading-gif-map-component {
+		margin-top: 5px;
+		margin-right: 10px;
+		margin-left: 10px;
+	}
+
 	.presentation-mode-button {
 		float: right;
 		margin-top: 5px;
-		margin-right: 15px;
-=======
-	loading-gif-map-component {
-		margin-top: 5px;
->>>>>>> 70d6c2dd
 	}
 }
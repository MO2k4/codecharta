import { SettingsService } from "../../state/settingsService/settings.service"
import { IRootScopeService, ITimeoutService } from "angular"
import "./metricChooser.component.scss"
import { BuildingHoveredEventSubscriber, CodeMapBuildingTransition, CodeMapMouseEventService } from "../codeMap/codeMap.mouseEvent.service"
<<<<<<< HEAD
import { MetricData, Settings, DynamicSettings, RecursivePartial, Node } from "../../codeCharta.model"
=======
import { MetricData, DynamicSettings, RecursivePartial } from "../../codeCharta.model"
>>>>>>> e51b1592
import { MetricService, MetricServiceSubscriber } from "../../state/metric.service"
import {
	AreaMetricSubscriber,
	ColorMetricSubscriber,
	DistributionMetricSubscriber,
	HeightMetricSubscriber
} from "../../state/settingsService/settings.service.events"
import _ from "lodash"

export class MetricChooserController
	implements
		MetricServiceSubscriber,
		BuildingHoveredEventSubscriber,
		AreaMetricSubscriber,
		HeightMetricSubscriber,
		ColorMetricSubscriber,
		DistributionMetricSubscriber {
	private originalMetricData: MetricData[]

	private _viewModel: {
		metricData: MetricData[]
		areaMetric: string
		colorMetric: string
		heightMetric: string
		distributionMetric: string
		hoveredNode: Node
		deltaColor: string
		searchTerm: string
	} = {
		metricData: [],
		areaMetric: null,
		colorMetric: null,
		heightMetric: null,
		distributionMetric: null,
		hoveredNode: null,
		deltaColor: null,
		searchTerm: ""
	}

	/* @ngInject */
	constructor(private settingsService: SettingsService, private $rootScope: IRootScopeService, private $timeout: ITimeoutService) {
		SettingsService.subscribeToAreaMetric(this.$rootScope, this)
		SettingsService.subscribeToHeightMetric(this.$rootScope, this)
		SettingsService.subscribeToColorMetric(this.$rootScope, this)
		SettingsService.subscribeToDistributionMetric(this.$rootScope, this)

		CodeMapMouseEventService.subscribeToBuildingHoveredEvents(this.$rootScope, this)
		MetricService.subscribe(this.$rootScope, this)
	}

	public onAreaMetricChanged(areaMetric: string) {
		this._viewModel.areaMetric = areaMetric
	}

	public onHeightMetricChanged(heightMetric: string) {
		this._viewModel.heightMetric = heightMetric
	}

	public onColorMetricChanged(colorMetric: string) {
		this._viewModel.colorMetric = colorMetric
	}

	public onDistributionMetricChanged(distributionMetric: string) {
		this._viewModel.distributionMetric = distributionMetric
	}

	public filterMetricData() {
		this._viewModel.metricData = this.originalMetricData.filter(metric =>
			metric.name.toLowerCase().includes(this._viewModel.searchTerm.toLowerCase())
		)
	}

	public clearSearchTerm() {
		this._viewModel.searchTerm = ""
		this._viewModel.metricData = this.originalMetricData
	}

	public onMetricDataAdded(metricData: MetricData[]) {
		this._viewModel.metricData = metricData
		this.originalMetricData = metricData
		const availableMetrics: MetricData[] = metricData.filter(x => x.availableInVisibleMaps)
		if (availableMetrics.length > 0) {
			this.potentiallyUpdateChosenMetrics(availableMetrics)
		}
	}

	public onMetricDataRemoved() {}

	private potentiallyUpdateChosenMetrics(availableMetrics: MetricData[]) {
		let dynamicSettingsUpdate: RecursivePartial<DynamicSettings> = {}

		if (this.isMetricUnavailable("areaMetric", availableMetrics)) {
			dynamicSettingsUpdate["areaMetric"] = this.getMetricNameFromIndexOrLast(availableMetrics, 0)
		}

		if (this.isMetricUnavailable("heightMetric", availableMetrics)) {
			dynamicSettingsUpdate["heightMetric"] = this.getMetricNameFromIndexOrLast(availableMetrics, 1)
		}

		if (this.isMetricUnavailable("colorMetric", availableMetrics)) {
			dynamicSettingsUpdate["colorMetric"] = this.getMetricNameFromIndexOrLast(availableMetrics, 2)
		}

		if (this.isMetricUnavailable("distributionMetric", availableMetrics)) {
			dynamicSettingsUpdate["distributionMetric"] = this.getMetricNameFromIndexOrLast(availableMetrics, 0)
		}

<<<<<<< HEAD
			if (availableMetrics.length > 0 && !availableMetrics.find(x => x.name == metricValue)) {
				settingsUpdate.dynamicSettings[metricKey] =
					availableMetrics[Math.min(metricSelectionIndex, availableMetrics.length - 1)].name
			}
			metricSelectionIndex++
=======
		if (_.keys(dynamicSettingsUpdate).length !== 0) {
			this.settingsService.updateSettings({ dynamicSettings: dynamicSettingsUpdate })
>>>>>>> e51b1592
		}
	}

	private isMetricUnavailable(metricKey: string, availableMetrics: MetricData[]) {
		const metricName: string = this.settingsService.getSettings().dynamicSettings[metricKey]
		return !availableMetrics.find(x => x.name == metricName)
	}

	private getMetricNameFromIndexOrLast(metrics: MetricData[], index: number) {
		return metrics[Math.min(index, metrics.length - 1)].name
	}

	public applySettingsAreaMetric() {
		const settings = this.settingsService.getSettings()
		const margin = settings.appSettings.dynamicMargin ? null : settings.dynamicSettings.margin

		this.settingsService.updateSettings({
			dynamicSettings: {
				areaMetric: this._viewModel.areaMetric,
				margin
			}
		})
	}

	public applySettingsColorMetric() {
		this.settingsService.updateSettings({
			dynamicSettings: {
				colorMetric: this._viewModel.colorMetric,
				colorRange: this.settingsService.getDefaultSettings().dynamicSettings.colorRange
			}
		})
	}

	public applySettingsHeightMetric() {
		this.settingsService.updateSettings({
			dynamicSettings: {
				heightMetric: this._viewModel.heightMetric
			}
		})
	}

	public applySettingsDistributionMetric() {
		this.settingsService.updateSettings({
			dynamicSettings: {
				distributionMetric: this._viewModel.distributionMetric
			}
		})
	}

	public onBuildingHovered(data: CodeMapBuildingTransition) {
		if (data && data.to && data.to.node) {
			this._viewModel.hoveredNode = data.to.node
			if (data.to.node.deltas) {
				this._viewModel.deltaColor = this.getHoveredDeltaColor()
			}
		} else {
			this._viewModel.hoveredNode = null
		}
		this.synchronizeAngularTwoWayBinding()
	}

	private getHoveredDeltaColor() {
		const heightDelta: number = this._viewModel.hoveredNode.deltas[this._viewModel.heightMetric]

		if (heightDelta > 0) {
			return "green"
		} else if (heightDelta < 0) {
			return "red"
		} else {
			return "inherit"
		}
	}

	private synchronizeAngularTwoWayBinding() {
		this.$timeout(() => {})
	}
}

export const areaMetricChooserComponent = {
	selector: "areaMetricChooserComponent",
	template: require("./metricChooser.area.component.html"),
	controller: MetricChooserController
}

export const heightMetricChooserComponent = {
	selector: "heightMetricChooserComponent",
	template: require("./metricChooser.height.component.html"),
	controller: MetricChooserController
}

export const colorMetricChooserComponent = {
	selector: "colorMetricChooserComponent",
	template: require("./metricChooser.color.component.html"),
	controller: MetricChooserController
}

export const distribitionMetricChooserComponent = {
	selector: "distributionMetricChooserComponent",
	template: require("./metricChooser.distribution.component.html"),
	controller: MetricChooserController
}<|MERGE_RESOLUTION|>--- conflicted
+++ resolved
@@ -2,11 +2,7 @@
 import { IRootScopeService, ITimeoutService } from "angular"
 import "./metricChooser.component.scss"
 import { BuildingHoveredEventSubscriber, CodeMapBuildingTransition, CodeMapMouseEventService } from "../codeMap/codeMap.mouseEvent.service"
-<<<<<<< HEAD
-import { MetricData, Settings, DynamicSettings, RecursivePartial, Node } from "../../codeCharta.model"
-=======
-import { MetricData, DynamicSettings, RecursivePartial } from "../../codeCharta.model"
->>>>>>> e51b1592
+import { MetricData, DynamicSettings, RecursivePartial, Node } from "../../codeCharta.model"
 import { MetricService, MetricServiceSubscriber } from "../../state/metric.service"
 import {
 	AreaMetricSubscriber,
@@ -114,16 +110,8 @@
 			dynamicSettingsUpdate["distributionMetric"] = this.getMetricNameFromIndexOrLast(availableMetrics, 0)
 		}
 
-<<<<<<< HEAD
-			if (availableMetrics.length > 0 && !availableMetrics.find(x => x.name == metricValue)) {
-				settingsUpdate.dynamicSettings[metricKey] =
-					availableMetrics[Math.min(metricSelectionIndex, availableMetrics.length - 1)].name
-			}
-			metricSelectionIndex++
-=======
 		if (_.keys(dynamicSettingsUpdate).length !== 0) {
 			this.settingsService.updateSettings({ dynamicSettings: dynamicSettingsUpdate })
->>>>>>> e51b1592
 		}
 	}
 

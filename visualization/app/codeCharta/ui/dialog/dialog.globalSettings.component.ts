import { SettingsService } from "../../state/settingsService/settings.service"
import { Settings, RecursivePartial, AppSettings } from "../../codeCharta.model"
import { IRootScopeService } from "angular"
import _ from "lodash"
import { SettingsServiceSubscriber } from "../../state/settingsService/settings.service.events"

export class DialogGlobalSettingsController implements SettingsServiceSubscriber {
	private _viewModel: {
		hideFlatBuildings: boolean
		isWhiteBackground: boolean
		resetCameraIfNewFileIsLoaded: boolean
	} = {
		hideFlatBuildings: null,
<<<<<<< HEAD
		isWhiteBackground: null
=======
		maximizeDetailPanel: null,
		isWhiteBackground: null,
		resetCameraIfNewFileIsLoaded: null
>>>>>>> 870fac07
	}

	constructor(private $mdDialog, private $rootScope: IRootScopeService, private settingsService: SettingsService) {
		SettingsService.subscribe(this.$rootScope, this)
		this.updateSettingsFields()
	}

	public onSettingsChanged(settings: Settings, update: RecursivePartial<Settings>) {
		this.updateSettingsFields(settings)
	}

	public updateSettingsFields(s: Settings = this.settingsService.getSettings()) {
		const interestingKeys = _.keys(this._viewModel)
		const viewModelUpdate = _.pick(s.appSettings, interestingKeys)
		_.assign(this._viewModel, viewModelUpdate)
	}

	public applySettings(update: RecursivePartial<AppSettings> = this._viewModel) {
		this.settingsService.updateSettings({
			appSettings: update
		})
	}

	public hide() {
		this.$mdDialog.hide()
	}
}

export const dialogGlobalSettingsComponent = {
	clickOutsideToClose: true,
	template: require("./dialog.globalSettings.component.html"),
	controller: DialogGlobalSettingsController,
	controllerAs: "$ctrl"
}<|MERGE_RESOLUTION|>--- conflicted
+++ resolved
@@ -11,13 +11,8 @@
 		resetCameraIfNewFileIsLoaded: boolean
 	} = {
 		hideFlatBuildings: null,
-<<<<<<< HEAD
-		isWhiteBackground: null
-=======
-		maximizeDetailPanel: null,
 		isWhiteBackground: null,
 		resetCameraIfNewFileIsLoaded: null
->>>>>>> 870fac07
 	}
 
 	constructor(private $mdDialog, private $rootScope: IRootScopeService, private settingsService: SettingsService) {

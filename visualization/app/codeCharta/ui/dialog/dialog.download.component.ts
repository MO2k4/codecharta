import "./dialog.component.scss"
import { FileDownloader } from "../../util/fileDownloader"
import { CodeMapPreRenderService } from "../codeMap/codeMap.preRender.service"
import { BlacklistType, FileSettings, AttributeTypes, FileMeta, CodeMapNode } from "../../codeCharta.model"
import { hierarchy } from "d3-hierarchy"
import _ from "lodash"
import { FileNameHelper } from "../../util/fileNameHelper"
import { SettingsService } from "../../state/settings.service"
<<<<<<< HEAD
=======
import { FileStateService } from "../../state/fileState.service"
import { FileStateHelper } from "../../util/fileStateHelper"
>>>>>>> 5b2f7442

interface FileDownloadContent {
	name: string
	numberOfListItems: number
	isSelected: boolean
	isDisabled: boolean
}

export enum DownloadCheckboxNames {
	edges = "Edges",
	excludes = "Excludes",
	hides = "Hides",
	markedPackages = "MarkedPackages"
}

export class DialogDownlodController {
	private _viewModel: {
		fileName: string
		amountOfNodes: number
		amountOfAttributeTypes: number
		fileContent: FileDownloadContent[]
	} = {
		fileName: null,
		amountOfNodes: null,
		amountOfAttributeTypes: null,
		fileContent: []
	}

	constructor(
		private $mdDialog,
		private codeMapPreRenderService: CodeMapPreRenderService,
		private settingsService: SettingsService,
		private fileStateService: FileStateService
	) {
		this.initDialogFields()
	}

	public hide() {
		this.$mdDialog.hide()
	}

	public download() {
		FileDownloader.downloadCurrentMap(
			this.codeMapPreRenderService.getRenderFile(),
			this._viewModel.fileContent.filter(x => x.isSelected == true).map(x => x.name),
			this._viewModel.fileName
		)
		this.$mdDialog.hide()
	}

	private initDialogFields() {
		const map: CodeMapNode = this.codeMapPreRenderService.getRenderMap()
		const fileMeta: FileMeta = this.codeMapPreRenderService.getRenderFileMeta()
		const s: FileSettings = this.settingsService.getSettings().fileSettings
		const isDeltaState: boolean = FileStateHelper.isDeltaState(this.fileStateService.getFileStates())

		this.setFileContentList(s)
<<<<<<< HEAD
		this._viewModel.fileName = FileNameHelper.getNewFileName(fileMeta.fileName)
		this._viewModel.amountOfNodes = hierarchy(map).descendants().length
=======
		this._viewModel.fileName = FileNameHelper.getNewFileName(file.fileMeta.fileName, isDeltaState)
		this._viewModel.amountOfNodes = hierarchy(file.map).descendants().length
>>>>>>> 5b2f7442
		this._viewModel.amountOfAttributeTypes = this.getAmountOfAttributeTypes(s.attributeTypes)
		this._viewModel.fileContent = this._viewModel.fileContent.sort((a, b) => this.sortByDisabled(a, b))
	}

	private setFileContentList(s: FileSettings) {
		this.pushFileContent(DownloadCheckboxNames.edges, s.edges.length)
		this.pushFileContent(DownloadCheckboxNames.markedPackages, s.markedPackages.length)
		this.pushFileContent(DownloadCheckboxNames.excludes, this.getFilteredBlacklistLength(s, BlacklistType.exclude))
		this.pushFileContent(DownloadCheckboxNames.hides, this.getFilteredBlacklistLength(s, BlacklistType.hide))
	}

	private getFilteredBlacklistLength(s: FileSettings, blacklistType: BlacklistType) {
		return s.blacklist.filter(x => x.type == blacklistType).length
	}

	private pushFileContent(name: string, numberOfListItems: number) {
		this._viewModel.fileContent.push({
			name: name,
			numberOfListItems: numberOfListItems,
			isSelected: numberOfListItems > 0,
			isDisabled: !numberOfListItems || numberOfListItems == 0
		})
	}

	private getAmountOfAttributeTypes(attributeTypes: AttributeTypes) {
		let sum: number = 0
		sum += attributeTypes.nodes ? attributeTypes.nodes.length : 0
		sum += attributeTypes.edges ? attributeTypes.edges.length : 0
		return sum
	}

	private sortByDisabled(a: FileDownloadContent, b: FileDownloadContent) {
		return a.isDisabled === b.isDisabled ? 0 : a.isDisabled ? 1 : -1
	}
<<<<<<< HEAD

	public hide() {
		this.$mdDialog.hide()
	}

	public download() {
		FileDownloader.downloadCurrentMap(
			this.codeMapPreRenderService.getRenderMap(),
			this.codeMapPreRenderService.getRenderFileMeta(),
			this.settingsService.getSettings().fileSettings,
			this._viewModel.fileContent.filter(x => x.isSelected == true).map(x => x.name),
			this._viewModel.fileName
		)
		this.$mdDialog.hide()
	}
=======
>>>>>>> 5b2f7442
}

export const dialogDownloadComponent = {
	clickOutsideToClose: true,
	template: require("./dialog.download.component.html"),
	controller: DialogDownlodController,
	controllerAs: "$ctrl"
}<|MERGE_RESOLUTION|>--- conflicted
+++ resolved
@@ -6,11 +6,8 @@
 import _ from "lodash"
 import { FileNameHelper } from "../../util/fileNameHelper"
 import { SettingsService } from "../../state/settings.service"
-<<<<<<< HEAD
-=======
 import { FileStateService } from "../../state/fileState.service"
 import { FileStateHelper } from "../../util/fileStateHelper"
->>>>>>> 5b2f7442
 
 interface FileDownloadContent {
 	name: string
@@ -54,7 +51,9 @@
 
 	public download() {
 		FileDownloader.downloadCurrentMap(
-			this.codeMapPreRenderService.getRenderFile(),
+			this.codeMapPreRenderService.getRenderMap(),
+			this.codeMapPreRenderService.getRenderFileMeta(),
+			this.settingsService.getSettings().fileSettings,
 			this._viewModel.fileContent.filter(x => x.isSelected == true).map(x => x.name),
 			this._viewModel.fileName
 		)
@@ -68,13 +67,8 @@
 		const isDeltaState: boolean = FileStateHelper.isDeltaState(this.fileStateService.getFileStates())
 
 		this.setFileContentList(s)
-<<<<<<< HEAD
-		this._viewModel.fileName = FileNameHelper.getNewFileName(fileMeta.fileName)
+		this._viewModel.fileName = FileNameHelper.getNewFileName(fileMeta.fileName, isDeltaState)
 		this._viewModel.amountOfNodes = hierarchy(map).descendants().length
-=======
-		this._viewModel.fileName = FileNameHelper.getNewFileName(file.fileMeta.fileName, isDeltaState)
-		this._viewModel.amountOfNodes = hierarchy(file.map).descendants().length
->>>>>>> 5b2f7442
 		this._viewModel.amountOfAttributeTypes = this.getAmountOfAttributeTypes(s.attributeTypes)
 		this._viewModel.fileContent = this._viewModel.fileContent.sort((a, b) => this.sortByDisabled(a, b))
 	}
@@ -109,24 +103,6 @@
 	private sortByDisabled(a: FileDownloadContent, b: FileDownloadContent) {
 		return a.isDisabled === b.isDisabled ? 0 : a.isDisabled ? 1 : -1
 	}
-<<<<<<< HEAD
-
-	public hide() {
-		this.$mdDialog.hide()
-	}
-
-	public download() {
-		FileDownloader.downloadCurrentMap(
-			this.codeMapPreRenderService.getRenderMap(),
-			this.codeMapPreRenderService.getRenderFileMeta(),
-			this.settingsService.getSettings().fileSettings,
-			this._viewModel.fileContent.filter(x => x.isSelected == true).map(x => x.name),
-			this._viewModel.fileName
-		)
-		this.$mdDialog.hide()
-	}
-=======
->>>>>>> 5b2f7442
 }
 
 export const dialogDownloadComponent = {

--- conflicted
+++ resolved
@@ -10,22 +10,16 @@
 import { CodeMapNode, BlacklistType, MarkedPackage } from "../../codeCharta.model"
 import { VALID_NODE_WITH_PATH, CODE_MAP_BUILDING, VALID_NODE_WITH_METRICS, VALID_NODE_WITH_ROOT_UNARY } from "../../util/dataMocks"
 import _ from "lodash"
-<<<<<<< HEAD
 import { CodeMapPreRenderService } from "../codeMap/codeMap.preRender.service"
-=======
 import { StoreService } from "../../state/store.service"
->>>>>>> 08caaa3f
 
 describe("MapTreeViewLevelController", () => {
 	let mapTreeViewLevelController: MapTreeViewLevelController
 	let $rootScope: IRootScopeService
 	let codeMapActionsService: CodeMapActionsService
 	let settingsService: SettingsService
-<<<<<<< HEAD
 	let codeMapPreRenderService: CodeMapPreRenderService
-=======
 	let storeService: StoreService
->>>>>>> 08caaa3f
 	let $event
 
 	beforeEach(() => {
@@ -41,12 +35,9 @@
 		$rootScope = getService<IRootScopeService>("$rootScope")
 		codeMapActionsService = getService<CodeMapActionsService>("codeMapActionsService")
 		settingsService = getService<SettingsService>("settingsService")
-<<<<<<< HEAD
 		codeMapPreRenderService = getService<CodeMapPreRenderService>("codeMapPreRenderService")
-=======
 		storeService = getService<StoreService>("storeService")
 
->>>>>>> 08caaa3f
 		$event = {
 			clientX: jest.fn(),
 			clientY: jest.fn()
@@ -54,16 +45,13 @@
 	}
 
 	function rebuildController() {
-<<<<<<< HEAD
 		mapTreeViewLevelController = new MapTreeViewLevelController(
 			$rootScope,
 			codeMapActionsService,
 			settingsService,
-			codeMapPreRenderService
+			codeMapPreRenderService,
+			storeService
 		)
-=======
-		mapTreeViewLevelController = new MapTreeViewLevelController($rootScope, codeMapActionsService, settingsService, storeService)
->>>>>>> 08caaa3f
 	}
 
 	function withMockedEventMethods() {

import { MapTreeViewHoverEventSubscriber, MapTreeViewLevelController } from "./mapTreeView.level.component"
import { CodeMapActionsService } from "../codeMap/codeMap.actions.service"
import { SettingsService } from "../../core/settings/settings.service"
import { CodeMapUtilService } from "../codeMap/codeMap.util.service"
import { CodeMapNode, BlacklistType } from "../../core/data/model/CodeMap"
import { IRootScopeService } from "angular"
import "./mapTreeView"
import { instantiateModule, getService } from "../../../../mocks/ng.mockhelper"
import { CodeMapBuilding } from "../codeMap/rendering/codeMapBuilding"
import { Node } from "../codeMap/rendering/node"
import { CodeMapBuildingTransition, CodeMapMouseEventService } from "../codeMap/codeMap.mouseEvent.service"

describe("MapTreeViewLevelController", () => {
<<<<<<< HEAD

    let mapTreeViewLevelController: MapTreeViewLevelController;
    let $rootScope;
    let $event;
    let subscriber;
    let threeOrbitControlsService;
    let $timeout;

    let codeMapActionsService: CodeMapActionsService;
    let settingsServiceMock: SettingsService;
    let codeMapUtilService: CodeMapUtilService;
    let simpleHierarchy: CodeMapNode;

    function mockEverything() {


        const MockSubscriber = jest.fn<MapTreeViewHoverEventSubscriber>(()=>({
            onShouldHoverNode: jest.fn(),
            onShouldUnhoverNode: jest.fn()
        }));


        subscriber = new MockSubscriber();

        $rootScope = jest.fn();

        $timeout = jest.fn();

        $rootScope = {
            $broadcast: jest.fn(),
            $on: jest.fn()
        };

        $event = {
            clientX: jest.fn(),
            clientY: jest.fn()
        };

        const SettingsServiceMock = jest.fn<SettingsService>(() => ({
            subscribe: jest.fn(),
            applySettings: jest.fn(),
            settings: {
                map: {
                    nodes: null,
                    blacklist: {},
                }
            }
        }));

        settingsServiceMock = new SettingsServiceMock();

        simpleHierarchy = {
            name: "root",
            type: "Folder",
            path: "/root",
            attributes: {},
            children: [
                {
                    name: "a",
                    type: "Folder",
                    path: "/root/a",
                    attributes: {},
                    children: [
                        {
                            name: "ab",
                            type: "Folder",
                            path: "/root/a/ab",
                            attributes: {},
                            children: [
                                {
                                    name: "aba",
                                    path: "/root/a/ab/aba",
                                    type: "File",
                                    attributes: {},
                                }
                            ]
                        },
                    ]
                }
            ]
        };

        codeMapUtilService = new CodeMapUtilService(settingsServiceMock);
        settingsServiceMock.settings.map.nodes = simpleHierarchy;
        codeMapActionsService = new CodeMapActionsService(settingsServiceMock, threeOrbitControlsService, $timeout);
        mapTreeViewLevelController = new MapTreeViewLevelController($rootScope, codeMapActionsService, settingsServiceMock);
    }

    beforeEach(function() {
        mockEverything();
    });

    describe("MarkingColor", () => {

        it("Black color if no folder", () => {
            mapTreeViewLevelController.node = { path: "/root/node/path", type: "File" };
            expect(mapTreeViewLevelController.getMarkingColor()).toBe("#000");
        });

        it("Return the markinColor if the matching markedPackage", () => {
            mapTreeViewLevelController.node = { path: "/root/node/path", type: "Folder" };
            mapTreeViewLevelController.settingsService.settings.markedPackages = [{
                path: "/root/node/path", color: "#123FDE"
            }];
            expect(mapTreeViewLevelController.getMarkingColor()).toBe("#123FDE");
        });

        it("Return black if no markingColor in node", () => {
            mapTreeViewLevelController.node = { path: "/root/node/path", type: "Folder" };
            mapTreeViewLevelController.settingsService.settings.markedPackages = [];
            expect(mapTreeViewLevelController.getMarkingColor()).toBe("#000");
        });
    });

    describe("Mouse movement", () => {

        it("Mouse enter", () => {
            mapTreeViewLevelController.onMouseEnter();
            expect($rootScope.$broadcast).toHaveBeenCalledWith("should-hover-node", mapTreeViewLevelController.node);
        });

        it("Mouse leave", () => {
            mapTreeViewLevelController.onMouseLeave();
            expect($rootScope.$broadcast).toHaveBeenCalledWith("should-unhover-node", mapTreeViewLevelController.node);
        });
    });


    describe("Clicks behaviour", () => {

        it("Right click", () => {
            mapTreeViewLevelController.node = codeMapUtilService.getCodeMapNodeFromPath("/root/a/ab", "Folder");
            let context = {"path": mapTreeViewLevelController.node.path, "type": mapTreeViewLevelController.node.type, "x": $event.clientX, "y": $event.clientY};
            mapTreeViewLevelController.onRightClick($event);

            expect($rootScope.$broadcast).toHaveBeenCalledWith("hide-node-context-menu");
            expect($rootScope.$broadcast).toHaveBeenCalledWith("show-node-context-menu", context);
        });

        it("Folder click collapse", () => {
            mapTreeViewLevelController.collapsed = true;
            mapTreeViewLevelController.onFolderClick();
            expect(mapTreeViewLevelController.collapsed).toBeFalsy();
        });

        it("Folder click uncollapse", () => {
            mapTreeViewLevelController.collapsed = false;
            mapTreeViewLevelController.onFolderClick();
            expect(mapTreeViewLevelController.collapsed).toBeTruthy();
        });

        it("Label click", () => {
            mapTreeViewLevelController.node = codeMapUtilService.getCodeMapNodeFromPath("/root/a/", "Folder");
            mapTreeViewLevelController.codeMapActionsService.focusNode = jest.fn();
            mapTreeViewLevelController.onLabelClick();

            expect(mapTreeViewLevelController.codeMapActionsService.focusNode).toHaveBeenCalledWith(mapTreeViewLevelController.node);
        });

        it("Eye click", () => {
            mapTreeViewLevelController.node = codeMapUtilService.getCodeMapNodeFromPath("/root/a/", "Folder");
            mapTreeViewLevelController.codeMapActionsService.toggleNodeVisibility = jest.fn();
            mapTreeViewLevelController.onEyeClick();

            expect(mapTreeViewLevelController.codeMapActionsService.toggleNodeVisibility).toHaveBeenCalledWith(mapTreeViewLevelController.node);
        });

        it("Is leaf", () => {
            mapTreeViewLevelController.node = codeMapUtilService.getCodeMapNodeFromPath("/root/a/ab/aba", "File");
            expect(mapTreeViewLevelController.isLeaf()).toBeTruthy();
        });

        it("Is not leaf", () => {
            mapTreeViewLevelController.node = codeMapUtilService.getCodeMapNodeFromPath("/root/a/ab", "Folder");
            expect(mapTreeViewLevelController.isLeaf(mapTreeViewLevelController.node)).toBeFalsy();
        });

        it("Is blacklisted", () => {
            mapTreeViewLevelController.node = codeMapUtilService.getCodeMapNodeFromPath("/root/a/ab", "Folder");

            CodeMapUtilService.isBlacklisted = jest.fn();
            mapTreeViewLevelController.isBlacklisted(mapTreeViewLevelController.node);

            expect(CodeMapUtilService.isBlacklisted).toHaveBeenCalledWith(
                mapTreeViewLevelController.node, settingsServiceMock.settings.blacklist, BlacklistType.exclude);
        });

        it("Not blacklisted, not exist", () => {
            CodeMapUtilService.isBlacklisted = jest.fn();
            let blacklisted = mapTreeViewLevelController.isBlacklisted(mapTreeViewLevelController.node);
            expect(blacklisted).toBeFalsy();
        });

        it("Is searched", () => {
            mapTreeViewLevelController.node = codeMapUtilService.getCodeMapNodeFromPath("/root/a/ab", "Folder");
            mapTreeViewLevelController.settingsService.settings.searchedNodePaths = ["/root/a", "/root/a/ab"];
            let searched = mapTreeViewLevelController.isSearched(mapTreeViewLevelController.node);
            expect(searched).toBeTruthy();
        });

        it("Is not searched", () => {
            mapTreeViewLevelController.node = codeMapUtilService.getCodeMapNodeFromPath("/root/a/ab", "Folder");
            mapTreeViewLevelController.settingsService.settings.searchedNodePaths = ["/root/a"];
            let searched = mapTreeViewLevelController.isSearched(mapTreeViewLevelController.node);
            expect(searched).toBeFalsy();
        });

        it("Sort leaf", () => {
            mapTreeViewLevelController.node = codeMapUtilService.getCodeMapNodeFromPath("/root/a/ab/aba", "File");
            let sortValue = mapTreeViewLevelController.sortByFolder(mapTreeViewLevelController.node);
            expect(sortValue).toBe(0);
        });

        it("Sort not a leaf", () => {
            mapTreeViewLevelController.node = codeMapUtilService.getCodeMapNodeFromPath("/root/a/ab", "Folder");
            let sortValue = mapTreeViewLevelController.sortByFolder(mapTreeViewLevelController.node);
            expect(sortValue).toBe(1);
        });

        it("Subscribe Hover", () => {

            instantiateModule("app.codeCharta.ui.mapTreeView"); 

            const services = {
                $rootScope: getService<IRootScopeService>("$rootScope"),
                settingsService: getService<SettingsService>("settingsService"),
                codeMapActionsService: getService<CodeMapActionsService>("codeMapActionsService"),
            };

            mapTreeViewLevelController = new MapTreeViewLevelController(services.$rootScope, services.codeMapActionsService, services.settingsService);

            mapTreeViewLevelController.node = codeMapUtilService.getCodeMapNodeFromPath("/root/a/ab/aba", "File");
            MapTreeViewLevelController.subscribeToHoverEvents(services.$rootScope, subscriber);
            mapTreeViewLevelController.onMouseEnter();
            mapTreeViewLevelController.onMouseLeave();
            services.$rootScope.$digest();

            expect(subscriber.onShouldHoverNode).toBeCalledWith(mapTreeViewLevelController.node);
            expect(subscriber.onShouldUnhoverNode).toBeCalledWith(mapTreeViewLevelController.node);

        });
    });
});
=======
	let mapTreeViewLevelController: MapTreeViewLevelController
	let $rootScope
	let $event
	let subscriber
	let threeOrbitControlsService
	let $timeout

	let codeMapActionsService: CodeMapActionsService
	let settingsServiceMock: SettingsService
	let codeMapUtilService: CodeMapUtilService
	let simpleHierarchy: CodeMapNode

	function mockEverything() {
		const MockSubscriber = jest.fn<MapTreeViewHoverEventSubscriber>(() => ({
			onShouldHoverNode: jest.fn(),
			onShouldUnhoverNode: jest.fn()
		}))

		subscriber = new MockSubscriber()

		$rootScope = jest.fn()

		$timeout = jest.fn()

		$rootScope = {
			$broadcast: jest.fn(),
			$on: jest.fn()
		}

		$event = {
			clientX: jest.fn(),
			clientY: jest.fn()
		}

		const SettingsServiceMock = jest.fn<SettingsService>(() => ({
			subscribe: jest.fn(),
			applySettings: jest.fn(),
			settings: {
				map: {
					nodes: null,
					blacklist: {}
				}
			}
		}))

		settingsServiceMock = new SettingsServiceMock()

		simpleHierarchy = {
			name: "root",
			type: "Folder",
			path: "/root",
			attributes: {},
			children: [
				{
					name: "a",
					type: "Folder",
					path: "/root/a",
					attributes: {},
					children: [
						{
							name: "ab",
							type: "Folder",
							path: "/root/a/ab",
							attributes: {},
							children: [
								{
									name: "aba",
									path: "/root/a/ab/aba",
									type: "File",
									attributes: {}
								}
							]
						}
					]
				}
			]
		}

		codeMapUtilService = new CodeMapUtilService(settingsServiceMock)
		settingsServiceMock.settings.map.nodes = simpleHierarchy
		codeMapActionsService = new CodeMapActionsService(settingsServiceMock, threeOrbitControlsService, $timeout)
		mapTreeViewLevelController = new MapTreeViewLevelController($rootScope, codeMapActionsService, settingsServiceMock)
	}

	beforeEach(function() {
		mockEverything()
	})

	describe("Listen to code map hovering", () => {
		function buildNodeAt(path: string): CodeMapNode {
			return ({ path: "somePath" } as any) as CodeMapNode
		}

		function buildTransitionTo(path: string): CodeMapBuildingTransition {
			const hoveredCodeMapBuilding: CodeMapBuilding = ({ node: ({ path: path } as any) as Node } as any) as CodeMapBuilding
			return { from: null, to: hoveredCodeMapBuilding }
		}

		it("should set _isHoveredInCodeMap to true if hovered node path from the event is the same as the node path assigned to this controller", () => {
			const controllerNode: CodeMapNode = buildNodeAt("somePath")
			const transition: CodeMapBuildingTransition = buildTransitionTo("somePath")
			mapTreeViewLevelController.node = controllerNode
			mapTreeViewLevelController.onBuildingHovered(transition, null)
			expect(mapTreeViewLevelController._isHoveredInCodeMap).toBe(true)
		})

		it("should set _isHoveredInCodeMap to false if hovered node path from the event is not the same as the node path assigned to this controller", () => {
			const controllerNode: CodeMapNode = buildNodeAt("somePath")
			const transition: CodeMapBuildingTransition = buildTransitionTo("someOtherPath")
			mapTreeViewLevelController.node = controllerNode
			mapTreeViewLevelController.onBuildingHovered(transition, null)
			expect(mapTreeViewLevelController._isHoveredInCodeMap).toBe(false)
		})

		it("should set _isHoveredInCodeMap to false if hovered node is null", () => {
			const transition: CodeMapBuildingTransition = { from: null, to: null }
			mapTreeViewLevelController.onBuildingHovered(transition, null)
			expect(mapTreeViewLevelController._isHoveredInCodeMap).toBe(false)
		})

		it("should set _isHoveredInCodeMap initially to false", () => {
			expect(mapTreeViewLevelController._isHoveredInCodeMap).toBe(false)
		})

		it("should subscribe itself to events", () => {
			CodeMapMouseEventService.subscribe = jest.fn()
			mockEverything()
			expect(CodeMapMouseEventService.subscribe).toBeCalledWith(expect.any($rootScope.constructor), mapTreeViewLevelController)
		})
	})

	describe("Folder Color", () => {
		it("Black color if no folder", () => {
			expect(mapTreeViewLevelController.getFolderColor()).toBe("#000")
		})

		it("Return the color defined in the folder", () => {
			mapTreeViewLevelController.node = codeMapUtilService.getCodeMapNodeFromPath("/root/a/ab", "Folder")
			mapTreeViewLevelController.node.markingColor = "0xff3210"
			expect(mapTreeViewLevelController.getFolderColor()).toBe("#ff3210")
		})

		it("Return black if no markingColor in node", () => {
			mapTreeViewLevelController.node = codeMapUtilService.getCodeMapNodeFromPath("/root/a/ab", "Folder")
			expect(mapTreeViewLevelController.getFolderColor()).toBe("#000")
		})
	})

	describe("Mouse movement", () => {
		it("Mouse enter", () => {
			mapTreeViewLevelController.onMouseEnter()
			expect($rootScope.$broadcast).toHaveBeenCalledWith("should-hover-node", mapTreeViewLevelController.node)
		})

		it("Mouse leave", () => {
			mapTreeViewLevelController.onMouseLeave()
			expect($rootScope.$broadcast).toHaveBeenCalledWith("should-unhover-node", mapTreeViewLevelController.node)
		})
	})

	describe("Clicks behaviour", () => {
		it("Right click", () => {
			mapTreeViewLevelController.node = codeMapUtilService.getCodeMapNodeFromPath("/root/a/ab", "Folder")
			let context = {
				path: mapTreeViewLevelController.node.path,
				type: mapTreeViewLevelController.node.type,
				x: $event.clientX,
				y: $event.clientY
			}
			mapTreeViewLevelController.onRightClick($event)

			expect($rootScope.$broadcast).toHaveBeenCalledWith("hide-node-context-menu")
			expect($rootScope.$broadcast).toHaveBeenCalledWith("show-node-context-menu", context)
		})

		it("Folder click collapse", () => {
			mapTreeViewLevelController.collapsed = true
			mapTreeViewLevelController.onFolderClick()
			expect(mapTreeViewLevelController.collapsed).toBeFalsy()
		})

		it("Folder click uncollapse", () => {
			mapTreeViewLevelController.collapsed = false
			mapTreeViewLevelController.onFolderClick()
			expect(mapTreeViewLevelController.collapsed).toBeTruthy()
		})

		it("Label click", () => {
			mapTreeViewLevelController.node = codeMapUtilService.getCodeMapNodeFromPath("/root/a/", "Folder")
			mapTreeViewLevelController.codeMapActionsService.focusNode = jest.fn()
			mapTreeViewLevelController.onLabelClick()

			expect(mapTreeViewLevelController.codeMapActionsService.focusNode).toHaveBeenCalledWith(mapTreeViewLevelController.node)
		})

		it("Eye click", () => {
			mapTreeViewLevelController.node = codeMapUtilService.getCodeMapNodeFromPath("/root/a/", "Folder")
			mapTreeViewLevelController.codeMapActionsService.toggleNodeVisibility = jest.fn()
			mapTreeViewLevelController.onEyeClick()

			expect(mapTreeViewLevelController.codeMapActionsService.toggleNodeVisibility).toHaveBeenCalledWith(
				mapTreeViewLevelController.node
			)
		})

		it("Is leaf", () => {
			mapTreeViewLevelController.node = codeMapUtilService.getCodeMapNodeFromPath("/root/a/ab/aba", "File")
			expect(mapTreeViewLevelController.isLeaf()).toBeTruthy()
		})

		it("Is not leaf", () => {
			mapTreeViewLevelController.node = codeMapUtilService.getCodeMapNodeFromPath("/root/a/ab", "Folder")
			expect(mapTreeViewLevelController.isLeaf(mapTreeViewLevelController.node)).toBeFalsy()
		})

		it("Is blacklisted", () => {
			mapTreeViewLevelController.node = codeMapUtilService.getCodeMapNodeFromPath("/root/a/ab", "Folder")

			CodeMapUtilService.isBlacklisted = jest.fn()
			mapTreeViewLevelController.isBlacklisted(mapTreeViewLevelController.node)

			expect(CodeMapUtilService.isBlacklisted).toHaveBeenCalledWith(
				mapTreeViewLevelController.node,
				settingsServiceMock.settings.blacklist,
				BlacklistType.exclude
			)
		})

		it("Not blacklisted, not exist", () => {
			CodeMapUtilService.isBlacklisted = jest.fn()
			let blacklisted = mapTreeViewLevelController.isBlacklisted(mapTreeViewLevelController.node)
			expect(blacklisted).toBeFalsy()
		})

		it("Is searched", () => {
			mapTreeViewLevelController.node = codeMapUtilService.getCodeMapNodeFromPath("/root/a/ab", "Folder")
			mapTreeViewLevelController.settingsService.settings.searchedNodePaths = ["/root/a", "/root/a/ab"]
			let searched = mapTreeViewLevelController.isSearched(mapTreeViewLevelController.node)
			expect(searched).toBeTruthy()
		})

		it("Is not searched", () => {
			mapTreeViewLevelController.node = codeMapUtilService.getCodeMapNodeFromPath("/root/a/ab", "Folder")
			mapTreeViewLevelController.settingsService.settings.searchedNodePaths = ["/root/a"]
			let searched = mapTreeViewLevelController.isSearched(mapTreeViewLevelController.node)
			expect(searched).toBeFalsy()
		})

		it("Sort leaf", () => {
			mapTreeViewLevelController.node = codeMapUtilService.getCodeMapNodeFromPath("/root/a/ab/aba", "File")
			let sortValue = mapTreeViewLevelController.sortByFolder(mapTreeViewLevelController.node)
			expect(sortValue).toBe(0)
		})

		it("Sort not a leaf", () => {
			mapTreeViewLevelController.node = codeMapUtilService.getCodeMapNodeFromPath("/root/a/ab", "Folder")
			let sortValue = mapTreeViewLevelController.sortByFolder(mapTreeViewLevelController.node)
			expect(sortValue).toBe(1)
		})

		it("Subscribe Hover", () => {
			instantiateModule("app.codeCharta.ui.mapTreeView")

			const services = {
				$rootScope: getService<IRootScopeService>("$rootScope"),
				settingsService: getService<SettingsService>("settingsService"),
				codeMapActionsService: getService<CodeMapActionsService>("codeMapActionsService")
			}

			mapTreeViewLevelController = new MapTreeViewLevelController(
				services.$rootScope,
				services.codeMapActionsService,
				services.settingsService
			)

			mapTreeViewLevelController.node = codeMapUtilService.getCodeMapNodeFromPath("/root/a/ab/aba", "File")
			MapTreeViewLevelController.subscribeToHoverEvents(services.$rootScope, subscriber)
			mapTreeViewLevelController.onMouseEnter()
			mapTreeViewLevelController.onMouseLeave()
			services.$rootScope.$digest()

			expect(subscriber.onShouldHoverNode).toBeCalledWith(mapTreeViewLevelController.node)
			expect(subscriber.onShouldUnhoverNode).toBeCalledWith(mapTreeViewLevelController.node)
		})
	})
})
>>>>>>> 93fd3e4a
<|MERGE_RESOLUTION|>--- conflicted
+++ resolved
@@ -8,254 +8,9 @@
 import { instantiateModule, getService } from "../../../../mocks/ng.mockhelper"
 import { CodeMapBuilding } from "../codeMap/rendering/codeMapBuilding"
 import { Node } from "../codeMap/rendering/node"
-import { CodeMapBuildingTransition, CodeMapMouseEventService } from "../codeMap/codeMap.mouseEvent.service"
+import { CodeMapBuildingTransition } from "../codeMap/codeMap.mouseEvent.service"
 
 describe("MapTreeViewLevelController", () => {
-<<<<<<< HEAD
-
-    let mapTreeViewLevelController: MapTreeViewLevelController;
-    let $rootScope;
-    let $event;
-    let subscriber;
-    let threeOrbitControlsService;
-    let $timeout;
-
-    let codeMapActionsService: CodeMapActionsService;
-    let settingsServiceMock: SettingsService;
-    let codeMapUtilService: CodeMapUtilService;
-    let simpleHierarchy: CodeMapNode;
-
-    function mockEverything() {
-
-
-        const MockSubscriber = jest.fn<MapTreeViewHoverEventSubscriber>(()=>({
-            onShouldHoverNode: jest.fn(),
-            onShouldUnhoverNode: jest.fn()
-        }));
-
-
-        subscriber = new MockSubscriber();
-
-        $rootScope = jest.fn();
-
-        $timeout = jest.fn();
-
-        $rootScope = {
-            $broadcast: jest.fn(),
-            $on: jest.fn()
-        };
-
-        $event = {
-            clientX: jest.fn(),
-            clientY: jest.fn()
-        };
-
-        const SettingsServiceMock = jest.fn<SettingsService>(() => ({
-            subscribe: jest.fn(),
-            applySettings: jest.fn(),
-            settings: {
-                map: {
-                    nodes: null,
-                    blacklist: {},
-                }
-            }
-        }));
-
-        settingsServiceMock = new SettingsServiceMock();
-
-        simpleHierarchy = {
-            name: "root",
-            type: "Folder",
-            path: "/root",
-            attributes: {},
-            children: [
-                {
-                    name: "a",
-                    type: "Folder",
-                    path: "/root/a",
-                    attributes: {},
-                    children: [
-                        {
-                            name: "ab",
-                            type: "Folder",
-                            path: "/root/a/ab",
-                            attributes: {},
-                            children: [
-                                {
-                                    name: "aba",
-                                    path: "/root/a/ab/aba",
-                                    type: "File",
-                                    attributes: {},
-                                }
-                            ]
-                        },
-                    ]
-                }
-            ]
-        };
-
-        codeMapUtilService = new CodeMapUtilService(settingsServiceMock);
-        settingsServiceMock.settings.map.nodes = simpleHierarchy;
-        codeMapActionsService = new CodeMapActionsService(settingsServiceMock, threeOrbitControlsService, $timeout);
-        mapTreeViewLevelController = new MapTreeViewLevelController($rootScope, codeMapActionsService, settingsServiceMock);
-    }
-
-    beforeEach(function() {
-        mockEverything();
-    });
-
-    describe("MarkingColor", () => {
-
-        it("Black color if no folder", () => {
-            mapTreeViewLevelController.node = { path: "/root/node/path", type: "File" };
-            expect(mapTreeViewLevelController.getMarkingColor()).toBe("#000");
-        });
-
-        it("Return the markinColor if the matching markedPackage", () => {
-            mapTreeViewLevelController.node = { path: "/root/node/path", type: "Folder" };
-            mapTreeViewLevelController.settingsService.settings.markedPackages = [{
-                path: "/root/node/path", color: "#123FDE"
-            }];
-            expect(mapTreeViewLevelController.getMarkingColor()).toBe("#123FDE");
-        });
-
-        it("Return black if no markingColor in node", () => {
-            mapTreeViewLevelController.node = { path: "/root/node/path", type: "Folder" };
-            mapTreeViewLevelController.settingsService.settings.markedPackages = [];
-            expect(mapTreeViewLevelController.getMarkingColor()).toBe("#000");
-        });
-    });
-
-    describe("Mouse movement", () => {
-
-        it("Mouse enter", () => {
-            mapTreeViewLevelController.onMouseEnter();
-            expect($rootScope.$broadcast).toHaveBeenCalledWith("should-hover-node", mapTreeViewLevelController.node);
-        });
-
-        it("Mouse leave", () => {
-            mapTreeViewLevelController.onMouseLeave();
-            expect($rootScope.$broadcast).toHaveBeenCalledWith("should-unhover-node", mapTreeViewLevelController.node);
-        });
-    });
-
-
-    describe("Clicks behaviour", () => {
-
-        it("Right click", () => {
-            mapTreeViewLevelController.node = codeMapUtilService.getCodeMapNodeFromPath("/root/a/ab", "Folder");
-            let context = {"path": mapTreeViewLevelController.node.path, "type": mapTreeViewLevelController.node.type, "x": $event.clientX, "y": $event.clientY};
-            mapTreeViewLevelController.onRightClick($event);
-
-            expect($rootScope.$broadcast).toHaveBeenCalledWith("hide-node-context-menu");
-            expect($rootScope.$broadcast).toHaveBeenCalledWith("show-node-context-menu", context);
-        });
-
-        it("Folder click collapse", () => {
-            mapTreeViewLevelController.collapsed = true;
-            mapTreeViewLevelController.onFolderClick();
-            expect(mapTreeViewLevelController.collapsed).toBeFalsy();
-        });
-
-        it("Folder click uncollapse", () => {
-            mapTreeViewLevelController.collapsed = false;
-            mapTreeViewLevelController.onFolderClick();
-            expect(mapTreeViewLevelController.collapsed).toBeTruthy();
-        });
-
-        it("Label click", () => {
-            mapTreeViewLevelController.node = codeMapUtilService.getCodeMapNodeFromPath("/root/a/", "Folder");
-            mapTreeViewLevelController.codeMapActionsService.focusNode = jest.fn();
-            mapTreeViewLevelController.onLabelClick();
-
-            expect(mapTreeViewLevelController.codeMapActionsService.focusNode).toHaveBeenCalledWith(mapTreeViewLevelController.node);
-        });
-
-        it("Eye click", () => {
-            mapTreeViewLevelController.node = codeMapUtilService.getCodeMapNodeFromPath("/root/a/", "Folder");
-            mapTreeViewLevelController.codeMapActionsService.toggleNodeVisibility = jest.fn();
-            mapTreeViewLevelController.onEyeClick();
-
-            expect(mapTreeViewLevelController.codeMapActionsService.toggleNodeVisibility).toHaveBeenCalledWith(mapTreeViewLevelController.node);
-        });
-
-        it("Is leaf", () => {
-            mapTreeViewLevelController.node = codeMapUtilService.getCodeMapNodeFromPath("/root/a/ab/aba", "File");
-            expect(mapTreeViewLevelController.isLeaf()).toBeTruthy();
-        });
-
-        it("Is not leaf", () => {
-            mapTreeViewLevelController.node = codeMapUtilService.getCodeMapNodeFromPath("/root/a/ab", "Folder");
-            expect(mapTreeViewLevelController.isLeaf(mapTreeViewLevelController.node)).toBeFalsy();
-        });
-
-        it("Is blacklisted", () => {
-            mapTreeViewLevelController.node = codeMapUtilService.getCodeMapNodeFromPath("/root/a/ab", "Folder");
-
-            CodeMapUtilService.isBlacklisted = jest.fn();
-            mapTreeViewLevelController.isBlacklisted(mapTreeViewLevelController.node);
-
-            expect(CodeMapUtilService.isBlacklisted).toHaveBeenCalledWith(
-                mapTreeViewLevelController.node, settingsServiceMock.settings.blacklist, BlacklistType.exclude);
-        });
-
-        it("Not blacklisted, not exist", () => {
-            CodeMapUtilService.isBlacklisted = jest.fn();
-            let blacklisted = mapTreeViewLevelController.isBlacklisted(mapTreeViewLevelController.node);
-            expect(blacklisted).toBeFalsy();
-        });
-
-        it("Is searched", () => {
-            mapTreeViewLevelController.node = codeMapUtilService.getCodeMapNodeFromPath("/root/a/ab", "Folder");
-            mapTreeViewLevelController.settingsService.settings.searchedNodePaths = ["/root/a", "/root/a/ab"];
-            let searched = mapTreeViewLevelController.isSearched(mapTreeViewLevelController.node);
-            expect(searched).toBeTruthy();
-        });
-
-        it("Is not searched", () => {
-            mapTreeViewLevelController.node = codeMapUtilService.getCodeMapNodeFromPath("/root/a/ab", "Folder");
-            mapTreeViewLevelController.settingsService.settings.searchedNodePaths = ["/root/a"];
-            let searched = mapTreeViewLevelController.isSearched(mapTreeViewLevelController.node);
-            expect(searched).toBeFalsy();
-        });
-
-        it("Sort leaf", () => {
-            mapTreeViewLevelController.node = codeMapUtilService.getCodeMapNodeFromPath("/root/a/ab/aba", "File");
-            let sortValue = mapTreeViewLevelController.sortByFolder(mapTreeViewLevelController.node);
-            expect(sortValue).toBe(0);
-        });
-
-        it("Sort not a leaf", () => {
-            mapTreeViewLevelController.node = codeMapUtilService.getCodeMapNodeFromPath("/root/a/ab", "Folder");
-            let sortValue = mapTreeViewLevelController.sortByFolder(mapTreeViewLevelController.node);
-            expect(sortValue).toBe(1);
-        });
-
-        it("Subscribe Hover", () => {
-
-            instantiateModule("app.codeCharta.ui.mapTreeView"); 
-
-            const services = {
-                $rootScope: getService<IRootScopeService>("$rootScope"),
-                settingsService: getService<SettingsService>("settingsService"),
-                codeMapActionsService: getService<CodeMapActionsService>("codeMapActionsService"),
-            };
-
-            mapTreeViewLevelController = new MapTreeViewLevelController(services.$rootScope, services.codeMapActionsService, services.settingsService);
-
-            mapTreeViewLevelController.node = codeMapUtilService.getCodeMapNodeFromPath("/root/a/ab/aba", "File");
-            MapTreeViewLevelController.subscribeToHoverEvents(services.$rootScope, subscriber);
-            mapTreeViewLevelController.onMouseEnter();
-            mapTreeViewLevelController.onMouseLeave();
-            services.$rootScope.$digest();
-
-            expect(subscriber.onShouldHoverNode).toBeCalledWith(mapTreeViewLevelController.node);
-            expect(subscriber.onShouldUnhoverNode).toBeCalledWith(mapTreeViewLevelController.node);
-
-        });
-    });
-});
-=======
 	let mapTreeViewLevelController: MapTreeViewLevelController
 	let $rootScope
 	let $event
@@ -376,33 +131,25 @@
 			expect(mapTreeViewLevelController._isHoveredInCodeMap).toBe(false)
 		})
 
-		it("should set _isHoveredInCodeMap initially to false", () => {
-			expect(mapTreeViewLevelController._isHoveredInCodeMap).toBe(false)
-		})
-
-		it("should subscribe itself to events", () => {
-			CodeMapMouseEventService.subscribe = jest.fn()
-			mockEverything()
-			expect(CodeMapMouseEventService.subscribe).toBeCalledWith(expect.any($rootScope.constructor), mapTreeViewLevelController)
-		})
-	})
-
-	describe("Folder Color", () => {
-		it("Black color if no folder", () => {
-			expect(mapTreeViewLevelController.getFolderColor()).toBe("#000")
-		})
-
-		it("Return the color defined in the folder", () => {
-			mapTreeViewLevelController.node = codeMapUtilService.getCodeMapNodeFromPath("/root/a/ab", "Folder")
-			mapTreeViewLevelController.node.markingColor = "0xff3210"
-			expect(mapTreeViewLevelController.getFolderColor()).toBe("#ff3210")
-		})
-
-		it("Return black if no markingColor in node", () => {
-			mapTreeViewLevelController.node = codeMapUtilService.getCodeMapNodeFromPath("/root/a/ab", "Folder")
-			expect(mapTreeViewLevelController.getFolderColor()).toBe("#000")
-		})
-	})
+        it("Black color if no folder", () => {
+            mapTreeViewLevelController.node = { path: "/root/node/path", type: "File" };
+            expect(mapTreeViewLevelController.getMarkingColor()).toBe("#000");
+        });
+
+        it("Return the markinColor if the matching markedPackage", () => {
+            mapTreeViewLevelController.node = { path: "/root/node/path", type: "Folder" };
+            mapTreeViewLevelController.settingsService.settings.markedPackages = [{
+                path: "/root/node/path", color: "#123FDE"
+            }];
+            expect(mapTreeViewLevelController.getMarkingColor()).toBe("#123FDE");
+        });
+
+        it("Return black if no markingColor in node", () => {
+            mapTreeViewLevelController.node = { path: "/root/node/path", type: "Folder" };
+            mapTreeViewLevelController.settingsService.settings.markedPackages = [];
+            expect(mapTreeViewLevelController.getMarkingColor()).toBe("#000");
+        });
+    });
 
 	describe("Mouse movement", () => {
 		it("Mouse enter", () => {
@@ -541,5 +288,4 @@
 			expect(subscriber.onShouldUnhoverNode).toBeCalledWith(mapTreeViewLevelController.node)
 		})
 	})
-})
->>>>>>> 93fd3e4a
+})
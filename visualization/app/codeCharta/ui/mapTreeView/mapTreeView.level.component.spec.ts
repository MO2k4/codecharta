--- conflicted
+++ resolved
@@ -166,70 +166,6 @@
 		})
 	})
 
-<<<<<<< HEAD
-	describe("onFolderClick", () => {
-		it("should open subfolder", () => {
-			mapTreeViewLevelController["_viewModel"].collapsed = true
-
-			mapTreeViewLevelController.onFolderClick()
-
-			expect(mapTreeViewLevelController["_viewModel"].collapsed).toBeFalsy()
-		})
-
-		it("should collapse subfolder", () => {
-			mapTreeViewLevelController["_viewModel"].collapsed = false
-
-			mapTreeViewLevelController.onFolderClick()
-
-			expect(mapTreeViewLevelController["_viewModel"].collapsed).toBeTruthy()
-		})
-	})
-
-	describe("onLabelClick", () => {
-		it("should set new focused path", () => {
-			mapTreeViewLevelController["node"] = VALID_NODE_WITH_PATH.children[1]
-			mapTreeViewLevelController.onLabelClick()
-
-			expect(storeService.getState().dynamicSettings.focusedNodePath).toEqual(VALID_NODE_WITH_PATH.children[1].path)
-		})
-	})
-
-	describe("onEyeClick", () => {
-		beforeEach(() => {
-			mapTreeViewLevelController["node"] = CodeMapHelper.getCodeMapNodeFromPath(
-				"/root/Parent Leaf",
-				NodeType.FOLDER,
-				VALID_NODE_WITH_PATH
-			)
-		})
-
-		it("should add flattened blacklistItem", () => {
-			storeService.dispatch(setBlacklist([]))
-			mapTreeViewLevelController["node"].isBlacklisted = undefined
-
-			mapTreeViewLevelController.onEyeClick()
-
-			expect(storeService.getState().fileSettings.blacklist).toContainEqual({
-				path: "/root/Parent Leaf",
-				type: BlacklistType.flatten
-			})
-		})
-
-		it("should remove flattened blacklistItem", () => {
-			storeService.dispatch(setBlacklist([{ path: "/root/Parent Leaf", type: BlacklistType.flatten }]))
-			mapTreeViewLevelController["node"].isBlacklisted = BlacklistType.exclude
-
-			mapTreeViewLevelController.onEyeClick()
-
-			expect(storeService.getState().fileSettings.blacklist).not.toContainEqual({
-				path: "/root/Parent Leaf",
-				type: BlacklistType.flatten
-			})
-		})
-	})
-
-=======
->>>>>>> 479d2d2f
 	describe("isLeaf", () => {
 		it("should be a leaf", () => {
 			mapTreeViewLevelController["node"] = CodeMapHelper.getCodeMapNodeFromPath(

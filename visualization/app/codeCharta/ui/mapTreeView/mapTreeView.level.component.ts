--- conflicted
+++ resolved
@@ -73,45 +73,21 @@
 		NodeContextMenuController.broadcastShowEvent(this.$rootScope, this.node.path, this.node.type, $event.clientX, $event.clientY)
 	}
 
-<<<<<<< HEAD
-	public onFolderClick() {
-		this._viewModel.collapsed = !this._viewModel.collapsed
-	}
-
-	public onLabelClick() {
-		this.storeService.dispatch(focusNode(this.node.path))
-	}
-
-	public onEyeClick() {
-		const blacklistItem: BlacklistItem = { path: this.node.path, type: BlacklistType.flatten }
-		if (!this.node.isBlacklisted) {
-			this.storeService.dispatch(addBlacklistItem(blacklistItem))
-		} else {
-			this.storeService.dispatch(removeBlacklistItem(blacklistItem))
-		}
-=======
 	public onClickNode() {
 		this._viewModel.isFolderOpened = !this._viewModel.isFolderOpened
->>>>>>> 479d2d2f
 	}
 
 	public isLeaf(node: CodeMapNode = this.node): boolean {
 		return !(node && node.children && node.children.length > 0)
 	}
 
-<<<<<<< HEAD
-	public isBlacklisted(node: CodeMapNode): boolean {
-		if (node) {
-			return CodeMapHelper.isBlacklisted(node, BlacklistType.exclude)
-=======
 	public isFlattened() {
-		return CodeMapHelper.isBlacklisted(this.node, this.storeService.getState().fileSettings.blacklist, BlacklistType.flatten)
+		return CodeMapHelper.isBlacklisted(this.node, BlacklistType.flatten)
 	}
 
 	public isExcluded(): boolean {
 		if (this.node) {
-			return CodeMapHelper.isBlacklisted(this.node, this.storeService.getState().fileSettings.blacklist, BlacklistType.exclude)
->>>>>>> 479d2d2f
+			return CodeMapHelper.isBlacklisted(this.node, BlacklistType.exclude)
 		}
 		return false
 	}

--- conflicted
+++ resolved
@@ -13,22 +13,16 @@
 import { FileExtensionCalculator, MetricDistribution } from "../../util/fileExtensionCalculator"
 import { FileExtensionBarController } from "./fileExtensionBar.component"
 import { BlacklistType, Settings } from "../../codeCharta.model"
-<<<<<<< HEAD
+import { StoreService } from "../../state/store.service"
 import { ThreeSceneService } from "../codeMap/threeViewer/threeSceneService"
 import { CodeMapBuilding } from "../codeMap/rendering/codeMapBuilding"
-=======
-import { StoreService } from "../../state/store.service"
->>>>>>> c7a07344
 
 describe("FileExtensionBarController", () => {
 	let fileExtensionBarController: FileExtensionBarController
 	let $rootScope: IRootScopeService
 	let settingsService: SettingsService
-<<<<<<< HEAD
+	let storeService: StoreService
 	let threeSceneService: ThreeSceneService
-=======
-	let storeService: StoreService
->>>>>>> c7a07344
 
 	let distribution: MetricDistribution[] = METRIC_DISTRIBUTION
 	let settings: Settings
@@ -38,11 +32,8 @@
 		restartSystem()
 		rebuildController()
 		withMockedSettingsService()
-<<<<<<< HEAD
+		withMockedStoreService()
 		withMockedThreeSceneService()
-=======
-		withMockedStoreService()
->>>>>>> c7a07344
 	})
 
 	function restartSystem() {
@@ -57,7 +48,6 @@
 	}
 
 	function rebuildController() {
-<<<<<<< HEAD
 		fileExtensionBarController = new FileExtensionBarController($rootScope, settingsService, threeSceneService)
 	}
 
@@ -71,9 +61,7 @@
 			addBuildingToHighlightingList: jest.fn(),
 			highlightBuildings: jest.fn()
 		})()
-=======
 		fileExtensionBarController = new FileExtensionBarController($rootScope, settingsService, storeService)
->>>>>>> c7a07344
 	}
 
 	function withMockedSettingsService() {

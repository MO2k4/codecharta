import {
	AttributeTypeValue,
	BlacklistItem,
	CCFile,
	CodeMapNode,
	Edge,
	FileSelectionState,
	FileState,
	MarkedPackage,
	MetricData,
	Node,
	BlacklistType,
	EdgeVisibility,
	NodeType,
	SortingOption,
	SearchPanelMode,
	State
} from "../codeCharta.model"
import { CodeMapBuilding } from "../ui/codeMap/rendering/codeMapBuilding"
import { MetricDistribution } from "./fileExtensionCalculator"
import { Box3, Vector3 } from "three"
import { IRootScopeService } from "angular"
import { Files } from "../model/files"
<<<<<<< HEAD
import { hierarchy } from "d3"
=======
import { MetricService } from "../state/metric.service"
>>>>>>> 8f117c6b

export const VALID_NODE: CodeMapNode = {
	name: "root",
	attributes: {},
	type: NodeType.FOLDER,
	isBlacklisted: undefined,
	children: [
		{
			name: "big leaf",
			type: NodeType.FILE,
			attributes: { rloc: 100, functions: 10, mcc: 1 },
			isBlacklisted: undefined,
			link: "http://www.google.de"
		},
		{
			name: "Parent Leaf",
			type: NodeType.FOLDER,
			attributes: {},
			isBlacklisted: undefined,
			children: [
				{
					name: "small leaf",
					type: NodeType.FILE,
					attributes: { rloc: 30, functions: 100, mcc: 100 },
					isBlacklisted: undefined
				},
				{
					name: "other small leaf",
					type: NodeType.FILE,
					attributes: { rloc: 70, functions: 1000, mcc: 10 },
					isBlacklisted: undefined
				}
			]
		}
	]
}

export const VALID_NODE_WITH_MULTIPLE_FOLDERS: CodeMapNode = {
	name: "root",
	attributes: { [MetricService.UNARY_METRIC]: 200 },
	type: NodeType.FOLDER,
	isBlacklisted: undefined,
	children: [
		{
			name: "big leaf",
			type: NodeType.FILE,
<<<<<<< HEAD
			attributes: { rloc: 100, functions: 10, mcc: 1, unary: 1 },
			link: "http://www.google.de",
			isBlacklisted: undefined
=======
			attributes: { rloc: 100, functions: 10, mcc: 1, [MetricService.UNARY_METRIC]: 1 },
			link: "http://www.google.de"
>>>>>>> 8f117c6b
		},
		{
			name: "Folder1",
			type: NodeType.FOLDER,
<<<<<<< HEAD
			attributes: { unary: 60 },
			isBlacklisted: undefined,
=======
			attributes: { [MetricService.UNARY_METRIC]: 60 },
>>>>>>> 8f117c6b
			children: []
		},
		{
			name: "Folder2",
			type: NodeType.FOLDER,
<<<<<<< HEAD
			attributes: { unary: 40 },
			isBlacklisted: undefined,
=======
			attributes: { [MetricService.UNARY_METRIC]: 40 },
>>>>>>> 8f117c6b
			children: []
		},
		{
			name: "Folder3",
			type: NodeType.FOLDER,
<<<<<<< HEAD
			attributes: { unary: 160 },
			isBlacklisted: undefined,

=======
			attributes: { [MetricService.UNARY_METRIC]: 160 },
>>>>>>> 8f117c6b
			children: [
				{
					name: "small leaf",
					type: NodeType.FILE,
<<<<<<< HEAD
					attributes: { rloc: 30, functions: 100, mcc: 100, unary: 1 },
					isBlacklisted: undefined
=======
					attributes: { rloc: 30, functions: 100, mcc: 100, [MetricService.UNARY_METRIC]: 1 }
>>>>>>> 8f117c6b
				}
			]
		}
	]
}

export const VALID_NODE_WITH_MULTIPLE_FOLDERS_REVERSED: CodeMapNode = {
	name: "root",
	attributes: { [MetricService.UNARY_METRIC]: 200 },
	type: NodeType.FOLDER,
	isBlacklisted: undefined,
	children: [
		{
			name: "Folder3",
			type: NodeType.FOLDER,
<<<<<<< HEAD
			attributes: { unary: 160 },
			isBlacklisted: undefined,

=======
			attributes: { [MetricService.UNARY_METRIC]: 160 },
>>>>>>> 8f117c6b
			children: [
				{
					name: "small leaf",
					type: NodeType.FILE,
<<<<<<< HEAD
					attributes: { rloc: 30, functions: 100, mcc: 100, unary: 1 },
					isBlacklisted: undefined
=======
					attributes: { rloc: 30, functions: 100, mcc: 100, [MetricService.UNARY_METRIC]: 1 }
>>>>>>> 8f117c6b
				}
			]
		},
		{
			name: "Folder2",
			type: NodeType.FOLDER,
<<<<<<< HEAD
			attributes: { unary: 40 },
			isBlacklisted: undefined,
=======
			attributes: { [MetricService.UNARY_METRIC]: 40 },
>>>>>>> 8f117c6b
			children: []
		},
		{
			name: "Folder1",
			type: NodeType.FOLDER,
<<<<<<< HEAD
			attributes: { unary: 60 },
			isBlacklisted: undefined,
=======
			attributes: { [MetricService.UNARY_METRIC]: 60 },
>>>>>>> 8f117c6b
			children: []
		},
		{
			name: "big leaf",
			type: NodeType.FILE,
<<<<<<< HEAD
			attributes: { rloc: 100, functions: 10, mcc: 1, unary: 1 },
			link: "http://www.google.de",
			isBlacklisted: undefined
=======
			attributes: { rloc: 100, functions: 10, mcc: 1, [MetricService.UNARY_METRIC]: 1 },
			link: "http://www.google.de"
>>>>>>> 8f117c6b
		}
	]
}

export const VALID_NODE_WITH_MULTIPLE_FOLDERS_SORTED_BY_UNARY: CodeMapNode = {
	name: "root",
	attributes: { [MetricService.UNARY_METRIC]: 200 },
	type: NodeType.FOLDER,
	isBlacklisted: undefined,
	children: [
		{
			name: "Folder3",
			type: NodeType.FOLDER,
<<<<<<< HEAD
			attributes: { unary: 160 },
			isBlacklisted: undefined,
=======
			attributes: { [MetricService.UNARY_METRIC]: 160 },
>>>>>>> 8f117c6b
			children: [
				{
					name: "small leaf",
					type: NodeType.FILE,
<<<<<<< HEAD
					attributes: { rloc: 30, functions: 100, mcc: 100, unary: 1 },
					isBlacklisted: undefined
=======
					attributes: { rloc: 30, functions: 100, mcc: 100, [MetricService.UNARY_METRIC]: 1 }
>>>>>>> 8f117c6b
				}
			]
		},
		{
			name: "Folder1",
			type: NodeType.FOLDER,
<<<<<<< HEAD
			attributes: { unary: 60 },
			isBlacklisted: undefined,
=======
			attributes: { [MetricService.UNARY_METRIC]: 60 },
>>>>>>> 8f117c6b
			children: []
		},
		{
			name: "Folder2",
			type: NodeType.FOLDER,
<<<<<<< HEAD
			attributes: { unary: 40 },
			isBlacklisted: undefined,
=======
			attributes: { [MetricService.UNARY_METRIC]: 40 },
>>>>>>> 8f117c6b
			children: []
		},
		{
			name: "big leaf",
			type: NodeType.FILE,
<<<<<<< HEAD
			attributes: { rloc: 100, functions: 10, mcc: 1, unary: 1 },
			link: "http://www.google.de",
			isBlacklisted: undefined
=======
			attributes: { rloc: 100, functions: 10, mcc: 1, [MetricService.UNARY_METRIC]: 1 },
			link: "http://www.google.de"
>>>>>>> 8f117c6b
		}
	]
}

export const VALID_NODE_WITH_MULTIPLE_FOLDERS_SORTED_BY_NAME: CodeMapNode = {
	name: "root",
	attributes: { [MetricService.UNARY_METRIC]: 200 },
	type: NodeType.FOLDER,
	isBlacklisted: undefined,
	children: [
		{
			name: "Folder1",
			type: NodeType.FOLDER,
<<<<<<< HEAD
			attributes: { unary: 60 },
			isBlacklisted: undefined,
=======
			attributes: { [MetricService.UNARY_METRIC]: 60 },
>>>>>>> 8f117c6b
			children: []
		},
		{
			name: "Folder2",
			type: NodeType.FOLDER,
<<<<<<< HEAD
			attributes: { unary: 40 },
			isBlacklisted: undefined,
=======
			attributes: { [MetricService.UNARY_METRIC]: 40 },
>>>>>>> 8f117c6b
			children: []
		},
		{
			name: "Folder3",
			type: NodeType.FOLDER,
<<<<<<< HEAD
			attributes: { unary: 160 },
			isBlacklisted: undefined,
=======
			attributes: { [MetricService.UNARY_METRIC]: 160 },
>>>>>>> 8f117c6b
			children: [
				{
					name: "small leaf",
					type: NodeType.FILE,
<<<<<<< HEAD
					attributes: { rloc: 30, functions: 100, mcc: 100, unary: 1 },
					isBlacklisted: undefined
=======
					attributes: { rloc: 30, functions: 100, mcc: 100, [MetricService.UNARY_METRIC]: 1 }
>>>>>>> 8f117c6b
				}
			]
		},
		{
			name: "big leaf",
			type: NodeType.FILE,
<<<<<<< HEAD
			attributes: { rloc: 100, functions: 10, mcc: 1, unary: 1 },
			link: "http://www.google.de",
			isBlacklisted: undefined
=======
			attributes: { rloc: 100, functions: 10, mcc: 1, [MetricService.UNARY_METRIC]: 1 },
			link: "http://www.google.de"
>>>>>>> 8f117c6b
		}
	]
}

export const VALID_NODE_WITH_PATH: CodeMapNode = {
	name: "root",
	attributes: {},
	type: NodeType.FOLDER,
	path: "/root",
	isBlacklisted: undefined,
	children: [
		{
			name: "big leaf",
			type: NodeType.FILE,
			path: "/root/big leaf",
			attributes: { rloc: 100, functions: 10, mcc: 1 },
			link: "http://www.google.de",
			isBlacklisted: undefined
		},
		{
			name: "Parent Leaf",
			type: NodeType.FOLDER,
			attributes: {},
			path: "/root/Parent Leaf",
			isBlacklisted: undefined,
			children: [
				{
					name: "small leaf",
					type: NodeType.FILE,
					path: "/root/Parent Leaf/small leaf",
					attributes: { rloc: 30, functions: 100, mcc: 100 },
					isBlacklisted: undefined
				},
				{
					name: "other small leaf",
					type: NodeType.FILE,
					path: "/root/Parent Leaf/other small leaf",
					attributes: { rloc: 70, functions: 1000, mcc: 10 },
					isBlacklisted: undefined
				},
				{
					name: "empty folder",
					type: NodeType.FOLDER,
					path: "/root/Parent Leaf/empty folder",
					attributes: {},
					isBlacklisted: undefined,

					children: []
				}
			]
		}
	]
}

export const VALID_NODE_WITH_ROOT_UNARY: CodeMapNode = {
	name: "root",
	attributes: { [MetricService.UNARY_METRIC]: 200 },
	type: NodeType.FOLDER,
	path: "/root",
	isBlacklisted: undefined,

	children: [
		{
			name: "first leaf",
			type: NodeType.FILE,
			path: "/root/first leaf",
<<<<<<< HEAD
			attributes: { unary: 100, functions: 10, mcc: 1 },
			isBlacklisted: undefined
=======
			attributes: { [MetricService.UNARY_METRIC]: 100, functions: 10, mcc: 1 }
>>>>>>> 8f117c6b
		},
		{
			name: "second leaf",
			type: NodeType.FILE,
			path: "/root/second leaf",
<<<<<<< HEAD
			attributes: { unary: 100, functions: 5, mcc: 1 },
			isBlacklisted: undefined
=======
			attributes: { [MetricService.UNARY_METRIC]: 100, functions: 5, mcc: 1 }
>>>>>>> 8f117c6b
		}
	]
}

export const VALID_NODE_DECORATED: CodeMapNode = {
	name: "root",
	attributes: { rloc: 100, functions: 10, mcc: 1, [MetricService.UNARY_METRIC]: 5 },
	type: NodeType.FOLDER,
	path: "/root",
	isBlacklisted: undefined,
	children: [
		{
			name: "big leaf",
			type: NodeType.FILE,
			path: "/root/big leaf",
<<<<<<< HEAD
			attributes: { rloc: 100, functions: 10, mcc: 1, unary: 1 },
			link: "http://www.google.de",
			isBlacklisted: undefined
=======
			attributes: { rloc: 100, functions: 10, mcc: 1, [MetricService.UNARY_METRIC]: 1 },
			link: "http://www.google.de"
>>>>>>> 8f117c6b
		},
		{
			name: "Parent Leaf",
			type: NodeType.FOLDER,
			attributes: { rloc: 100, functions: 10, mcc: 1, [MetricService.UNARY_METRIC]: 1 },
			path: "/root/Parent Leaf",
			isBlacklisted: undefined,
			children: [
				{
					name: "small leaf",
					type: NodeType.FILE,
					path: "/root/Parent Leaf/small leaf",
<<<<<<< HEAD
					attributes: { rloc: 30, functions: 100, mcc: 100, unary: 1 },
					isBlacklisted: undefined
=======
					attributes: { rloc: 30, functions: 100, mcc: 100, [MetricService.UNARY_METRIC]: 1 }
>>>>>>> 8f117c6b
				},
				{
					name: "other small leaf",
					type: NodeType.FILE,
					path: "/root/Parent Leaf/other small leaf",
					attributes: { rloc: 70, functions: 1000, mcc: 10, [MetricService.UNARY_METRIC]: 1 },
					edgeAttributes: { Imports: { incoming: 12, outgoing: 13 } },
					isBlacklisted: undefined
				}
			]
		}
	]
}

export const VALID_NODE_WITH_METRICS: CodeMapNode = {
	name: "root",
	type: NodeType.FOLDER,
	attributes: { rloc: 100, functions: 10, mcc: 1 },
	isBlacklisted: undefined
}

export const VALID_EDGES: Edge[] = [
	{
		fromNodeName: "/root/big leaf",
		toNodeName: "/root/Parent Leaf/small leaf",
		attributes: {
			pairingRate: 89,
			avgCommits: 34
		}
	},
	{
		fromNodeName: "/root/Parent Leaf/other small leaf",
		toNodeName: "/root/Parent Leaf/small leaf",
		attributes: {
			pairingRate: 89,
			otherMetric: 34
		}
	},
	{
		fromNodeName: "/root/not available",
		toNodeName: "/root/Parent Leaf/small leaf",
		attributes: {
			pairingRate: 89,
			avgCommits: 34
		}
	}
]

export const VALID_EDGES_DECORATED: Edge[] = [
	{
		fromNodeName: "/root/big leaf",
		toNodeName: "/root/Parent Leaf/small leaf",
		attributes: {
			pairingRate: 89,
			avgCommits: 34
		},
		visible: EdgeVisibility.from
	},
	{
		fromNodeName: "/root/Parent Leaf/other small leaf",
		toNodeName: "/root/Parent Leaf/small leaf",
		attributes: {
			pairingRate: 89,
			otherMetric: 34
		},
		visible: EdgeVisibility.none
	}
]

export const VALID_EDGE: Edge = {
	fromNodeName: "/root/big leaf",
	toNodeName: "/root/Parent Leaf/small leaf",
	attributes: {
		pairingRate: 89,
		avgCommits: 34
	}
}

export const TEST_FILE_CONTENT = {
	fileName: "noFileName",
	projectName: "Sample Map",
	apiVersion: "1.1",
	nodes: [VALID_NODE]
}

export const FILE_META = {
	fileName: "fileA",
	projectName: "Sample Project",
	apiVersion: "1.1"
}

export const TEST_FILE_DATA: CCFile = {
	fileMeta: FILE_META,
	map: VALID_NODE,
	settings: {
		fileSettings: {
			attributeTypes: { nodes: {}, edges: {} },
			blacklist: [],
			edges: VALID_EDGES,
			markedPackages: []
		}
	}
}

export const TEST_FILE_WITH_PATHS: CCFile = {
	fileMeta: FILE_META,
	map: {
		name: "root",
		type: NodeType.FOLDER,
		path: "/root",
		attributes: {},
		isBlacklisted: undefined,
		children: [
			{
				name: "big leaf",
				type: NodeType.FILE,
				path: "/root/big leaf",
				attributes: { rloc: 100, functions: 10, mcc: 1 },
				link: "http://www.google.de",
				isBlacklisted: undefined
			},
			{
				name: "Parent Leaf",
				type: NodeType.FOLDER,
				attributes: {},
				path: "/root/Parent Leaf",
				isBlacklisted: undefined,
				children: [
					{
						name: "small leaf",
						type: NodeType.FILE,
						path: "/root/Parent Leaf/small leaf",
						attributes: { rloc: 30, functions: 100, mcc: 100 },
						isBlacklisted: undefined
					},
					{
						name: "other small leaf",
						type: NodeType.FILE,
						path: "/root/Parent Leaf/other small leaf",
						attributes: { rloc: 70, functions: 1000, mcc: 10 },
						isBlacklisted: undefined
					},
					{
						name: "empty folder",
						type: NodeType.FOLDER,
						path: "/root/Parent Leaf/empty folder",
						attributes: {},
						isBlacklisted: undefined,
						children: []
					}
				]
			}
		]
	},
	settings: {
		fileSettings: {
			attributeTypes: { nodes: {}, edges: {} },
			blacklist: [],
			edges: VALID_EDGES,
			markedPackages: []
		}
	}
}

export const METRIC_DISTRIBUTION: MetricDistribution[] = [
	{
		fileExtension: "java",
		absoluteMetricValue: 20,
		relativeMetricValue: 100,
		color: null
	}
]

export const NONE_METRIC_DISTRIBUTION: MetricDistribution[] = [
	{
		fileExtension: "None",
		absoluteMetricValue: null,
		relativeMetricValue: 100,
		color: "#676867"
	}
]

export const VALID_NODE_WITH_PATH_AND_EXTENSION: CodeMapNode = {
	name: "root",
	attributes: {},
	type: NodeType.FOLDER,
	path: "/root",
	isBlacklisted: undefined,
	children: [
		{
			name: "big leaf.jpg",
			type: NodeType.FILE,
			path: "/root/big leaf.jpg",
			attributes: { rloc: 100, functions: 10, mcc: 1 },
			isBlacklisted: undefined
		},
		{
			name: "another big leaf.java",
			type: NodeType.FILE,
			path: "/root/another big leaf.java",
			attributes: { rloc: 120, functions: 20, mcc: 2 },
			isBlacklisted: undefined
		},
		{
			name: "Parent Leaf",
			type: NodeType.FOLDER,
			attributes: {},
			path: "/root/Parent Leaf",
			isBlacklisted: undefined,
			children: [
				{
					name: "small leaf.jpg",
					type: NodeType.FILE,
					path: "/root/Parent Leaf/small leaf.json",
					attributes: { rloc: 30, functions: 100, mcc: 100 },
					isBlacklisted: undefined
				},
				{
					name: "other small leaf.json",
					type: NodeType.FILE,
					path: "/root/Parent Leaf/other small leaf.json",
					attributes: { rloc: 70, functions: 1000, mcc: 10 },
					isBlacklisted: undefined
				},
				{
					name: "another leaf.java",
					type: NodeType.FILE,
					path: "/root/Parent Leaf/another leaf.java",
					attributes: { rloc: 42, functions: 330, mcc: 45 },
					isBlacklisted: undefined,
					children: []
				},
				{
					name: "leaf without extension",
					type: NodeType.FILE,
					path: "/root/Parent Leaf/leaf without extension",
					attributes: { rloc: 15, functions: 23, mcc: 33 },
					isBlacklisted: undefined,
					children: []
				}
			]
		}
	]
}

export const VALID_NODE_WITH_PATH_AND_DELTAS: CodeMapNode = {
	name: "root",
	attributes: {},
	deltas: {},
	type: NodeType.FOLDER,
	path: "/root",
	isBlacklisted: undefined,
	children: [
		{
			name: "big leaf.jpg",
			type: NodeType.FILE,
			path: "/root/big leaf.jpg",
			attributes: { rloc: 100, functions: 10, mcc: 1 },
			deltas: { rloc: 300, functions: -15, mcc: 12 },
			isBlacklisted: undefined
		},
		{
			name: "another big leaf.java",
			type: NodeType.FILE,
			path: "/root/another big leaf.java",
			attributes: { rloc: 120, functions: 20, mcc: 2 },
			deltas: { rloc: -150, functions: 9, mcc: 33 },
			isBlacklisted: undefined
		},
		{
			name: "Parent Leaf",
			type: NodeType.FOLDER,
			attributes: {},
			deltas: {},
			path: "/root/Parent Leaf",
			isBlacklisted: undefined,

			children: [
				{
					name: "small leaf.jpg",
					type: NodeType.FILE,
					path: "/root/Parent Leaf/small leaf.json",
					attributes: { rloc: 30, functions: 100, mcc: 100 },
					deltas: { rloc: -55, functions: 38, mcc: -40 },
					isBlacklisted: undefined
				},
				{
					name: "other small leaf.json",
					type: NodeType.FILE,
					path: "/root/Parent Leaf/other small leaf.json",
					attributes: { rloc: 70, functions: 1000, mcc: 10 },
					deltas: { rloc: 200, functions: -27, mcc: 65 },
					isBlacklisted: undefined
				}
			]
		}
	]
}

export const VALID_NODE_WITHOUT_RLOC_METRIC: CodeMapNode = {
	name: "root",
	attributes: {},
	type: NodeType.FOLDER,
	path: "/root",
	isBlacklisted: undefined,

	children: [
		{
			name: "big leaf.jpg",
			type: NodeType.FILE,
			path: "/root/big leaf.jpg",
			attributes: { rloc: 0, functions: 10, mcc: 1 },
			isBlacklisted: undefined
		},
		{
			name: "another big leaf.java",
			type: NodeType.FILE,
			path: "/root/another big leaf.java",
			attributes: { rloc: 0, functions: 20, mcc: 2 },
			isBlacklisted: undefined
		}
	]
}

export const TEST_DELTA_MAP_A: CCFile = {
	fileMeta: {
		fileName: "fileA",
		projectName: "Sample Project",
		apiVersion: "1.1"
	},
	map: {
		name: "root",
		type: NodeType.FOLDER,
		attributes: {},
		isBlacklisted: undefined,

		children: [
			{
				name: "big leaf",
				type: NodeType.FILE,
				attributes: { rloc: 100, functions: 10, mcc: 1 },
				link: "http://www.google.de",
				isBlacklisted: undefined
			},
			{
				name: "Parent Leaf",
				type: NodeType.FOLDER,
				attributes: {},
				isBlacklisted: undefined,

				children: [
					{
						name: "small leaf",
						type: NodeType.FILE,
						attributes: { rloc: 30, functions: 100, mcc: 100 },
						isBlacklisted: undefined
					},
					{
						name: "other small leaf",
						type: NodeType.FILE,
						attributes: { rloc: 70, functions: 1000, mcc: 10 },
						isBlacklisted: undefined
					}
				]
			}
		]
	},
	settings: {
		fileSettings: {
			attributeTypes: { nodes: {}, edges: {} },
			blacklist: [],
			edges: VALID_EDGES,
			markedPackages: []
		}
	}
}

export const TEST_DELTA_MAP_B: CCFile = {
	fileMeta: {
		fileName: "fileB",
		projectName: "Sample Project",
		apiVersion: "1.1"
	},
	map: {
		name: "root",
		type: NodeType.FOLDER,
		attributes: {},
		isBlacklisted: undefined,
		children: [
			{
				name: "big leaf",
				type: NodeType.FILE,
				attributes: { rloc: 20, functions: 10, mcc: 1 },
				link: "http://www.google.de",
				isBlacklisted: undefined
			},
			{
				name: "additional leaf",
				type: NodeType.FILE,
				attributes: { rloc: 10, functions: 11, mcc: 5 },
				link: "http://www.google.de",
				isBlacklisted: undefined
			},
			{
				name: "Parent Leaf",
				type: NodeType.FOLDER,
				attributes: {},
				isBlacklisted: undefined,
				children: [
					{
						name: "small leaf",
						type: NodeType.FILE,
						attributes: { rloc: 30, functions: 100, mcc: 100, more: 20 },
						isBlacklisted: undefined
					},
					{
						name: "other small leaf",
						type: NodeType.FILE,
						attributes: { rloc: 70, functions: 1000 },
						isBlacklisted: undefined
					},
					{
						name: "big leaf",
						type: NodeType.FILE,
						attributes: { rloc: 20, functions: 10, mcc: 1 },
						link: "http://www.google.de",
						isBlacklisted: undefined
					}
				]
			}
		]
	},
	settings: {
		fileSettings: {
			attributeTypes: { nodes: {}, edges: {} },
			blacklist: [],
			edges: VALID_EDGES,
			markedPackages: []
		}
	}
}

export const TEST_FILE_DATA_DOWNLOADED = {
	apiVersion: "1.1",
	attributeTypes: {},
	blacklist: [{ path: "/root/bigLeaf.ts", type: "hide" }, { path: "/root/sample1OnlyLeaf.scss", type: "exclude" }],
	edges: [
		{
			attributes: {
				avgCommits: 34,
				pairingRate: 89
			},
			fromNodeName: "/root/big leaf",
			toNodeName: "/root/Parent Leaf/small leaf"
		},
		{
			attributes: {
				otherMetric: 34,
				pairingRate: 89
			},
			fromNodeName: "/root/Parent Leaf/other small leaf",
			toNodeName: "/root/Parent Leaf/small leaf"
		}
	],
	markedPackages: [],
	nodes: [
		{
			attributes: {},
			children: [
				{
					attributes: {
						functions: 10,
						mcc: 1,
						rloc: 100
					},
					link: "http://www.google.de",
					name: "big leaf",
					type: NodeType.FILE
				},
				{
					attributes: {},
					children: [
						{
							attributes: {
								functions: 100,
								mcc: 100,
								rloc: 30
							},
							name: "small leaf",
							type: NodeType.FILE
						},
						{
							attributes: {
								functions: 1000,
								mcc: 10,
								rloc: 70
							},
							name: "other small leaf",
							type: NodeType.FILE
						}
					],
					name: "Parent Leaf",
					type: NodeType.FOLDER
				}
			],
			name: "root",
			type: NodeType.FOLDER
		}
	],
	projectName: "Sample Project"
}

export const FILE_STATES: FileState[] = [
	{
		file: TEST_FILE_DATA,
		selectedAs: FileSelectionState.Single
	}
]

// @ts-ignore
export const STATE: State = {
	fileSettings: {
		attributeTypes: {
			nodes: {
				rloc: AttributeTypeValue.absolute,
				mcc: AttributeTypeValue.absolute,
				coverage: AttributeTypeValue.relative,
				pairing_rate: AttributeTypeValue.absolute
			},
			edges: {}
		},
		blacklist: [],
		edges: VALID_EDGES,
		markedPackages: []
	},
	dynamicSettings: {
		areaMetric: "rloc",
		heightMetric: "mcc",
		colorMetric: "mcc",
		distributionMetric: "mcc",
		edgeMetric: "pairingRate",
		focusedNodePath: "/root/ParentLeaf",
		searchedNodePaths: [],
		searchPattern: "",
		margin: 48,
		colorRange: {
			from: 19,
			to: 67
		},
		sortingOption: SortingOption.NAME
	},
	appSettings: {
		amountOfTopLabels: 31,
		amountOfEdgePreviews: 5,
		edgeHeight: 4,
		scaling: new Vector3(1, 1.8, 1),
		camera: new Vector3(0, 300, 1000),
		invertDeltaColors: false,
		hideFlatBuildings: true,
		invertHeight: true,
		invertColorRange: false,
		dynamicMargin: true,
		isWhiteBackground: false,
		whiteColorBuildings: true,
		mapColors: {
			positive: "#69AE40",
			neutral: "#ddcc00",
			negative: "#820E0E",
			selected: "#EB8319",
			defaultC: "#89ACB4",
			positiveDelta: "#69FF40",
			negativeDelta: "#ff0E0E",
			base: "#666666",
			flat: "#AAAAAA",
			lightGrey: "#DDDDDD",
			angularGreen: "#00BFA5",
			markingColors: ["#FF1D8E", "#1d8eff", "#1DFFFF", "#8eff1d", "#8e1dff", "#FFFF1D"],
			incomingEdge: "#00ffff",
			outgoingEdge: "#ff00ff"
		},
		isPresentationMode: false,
		showOnlyBuildingsWithEdges: false,
		resetCameraIfNewFileIsLoaded: true,
		isLoadingMap: true,
		isLoadingFile: true,
		sortingOrderAscending: false,
		searchPanelMode: SearchPanelMode.treeView
	},
	treeMap: {
		mapSize: 250
	},
	files: new Files()
}

export const DEFAULT_STATE: State = {
	appSettings: {
		amountOfTopLabels: 1,
		amountOfEdgePreviews: 1,
		edgeHeight: 4,
		camera: new Vector3(0, 300, 1000),
		invertDeltaColors: false,
		dynamicMargin: true,
		hideFlatBuildings: false,
		invertHeight: false,
		invertColorRange: false,
		isWhiteBackground: false,
		mapColors: {
			angularGreen: "#00BFA5",
			base: "#666666",
			defaultC: "#89ACB4",
			flat: "#AAAAAA",
			lightGrey: "#DDDDDD",
			markingColors: ["#FF1D8E", "#1d8eff", "#1DFFFF", "#8eff1d", "#8e1dff", "#FFFF1D"],
			negative: "#820E0E",
			negativeDelta: "#ff0E0E",
			neutral: "#ddcc00",
			positive: "#69AE40",
			positiveDelta: "#69FF40",
			selected: "#EB8319",
			incomingEdge: "#00ffff",
			outgoingEdge: "#ff00ff"
		},
		scaling: new Vector3(1, 1, 1),
		whiteColorBuildings: false,
		isPresentationMode: false,
		showOnlyBuildingsWithEdges: false,
		resetCameraIfNewFileIsLoaded: true,
		isLoadingMap: true,
		isLoadingFile: true,
		sortingOrderAscending: false,
		searchPanelMode: SearchPanelMode.minimized
	},
	dynamicSettings: {
		areaMetric: null,
		colorMetric: null,
		focusedNodePath: "",
		heightMetric: null,
		distributionMetric: null,
		edgeMetric: null,
		margin: null,
		colorRange: {
			from: null,
			to: null
		},
		searchPattern: "",
		searchedNodePaths: [],
		sortingOption: SortingOption.NAME
	},
	fileSettings: { attributeTypes: { nodes: {}, edges: {} }, blacklist: [], edges: [], markedPackages: [] },
	treeMap: { mapSize: 250 },
	files: new Files()
}

export const TEST_NODE_ROOT: Node = {
	name: "root",
	width: 1,
	height: 2,
	length: 3,
	depth: 4,
	x0: 5,
	z0: 6,
	y0: 7,
	isLeaf: true,
	deltas: { a: 1, b: 2 },
	attributes: { a: 20, b: 15 },
	edgeAttributes: { a: { incoming: 2, outgoing: 666 } },
	heightDelta: 10,
	visible: true,
	path: "/root",
	link: "NO_LINK",
	markingColor: "0x000000",
	flat: false,
	color: "#AABBCC",
	incomingEdgePoint: new Vector3(),
	outgoingEdgePoint: new Vector3()
}

export const TEST_NODE_LEAF: Node = {
	name: "root/big leaf.ts",
	width: 1,
	height: 2,
	length: 3,
	depth: 4,
	x0: 5,
	z0: 6,
	y0: 7,
	isLeaf: true,
	deltas: { a: 1, b: 2 },
	attributes: { a: 20, b: 15 },
	edgeAttributes: { a: { incoming: 2, outgoing: 666 } },
	heightDelta: 20,
	visible: true,
	path: "/root/big leaf",
	link: "NO_LINK",
	markingColor: "0xFFFFFF",
	flat: false,
	color: "#AABBCC",
	incomingEdgePoint: new Vector3(),
	outgoingEdgePoint: new Vector3()
}

export const TEST_NODES: Node[] = [TEST_NODE_ROOT, TEST_NODE_LEAF]

export const INCOMING_NODE: Node = {
	name: "root/small leaf",
	width: 1,
	height: 2,
	length: 3,
	depth: 4,
	x0: 5,
	z0: 6,
	y0: 7,
	isLeaf: true,
	deltas: { a: 1, b: 2 },
	attributes: { a: 20, b: 15, mcc: 14 },
	edgeAttributes: { a: { incoming: 2, outgoing: 666 } },
	heightDelta: 20,
	visible: true,
	path: "/root/big leaf",
	link: "NO_LINK",
	markingColor: "0xFFFFFF",
	flat: false,
	color: "#AABBCC",
	incomingEdgePoint: new Vector3(1, 2, 3),
	outgoingEdgePoint: new Vector3(1, 2, 3)
}

export const OUTGOING_NODE: Node = {
	name: "root/big leaf",
	width: 1,
	height: 2,
	length: 3,
	depth: 4,
	x0: 5,
	z0: 6,
	y0: 7,
	isLeaf: true,
	deltas: { a: 1, b: 2 },
	attributes: { a: 20, b: 15, mcc: 14 },
	edgeAttributes: { a: { incoming: 2, outgoing: 666 } },
	heightDelta: 20,
	visible: true,
	path: "/root/big leaf",
	link: "NO_LINK",
	markingColor: "0xFFFFFF",
	flat: false,
	color: "#AABBCC",
	incomingEdgePoint: new Vector3(1, 2, 3),
	outgoingEdgePoint: new Vector3(1, 2, 3)
}

export const CODE_MAP_BUILDING: CodeMapBuilding = new CodeMapBuilding(
	1,
	new Box3(),
	TEST_NODE_ROOT,
	DEFAULT_STATE.appSettings.mapColors.neutral
)

export const CODE_MAP_BUILDING_TS_NODE: CodeMapBuilding = new CodeMapBuilding(
	1,
	new Box3(),
	TEST_NODE_LEAF,
	DEFAULT_STATE.appSettings.mapColors.neutral
)

export const METRIC_DATA: MetricData[] = [{ name: "mcc", maxValue: 1 }, { name: "rloc", maxValue: 2 }]

export const BLACKLIST: BlacklistItem[] = [
	{
		path: "/my/path",
		type: BlacklistType.flatten
	},
	{
		path: "/my/different/path",
		type: BlacklistType.exclude
	},
	{
		path: "/my/first/path",
		type: BlacklistType.exclude
	}
]

export const MARKED_PACKAGES: MarkedPackage[] = [
	{
		path: "/my/path",
		color: "#AABBCC"
	},
	{
		path: "/my/different/path",
		color: "#DDEEFF"
	},
	{
		path: "/my/first/path",
		color: "#123456"
	},
	{
		path: "/my/last/path",
		color: "#345678"
	}
]

export function withMockedEventMethods($rootScope: IRootScopeService) {
	$rootScope.$broadcast = jest.fn()
	$rootScope.$on = jest.fn()
	$rootScope.$digest = jest.fn()
	$rootScope.$apply = jest.fn()
}

export function setIsBlacklisted(paths: string[], map: CodeMapNode, type: BlacklistType) {
	hierarchy(map)
		.leaves()
		.forEach(node => {
			if (paths.includes(node.data.path)) {
				node.data.isBlacklisted = type
			}
		})
}<|MERGE_RESOLUTION|>--- conflicted
+++ resolved
@@ -21,11 +21,8 @@
 import { Box3, Vector3 } from "three"
 import { IRootScopeService } from "angular"
 import { Files } from "../model/files"
-<<<<<<< HEAD
 import { hierarchy } from "d3"
-=======
 import { MetricService } from "../state/metric.service"
->>>>>>> 8f117c6b
 
 export const VALID_NODE: CodeMapNode = {
 	name: "root",
@@ -72,57 +69,36 @@
 		{
 			name: "big leaf",
 			type: NodeType.FILE,
-<<<<<<< HEAD
-			attributes: { rloc: 100, functions: 10, mcc: 1, unary: 1 },
+			attributes: { rloc: 100, functions: 10, mcc: 1, [MetricService.UNARY_METRIC]: 1 },
 			link: "http://www.google.de",
 			isBlacklisted: undefined
-=======
-			attributes: { rloc: 100, functions: 10, mcc: 1, [MetricService.UNARY_METRIC]: 1 },
-			link: "http://www.google.de"
->>>>>>> 8f117c6b
 		},
 		{
 			name: "Folder1",
 			type: NodeType.FOLDER,
-<<<<<<< HEAD
-			attributes: { unary: 60 },
-			isBlacklisted: undefined,
-=======
 			attributes: { [MetricService.UNARY_METRIC]: 60 },
->>>>>>> 8f117c6b
+			isBlacklisted: undefined,
 			children: []
 		},
 		{
 			name: "Folder2",
 			type: NodeType.FOLDER,
-<<<<<<< HEAD
-			attributes: { unary: 40 },
-			isBlacklisted: undefined,
-=======
 			attributes: { [MetricService.UNARY_METRIC]: 40 },
->>>>>>> 8f117c6b
+			isBlacklisted: undefined,
 			children: []
 		},
 		{
 			name: "Folder3",
 			type: NodeType.FOLDER,
-<<<<<<< HEAD
-			attributes: { unary: 160 },
-			isBlacklisted: undefined,
-
-=======
 			attributes: { [MetricService.UNARY_METRIC]: 160 },
->>>>>>> 8f117c6b
+			isBlacklisted: undefined,
+
 			children: [
 				{
 					name: "small leaf",
 					type: NodeType.FILE,
-<<<<<<< HEAD
-					attributes: { rloc: 30, functions: 100, mcc: 100, unary: 1 },
-					isBlacklisted: undefined
-=======
-					attributes: { rloc: 30, functions: 100, mcc: 100, [MetricService.UNARY_METRIC]: 1 }
->>>>>>> 8f117c6b
+					attributes: { rloc: 30, functions: 100, mcc: 100, [MetricService.UNARY_METRIC]: 1 },
+					isBlacklisted: undefined
 				}
 			]
 		}
@@ -138,59 +114,38 @@
 		{
 			name: "Folder3",
 			type: NodeType.FOLDER,
-<<<<<<< HEAD
-			attributes: { unary: 160 },
-			isBlacklisted: undefined,
-
-=======
 			attributes: { [MetricService.UNARY_METRIC]: 160 },
->>>>>>> 8f117c6b
+			isBlacklisted: undefined,
+
 			children: [
 				{
 					name: "small leaf",
 					type: NodeType.FILE,
-<<<<<<< HEAD
-					attributes: { rloc: 30, functions: 100, mcc: 100, unary: 1 },
-					isBlacklisted: undefined
-=======
-					attributes: { rloc: 30, functions: 100, mcc: 100, [MetricService.UNARY_METRIC]: 1 }
->>>>>>> 8f117c6b
+					attributes: { rloc: 30, functions: 100, mcc: 100, [MetricService.UNARY_METRIC]: 1 },
+					isBlacklisted: undefined
 				}
 			]
 		},
 		{
 			name: "Folder2",
 			type: NodeType.FOLDER,
-<<<<<<< HEAD
-			attributes: { unary: 40 },
-			isBlacklisted: undefined,
-=======
 			attributes: { [MetricService.UNARY_METRIC]: 40 },
->>>>>>> 8f117c6b
+			isBlacklisted: undefined,
 			children: []
 		},
 		{
 			name: "Folder1",
 			type: NodeType.FOLDER,
-<<<<<<< HEAD
-			attributes: { unary: 60 },
-			isBlacklisted: undefined,
-=======
 			attributes: { [MetricService.UNARY_METRIC]: 60 },
->>>>>>> 8f117c6b
+			isBlacklisted: undefined,
 			children: []
 		},
 		{
 			name: "big leaf",
 			type: NodeType.FILE,
-<<<<<<< HEAD
-			attributes: { rloc: 100, functions: 10, mcc: 1, unary: 1 },
+			attributes: { rloc: 100, functions: 10, mcc: 1, [MetricService.UNARY_METRIC]: 1 },
 			link: "http://www.google.de",
 			isBlacklisted: undefined
-=======
-			attributes: { rloc: 100, functions: 10, mcc: 1, [MetricService.UNARY_METRIC]: 1 },
-			link: "http://www.google.de"
->>>>>>> 8f117c6b
 		}
 	]
 }
@@ -204,58 +159,37 @@
 		{
 			name: "Folder3",
 			type: NodeType.FOLDER,
-<<<<<<< HEAD
-			attributes: { unary: 160 },
-			isBlacklisted: undefined,
-=======
 			attributes: { [MetricService.UNARY_METRIC]: 160 },
->>>>>>> 8f117c6b
+			isBlacklisted: undefined,
 			children: [
 				{
 					name: "small leaf",
 					type: NodeType.FILE,
-<<<<<<< HEAD
-					attributes: { rloc: 30, functions: 100, mcc: 100, unary: 1 },
-					isBlacklisted: undefined
-=======
-					attributes: { rloc: 30, functions: 100, mcc: 100, [MetricService.UNARY_METRIC]: 1 }
->>>>>>> 8f117c6b
+					attributes: { rloc: 30, functions: 100, mcc: 100, [MetricService.UNARY_METRIC]: 1 },
+					isBlacklisted: undefined
 				}
 			]
 		},
 		{
 			name: "Folder1",
 			type: NodeType.FOLDER,
-<<<<<<< HEAD
-			attributes: { unary: 60 },
-			isBlacklisted: undefined,
-=======
 			attributes: { [MetricService.UNARY_METRIC]: 60 },
->>>>>>> 8f117c6b
+			isBlacklisted: undefined,
 			children: []
 		},
 		{
 			name: "Folder2",
 			type: NodeType.FOLDER,
-<<<<<<< HEAD
-			attributes: { unary: 40 },
-			isBlacklisted: undefined,
-=======
 			attributes: { [MetricService.UNARY_METRIC]: 40 },
->>>>>>> 8f117c6b
+			isBlacklisted: undefined,
 			children: []
 		},
 		{
 			name: "big leaf",
 			type: NodeType.FILE,
-<<<<<<< HEAD
-			attributes: { rloc: 100, functions: 10, mcc: 1, unary: 1 },
+			attributes: { rloc: 100, functions: 10, mcc: 1, [MetricService.UNARY_METRIC]: 1 },
 			link: "http://www.google.de",
 			isBlacklisted: undefined
-=======
-			attributes: { rloc: 100, functions: 10, mcc: 1, [MetricService.UNARY_METRIC]: 1 },
-			link: "http://www.google.de"
->>>>>>> 8f117c6b
 		}
 	]
 }
@@ -269,58 +203,37 @@
 		{
 			name: "Folder1",
 			type: NodeType.FOLDER,
-<<<<<<< HEAD
-			attributes: { unary: 60 },
-			isBlacklisted: undefined,
-=======
 			attributes: { [MetricService.UNARY_METRIC]: 60 },
->>>>>>> 8f117c6b
+			isBlacklisted: undefined,
 			children: []
 		},
 		{
 			name: "Folder2",
 			type: NodeType.FOLDER,
-<<<<<<< HEAD
-			attributes: { unary: 40 },
-			isBlacklisted: undefined,
-=======
 			attributes: { [MetricService.UNARY_METRIC]: 40 },
->>>>>>> 8f117c6b
+			isBlacklisted: undefined,
 			children: []
 		},
 		{
 			name: "Folder3",
 			type: NodeType.FOLDER,
-<<<<<<< HEAD
-			attributes: { unary: 160 },
-			isBlacklisted: undefined,
-=======
 			attributes: { [MetricService.UNARY_METRIC]: 160 },
->>>>>>> 8f117c6b
+			isBlacklisted: undefined,
 			children: [
 				{
 					name: "small leaf",
 					type: NodeType.FILE,
-<<<<<<< HEAD
-					attributes: { rloc: 30, functions: 100, mcc: 100, unary: 1 },
-					isBlacklisted: undefined
-=======
-					attributes: { rloc: 30, functions: 100, mcc: 100, [MetricService.UNARY_METRIC]: 1 }
->>>>>>> 8f117c6b
+					attributes: { rloc: 30, functions: 100, mcc: 100, [MetricService.UNARY_METRIC]: 1 },
+					isBlacklisted: undefined
 				}
 			]
 		},
 		{
 			name: "big leaf",
 			type: NodeType.FILE,
-<<<<<<< HEAD
-			attributes: { rloc: 100, functions: 10, mcc: 1, unary: 1 },
+			attributes: { rloc: 100, functions: 10, mcc: 1, [MetricService.UNARY_METRIC]: 1 },
 			link: "http://www.google.de",
 			isBlacklisted: undefined
-=======
-			attributes: { rloc: 100, functions: 10, mcc: 1, [MetricService.UNARY_METRIC]: 1 },
-			link: "http://www.google.de"
->>>>>>> 8f117c6b
 		}
 	]
 }
@@ -387,23 +300,15 @@
 			name: "first leaf",
 			type: NodeType.FILE,
 			path: "/root/first leaf",
-<<<<<<< HEAD
-			attributes: { unary: 100, functions: 10, mcc: 1 },
-			isBlacklisted: undefined
-=======
-			attributes: { [MetricService.UNARY_METRIC]: 100, functions: 10, mcc: 1 }
->>>>>>> 8f117c6b
+			attributes: { [MetricService.UNARY_METRIC]: 100, functions: 10, mcc: 1 },
+			isBlacklisted: undefined
 		},
 		{
 			name: "second leaf",
 			type: NodeType.FILE,
 			path: "/root/second leaf",
-<<<<<<< HEAD
-			attributes: { unary: 100, functions: 5, mcc: 1 },
-			isBlacklisted: undefined
-=======
-			attributes: { [MetricService.UNARY_METRIC]: 100, functions: 5, mcc: 1 }
->>>>>>> 8f117c6b
+			attributes: { [MetricService.UNARY_METRIC]: 100, functions: 5, mcc: 1 },
+			isBlacklisted: undefined
 		}
 	]
 }
@@ -419,14 +324,9 @@
 			name: "big leaf",
 			type: NodeType.FILE,
 			path: "/root/big leaf",
-<<<<<<< HEAD
-			attributes: { rloc: 100, functions: 10, mcc: 1, unary: 1 },
+			attributes: { rloc: 100, functions: 10, mcc: 1, [MetricService.UNARY_METRIC]: 1 },
 			link: "http://www.google.de",
 			isBlacklisted: undefined
-=======
-			attributes: { rloc: 100, functions: 10, mcc: 1, [MetricService.UNARY_METRIC]: 1 },
-			link: "http://www.google.de"
->>>>>>> 8f117c6b
 		},
 		{
 			name: "Parent Leaf",
@@ -439,12 +339,8 @@
 					name: "small leaf",
 					type: NodeType.FILE,
 					path: "/root/Parent Leaf/small leaf",
-<<<<<<< HEAD
-					attributes: { rloc: 30, functions: 100, mcc: 100, unary: 1 },
-					isBlacklisted: undefined
-=======
-					attributes: { rloc: 30, functions: 100, mcc: 100, [MetricService.UNARY_METRIC]: 1 }
->>>>>>> 8f117c6b
+					attributes: { rloc: 30, functions: 100, mcc: 100, [MetricService.UNARY_METRIC]: 1 },
+					isBlacklisted: undefined
 				},
 				{
 					name: "other small leaf",

import {
	AttributeTypeValue,
	CCFile,
	CodeMapNode,
	Edge,
	FileSelectionState,
	FileState,
	MetricData,
	Node,
	Settings,
	BlacklistType,
	EdgeVisibility
} from "../codeCharta.model"
import { CodeMapBuilding } from "../ui/codeMap/rendering/codeMapBuilding"
import { MetricDistribution } from "./fileExtensionCalculator"
import { Box3, Vector3 } from "three"
import { BlacklistItem, MarkedPackage } from "../codeCharta.model"

export const VALID_NODE: CodeMapNode = {
	name: "root",
	attributes: {},
	type: "Folder",
	children: [
		{
			name: "big leaf",
			type: "File",
			attributes: { RLOC: 100, Functions: 10, MCC: 1 },
			link: "http://www.google.de"
		},
		{
			name: "Parent Leaf",
			type: "Folder",
			attributes: {},
			children: [
				{
					name: "small leaf",
					type: "File",
					attributes: { RLOC: 30, Functions: 100, MCC: 100 }
				},
				{
					name: "other small leaf",
					type: "File",
					attributes: { RLOC: 70, Functions: 1000, MCC: 10 }
				}
			]
		}
	]
}

export const VALID_NODE_WITH_PATH: CodeMapNode = {
	name: "root",
	attributes: {},
	type: "Folder",
	path: "/root",
	children: [
		{
			name: "big leaf",
			type: "File",
			path: "/root/big leaf",
			attributes: { RLOC: 100, Functions: 10, MCC: 1 },
			link: "http://www.google.de"
		},
		{
			name: "Parent Leaf",
			type: "Folder",
			attributes: {},
			path: "/root/Parent Leaf",
			children: [
				{
					name: "small leaf",
					type: "File",
					path: "/root/Parent Leaf/small leaf",
					attributes: { RLOC: 30, Functions: 100, MCC: 100 }
				},
				{
					name: "other small leaf",
					type: "File",
					path: "/root/Parent Leaf/other small leaf",
					attributes: { RLOC: 70, Functions: 1000, MCC: 10 }
				},
				{
					name: "empty folder",
					type: "Folder",
					path: "/root/Parent Leaf/empty folder",
					attributes: {},
					children: []
				}
			]
		}
	]
}

<<<<<<< HEAD
export const VALID_NODE_WITH_ROOT_UNARY: CodeMapNode = {
	name: "root",
	attributes: { unary: 200 },
=======
export const VALID_NODE_DECORATED: CodeMapNode = {
	name: "root",
	attributes: { RLOC: 100, Functions: 10, MCC: 1, unary: 5 },
>>>>>>> e3bfb3a6
	type: "Folder",
	path: "/root",
	children: [
		{
<<<<<<< HEAD
			name: "first leaf",
			type: "File",
			path: "/root/first leaf",
			attributes: { unary: 100, Functions: 10, MCC: 1 }
		},
		{
			name: "second leaf",
			type: "File",
			path: "/root/second leaf",
			attributes: { unary: 100, Functions: 5, MCC: 1 }
		}
	]
}

export const VALID_NODE_WITH_METRICS: CodeMapNode = {
	name: "root",
	type: "Folder",
	attributes: { rloc: 100, Functions: 10, MCC: 1 }
}

=======
			name: "big leaf",
			type: "File",
			path: "/root/big leaf",
			attributes: { RLOC: 100, Functions: 10, MCC: 1, unary: 1 },
			link: "http://www.google.de"
		},
		{
			name: "Parent Leaf",
			type: "Folder",
			attributes: { RLOC: 100, Functions: 10, MCC: 1, unary: 1 },
			path: "/root/Parent Leaf",
			children: [
				{
					name: "small leaf",
					type: "File",
					path: "/root/Parent Leaf/small leaf",
					attributes: { RLOC: 30, Functions: 100, MCC: 100, unary: 1 }
				},
				{
					name: "other small leaf",
					type: "File",
					path: "/root/Parent Leaf/other small leaf",
					attributes: { RLOC: 70, Functions: 1000, MCC: 10, unary: 1 },
					edgeAttributes: { Imports: { incoming: 12, outgoing: 13 } },
					visible: true
				}
			]
		}
	]
}

>>>>>>> e3bfb3a6
export const VALID_EDGES: Edge[] = [
	{
		fromNodeName: "/root/big leaf",
		toNodeName: "/root/Parent Leaf/small leaf",
		attributes: {
			pairingRate: 89,
			avgCommits: 34
		}
	},
	{
		fromNodeName: "/root/Parent Leaf/other small leaf",
		toNodeName: "/root/Parent Leaf/small leaf",
		attributes: {
			pairingRate: 89,
			otherMetric: 34
		}
	},
	{
		fromNodeName: "/root/not available",
		toNodeName: "/root/Parent Leaf/small leaf",
		attributes: {
			pairingRate: 89,
			avgCommits: 34
		}
	}
]

export const VALID_EDGES_DECORATED: Edge[] = [
	{
		fromNodeName: "/root/big leaf",
		toNodeName: "/root/Parent Leaf/small leaf",
		attributes: {
			pairingRate: 89,
			avgCommits: 34
		},
		visible: EdgeVisibility.from
	},
	{
		fromNodeName: "/root/Parent Leaf/other small leaf",
		toNodeName: "/root/Parent Leaf/small leaf",
		attributes: {
			pairingRate: 89,
			otherMetric: 34
		},
		visible: EdgeVisibility.none
	}
]

export const VALID_EDGE: Edge = {
	fromNodeName: "/root/big leaf",
	toNodeName: "/root/Parent Leaf/small leaf",
	attributes: {
		pairingRate: 89,
		avgCommits: 34
	}
}

export const TEST_FILE_CONTENT = {
	fileName: "noFileName",
	projectName: "Sample Map",
	apiVersion: "1.1",
	nodes: [VALID_NODE]
}

export const FILE_META = {
	fileName: "fileA",
	projectName: "Sample Project",
	apiVersion: "1.1"
}

export const TEST_FILE_DATA: CCFile = {
	fileMeta: FILE_META,
	map: VALID_NODE,
	settings: {
		fileSettings: {
			attributeTypes: { nodes: [], edges: [] },
			blacklist: [],
			edges: VALID_EDGES,
			markedPackages: []
		}
	}
}

export const TEST_FILE_WITH_PATHS: CCFile = {
	fileMeta: FILE_META,
	map: {
		name: "root",
		type: "Folder",
		path: "/root",
		attributes: {},
		children: [
			{
				name: "big leaf",
				type: "File",
				path: "/root/big leaf",
				attributes: { rloc: 100, functions: 10, mcc: 1 },
				link: "http://www.google.de"
			},
			{
				name: "Parent Leaf",
				type: "Folder",
				attributes: {},
				path: "/root/Parent Leaf",
				children: [
					{
						name: "small leaf",
						type: "File",
						path: "/root/Parent Leaf/small leaf",
						attributes: { rloc: 30, functions: 100, mcc: 100 }
					},
					{
						name: "other small leaf",
						type: "File",
						path: "/root/Parent Leaf/other small leaf",
						attributes: { rloc: 70, functions: 1000, mcc: 10 }
					},
					{
						name: "empty folder",
						type: "Folder",
						path: "/root/Parent Leaf/empty folder",
						attributes: {},
						children: []
					}
				]
			}
		]
	},
	settings: {
		fileSettings: {
			attributeTypes: { nodes: [], edges: [] },
			blacklist: [],
			edges: VALID_EDGES,
			markedPackages: []
		}
	}
}

export const METRIC_DISTRIBUTION: MetricDistribution[] = [
	{
		fileExtension: "java",
		absoluteMetricValue: 20,
		relativeMetricValue: 100,
		color: null
	}
]

export const NONE_METRIC_DISTRIBUTION: MetricDistribution[] = [
	{
		fileExtension: "none",
		absoluteMetricValue: null,
		relativeMetricValue: 100,
		color: "#000000"
	}
]

export const VALID_NODE_WITH_PATH_AND_EXTENSION: CodeMapNode = {
	name: "root",
	attributes: {},
	type: "Folder",
	path: "/root",
	children: [
		{
			name: "big leaf.jpg",
			type: "File",
			path: "/root/big leaf.jpg",
			attributes: { RLOC: 100, Functions: 10, MCC: 1 }
		},
		{
			name: "another big leaf.java",
			type: "File",
			path: "/root/another big leaf.java",
			attributes: { RLOC: 120, Functions: 20, MCC: 2 }
		},
		{
			name: "Parent Leaf",
			type: "Folder",
			attributes: {},
			path: "/root/Parent Leaf",
			children: [
				{
					name: "small leaf.jpg",
					type: "File",
					path: "/root/Parent Leaf/small leaf.json",
					attributes: { RLOC: 30, Functions: 100, MCC: 100 }
				},
				{
					name: "other small leaf.json",
					type: "File",
					path: "/root/Parent Leaf/other small leaf.json",
					attributes: { RLOC: 70, Functions: 1000, MCC: 10 }
				},
				{
					name: "another leaf.java",
					type: "File",
					path: "/root/Parent Leaf/another leaf.java",
					attributes: { RLOC: 42, Functions: 330, MCC: 45 },
					children: []
				},
				{
					name: "leaf without extension",
					type: "File",
					path: "/root/Parent Leaf/leaf without extension",
					attributes: { RLOC: 15, Functions: 23, MCC: 33 },
					children: []
				}
			]
		}
	]
}

export const VALID_NODE_WITHOUT_RLOC_METRIC: CodeMapNode = {
	name: "root",
	attributes: {},
	type: "Folder",
	path: "/root",
	children: [
		{
			name: "big leaf.jpg",
			type: "File",
			path: "/root/big leaf.jpg",
			attributes: { RLOC: 0, Functions: 10, MCC: 1 }
		},
		{
			name: "another big leaf.java",
			type: "File",
			path: "/root/another big leaf.java",
			attributes: { RLOC: 0, Functions: 20, MCC: 2 }
		}
	]
}

export const TEST_DELTA_MAP_A: CCFile = {
	fileMeta: {
		fileName: "fileA",
		projectName: "Sample Project",
		apiVersion: "1.1"
	},
	map: {
		name: "root",
		type: "Folder",
		attributes: {},
		children: [
			{
				name: "big leaf",
				type: "File",
				attributes: { rloc: 100, functions: 10, mcc: 1 },
				link: "http://www.google.de"
			},
			{
				name: "Parent Leaf",
				type: "Folder",
				attributes: {},
				children: [
					{
						name: "small leaf",
						type: "File",
						attributes: { rloc: 30, functions: 100, mcc: 100 }
					},
					{
						name: "other small leaf",
						type: "File",
						attributes: { rloc: 70, functions: 1000, mcc: 10 }
					}
				]
			}
		]
	},
	settings: {
		fileSettings: {
			attributeTypes: { nodes: [], edges: [] },
			blacklist: [],
			edges: VALID_EDGES,
			markedPackages: []
		}
	}
}

export const TEST_DELTA_MAP_B: CCFile = {
	fileMeta: {
		fileName: "fileB",
		projectName: "Sample Project",
		apiVersion: "1.1"
	},
	map: {
		name: "root",
		type: "Folder",
		attributes: {},
		children: [
			{
				name: "big leaf",
				type: "File",
				attributes: { rloc: 20, functions: 10, mcc: 1 },
				link: "http://www.google.de"
			},
			{
				name: "additional leaf",
				type: "File",
				attributes: { rloc: 10, functions: 11, mcc: 5 },
				link: "http://www.google.de"
			},
			{
				name: "Parent Leaf",
				type: "Folder",
				attributes: {},
				children: [
					{
						name: "small leaf",
						type: "File",
						attributes: { rloc: 30, functions: 100, mcc: 100, more: 20 }
					},
					{
						name: "other small leaf",
						type: "File",
						attributes: { rloc: 70, functions: 1000 }
					},
					{
						name: "big leaf",
						type: "File",
						attributes: { rloc: 20, functions: 10, mcc: 1 },
						link: "http://www.google.de"
					}
				]
			}
		]
	},
	settings: {
		fileSettings: {
			attributeTypes: { nodes: [], edges: [] },
			blacklist: [],
			edges: VALID_EDGES,
			markedPackages: []
		}
	}
}

export const TEST_FILE_DATA_DOWNLOADED = {
	apiVersion: "1.1",
	attributeTypes: {},
	blacklist: [{ path: "/root/bigLeaf.ts", type: "hide" }, { path: "/root/sample1OnlyLeaf.scss", type: "exclude" }],
	edges: [
		{
			attributes: {
				avgCommits: 34,
				pairingRate: 89
			},
			fromNodeName: "/root/big leaf",
			toNodeName: "/root/Parent Leaf/small leaf"
		},
		{
			attributes: {
				otherMetric: 34,
				pairingRate: 89
			},
			fromNodeName: "/root/Parent Leaf/other small leaf",
			toNodeName: "/root/Parent Leaf/small leaf"
		}
	],
	markedPackages: [],
	nodes: [
		{
			attributes: {},
			children: [
				{
					attributes: {
						Functions: 10,
						MCC: 1,
						RLOC: 100
					},
					link: "http://www.google.de",
					name: "big leaf",
					type: "File"
				},
				{
					attributes: {},
					children: [
						{
							attributes: {
								Functions: 100,
								MCC: 100,
								RLOC: 30
							},
							name: "small leaf",
							type: "File"
						},
						{
							attributes: {
								Functions: 1000,
								MCC: 10,
								RLOC: 70
							},
							name: "other small leaf",
							type: "File"
						}
					],
					name: "Parent Leaf",
					type: "Folder"
				}
			],
			name: "root",
			type: "Folder"
		}
	],
	projectName: "Sample Project"
}

export const FILE_STATES: FileState[] = [
	{
		file: TEST_FILE_DATA,
		selectedAs: FileSelectionState.Single
	}
]

export const SETTINGS: Settings = {
	fileSettings: {
		attributeTypes: {
			nodes: [
				{
					rloc: AttributeTypeValue.absolute
				},
				{
					mcc: AttributeTypeValue.absolute
				},
				{
					coverage: AttributeTypeValue.relative
				},
				{
					pairing_rate: AttributeTypeValue.absolute
				}
			],
			edges: []
		},
		blacklist: [],
		edges: [],
		markedPackages: []
	},
	dynamicSettings: {
		areaMetric: "rloc",
		heightMetric: "mcc",
		colorMetric: "mcc",
		distributionMetric: "mcc",
		edgeMetric: "pairingRate",
		focusedNodePath: "/root",
		searchedNodePaths: [],
		searchPattern: "",
		margin: 48,
		colorRange: {
			from: 19,
			to: 67
		}
	},
	appSettings: {
		amountOfTopLabels: 31,
		amountOfEdgePreviews: 5,
		edgeHeight: 4,
		scaling: new Vector3(1, 1.8, 1),
		camera: new Vector3(0, 300, 1000),
		invertDeltaColors: false,
		hideFlatBuildings: true,
		invertHeight: true,
		invertColorRange: false,
		dynamicMargin: true,
		isWhiteBackground: false,
		whiteColorBuildings: true,
		mapColors: {
			positive: "#69AE40",
			neutral: "#ddcc00",
			negative: "#820E0E",
			selected: "#EB8319",
			defaultC: "#89ACB4",
			positiveDelta: "#69FF40",
			negativeDelta: "#ff0E0E",
			base: "#666666",
			flat: "#AAAAAA",
			lightGrey: "#DDDDDD",
			angularGreen: "#00BFA5",
			markingColors: ["#FF1D8E", "#1d8eff", "#1DFFFF", "#8eff1d", "#8e1dff", "#FFFF1D"],
			incomingEdge: "#00ffff",
			outgoingEdge: "#ff00ff"
		},
		isPresentationMode: false,
		showOnlyBuildingsWithEdges: false,
		resetCameraIfNewFileIsLoaded: true
	},
	treeMapSettings: {
		mapSize: 250
	}
}

export const DEFAULT_SETTINGS: Settings = {
	appSettings: {
		amountOfTopLabels: 1,
		amountOfEdgePreviews: 1,
		edgeHeight: 4,
		camera: new Vector3(0, 300, 1000),
		invertDeltaColors: false,
		dynamicMargin: true,
		hideFlatBuildings: true,
		invertHeight: false,
		invertColorRange: false,
		isWhiteBackground: false,
		mapColors: {
			angularGreen: "#00BFA5",
			base: "#666666",
			defaultC: "#89ACB4",
			flat: "#AAAAAA",
			lightGrey: "#DDDDDD",
			markingColors: ["#FF1D8E", "#1d8eff", "#1DFFFF", "#8eff1d", "#8e1dff", "#FFFF1D"],
			negative: "#820E0E",
			negativeDelta: "#ff0E0E",
			neutral: "#ddcc00",
			positive: "#69AE40",
			positiveDelta: "#69FF40",
			selected: "#EB8319",
			incomingEdge: "#00ffff",
			outgoingEdge: "#ff00ff"
		},
		scaling: new Vector3(1, 1, 1),
		whiteColorBuildings: false,
		isPresentationMode: false,
		showOnlyBuildingsWithEdges: false,
		resetCameraIfNewFileIsLoaded: true
	},
	dynamicSettings: {
		areaMetric: null,
		colorMetric: null,
		focusedNodePath: "",
		heightMetric: null,
		distributionMetric: null,
		edgeMetric: null,
		margin: null,
		colorRange: {
			from: null,
			to: null
		},
		searchPattern: "",
		searchedNodePaths: []
	},
	fileSettings: { attributeTypes: { nodes: [], edges: [] }, blacklist: [], edges: [], markedPackages: [] },
	treeMapSettings: { mapSize: 250 }
}

export const TEST_NODE_ROOT: Node = {
	name: "root",
	width: 1,
	height: 2,
	length: 3,
	depth: 4,
	x0: 5,
	z0: 6,
	y0: 7,
	isLeaf: true,
	deltas: { a: 1, b: 2 },
	attributes: { a: 20, b: 15 },
	edgeAttributes: { a: { incoming: 2, outgoing: 666 } },
	heightDelta: 10,
	visible: true,
	path: "/root",
	link: "NO_LINK",
	markingColor: "0x000000",
	flat: false,
	color: "#AABBCC",
	incomingEdgePoint: new Vector3(),
	outgoingEdgePoint: new Vector3()
}

export const TEST_NODE_LEAF: Node = {
	name: "root/big leaf",
	width: 1,
	height: 2,
	length: 3,
	depth: 4,
	x0: 5,
	z0: 6,
	y0: 7,
	isLeaf: true,
	deltas: { a: 1, b: 2 },
	attributes: { a: 20, b: 15 },
	edgeAttributes: { a: { incoming: 2, outgoing: 666 } },
	heightDelta: 20,
	visible: true,
	path: "/root/big leaf",
	link: "NO_LINK",
	markingColor: "0xFFFFFF",
	flat: false,
	color: "#AABBCC",
	incomingEdgePoint: new Vector3(),
	outgoingEdgePoint: new Vector3()
}

export const TEST_NODES: Node[] = [TEST_NODE_ROOT, TEST_NODE_LEAF]

export const CODE_MAP_BUILDING: CodeMapBuilding = new CodeMapBuilding(
	1,
	new Box3(),
	TEST_NODE_ROOT,
	DEFAULT_SETTINGS.appSettings.mapColors.neutral
)

export const METRIC_DATA: MetricData[] = [
	{ name: "mcc", maxValue: 1, availableInVisibleMaps: true },
	{ name: "rloc", maxValue: 2, availableInVisibleMaps: true }
]

export const BLACKLIST: BlacklistItem[] = [
	{
		path: "/my/path",
		type: BlacklistType.hide
	},
	{
		path: "/my/different/path",
		type: BlacklistType.exclude
	},
	{
		path: "/my/first/path",
		type: BlacklistType.exclude
	}
]

export const MARKED_PACKAGES: MarkedPackage[] = [
	{
		path: "/my/path",
		color: "#AABBCC",
		attributes: {}
	},
	{
		path: "/my/different/path",
		color: "#DDEEFF",
		attributes: {}
	},
	{
		path: "/my/first/path",
		color: "#123456",
		attributes: {}
	},
	{
		path: "/my/last/path",
		color: "#345678",
		attributes: {}
	}
]<|MERGE_RESOLUTION|>--- conflicted
+++ resolved
@@ -90,41 +90,34 @@
 	]
 }
 
-<<<<<<< HEAD
 export const VALID_NODE_WITH_ROOT_UNARY: CodeMapNode = {
 	name: "root",
 	attributes: { unary: 200 },
-=======
+	type: "Folder",
+	path: "/root",
+	children: [
+		{
+			name: "first leaf",
+			type: "File",
+			path: "/root/first leaf",
+			attributes: { unary: 100, Functions: 10, MCC: 1 }
+		},
+		{
+			name: "second leaf",
+			type: "File",
+			path: "/root/second leaf",
+			attributes: { unary: 100, Functions: 5, MCC: 1 }
+		}
+	]
+}
+
 export const VALID_NODE_DECORATED: CodeMapNode = {
 	name: "root",
 	attributes: { RLOC: 100, Functions: 10, MCC: 1, unary: 5 },
->>>>>>> e3bfb3a6
 	type: "Folder",
 	path: "/root",
 	children: [
 		{
-<<<<<<< HEAD
-			name: "first leaf",
-			type: "File",
-			path: "/root/first leaf",
-			attributes: { unary: 100, Functions: 10, MCC: 1 }
-		},
-		{
-			name: "second leaf",
-			type: "File",
-			path: "/root/second leaf",
-			attributes: { unary: 100, Functions: 5, MCC: 1 }
-		}
-	]
-}
-
-export const VALID_NODE_WITH_METRICS: CodeMapNode = {
-	name: "root",
-	type: "Folder",
-	attributes: { rloc: 100, Functions: 10, MCC: 1 }
-}
-
-=======
 			name: "big leaf",
 			type: "File",
 			path: "/root/big leaf",
@@ -156,7 +149,12 @@
 	]
 }
 
->>>>>>> e3bfb3a6
+export const VALID_NODE_WITH_METRICS: CodeMapNode = {
+	name: "root",
+	type: "Folder",
+	attributes: { rloc: 100, Functions: 10, MCC: 1 }
+}
+
 export const VALID_EDGES: Edge[] = [
 	{
 		fromNodeName: "/root/big leaf",

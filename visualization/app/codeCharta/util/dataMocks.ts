import { CodeMapNode, Edge, CCFile } from "../codeCharta.model"

export const VALID_NODE: CodeMapNode = {
	name: "root",
	attributes: {},
	type: "Folder",
	children: [
		{
			name: "big leaf",
			type: "File",
			attributes: { RLOC: 100, Functions: 10, MCC: 1 },
			link: "http://www.google.de"
		},
		{
			name: "Parent Leaf",
			type: "Folder",
			attributes: {},
			children: [
				{
					name: "small leaf",
					type: "File",
					attributes: { RLOC: 30, Functions: 100, MCC: 100 }
				},
				{
					name: "other small leaf",
					type: "File",
					attributes: { RLOC: 70, Functions: 1000, MCC: 10 }
				}
			]
		}
	]
}

<<<<<<< HEAD
export const VALID_NODE_WITH_PATHS : CodeMapNode = {
	name: "root",
	path: "/root",
	attributes: {},
	type: "Folder",
	children: [
		{
			name: "big leaf",
			path: "/root/big leaf",
			type: "File",
=======
export const VALID_NODE_WITH_PATH: CodeMapNode = {
	name: "root",
	attributes: {},
	type: "Folder",
	path: "/root",
	children: [
		{
			name: "big leaf",
			type: "File",
			path: "root/big leaf",
>>>>>>> 433d0a96
			attributes: { RLOC: 100, Functions: 10, MCC: 1 },
			link: "http://www.google.de"
		},
		{
			name: "Parent Leaf",
<<<<<<< HEAD
			path: "/root/Parent Leaf",
			type: "Folder",
			attributes: {},
			children: [
				{
					name: "small leaf",
					path: "/root/Parent Leaf/small leaf",
					type: "File",
=======
			type: "Folder",
			attributes: {},
			path: "/root/Parent Leaf",
			children: [
				{
					name: "small leaf",
					type: "File",
					path: "/root/Parent Leaf/small leaf",
>>>>>>> 433d0a96
					attributes: { RLOC: 30, Functions: 100, MCC: 100 }
				},
				{
					name: "other small leaf",
<<<<<<< HEAD
					path: "/root/Parent Leaf/other small leaf",
					type: "File",
					attributes: { RLOC: 70, Functions: 1000, MCC: 10 }
=======
					type: "File",
					path: "/root/Parent Leaf/other small leaf",
					attributes: { RLOC: 70, Functions: 1000, MCC: 10 }
				},
				{
					name: "empty folder",
					type: "Folder",
					path: "/root/Parent Leaf/empty folder",
					attributes: {},
					children: []
>>>>>>> 433d0a96
				}
			]
		}
	]
}

export const VALID_EDGE: Edge[] = [
	{
		fromNodeName: "/root/big leaf",
		toNodeName: "/root/Parent Leaf/small leaf",
		attributes: {
			pairingRate: 89,
			avgCommits: 34
		}
	},
	{
		fromNodeName: "/root/sample1 only leaf",
		toNodeName: "/root/Parent Leaf/small leaf",
		attributes: {
			pairingRate: 89,
			avgCommits: 34
		}
	}
]

export const TEST_FILE_CONTENT = {
	fileName: "noFileName",
	projectName: "Sample Map",
	apiVersion: "1.1",
	nodes: [VALID_NODE]
}

export const TEST_FILE_DATA: CCFile = {
	fileMeta: {
		fileName: "file",
		projectName: "Sample Map",
		apiVersion: "1.1"
	},
	map: VALID_NODE,
	settings: {
		fileSettings: {
			edges: VALID_EDGE
		}
	}
}

export const TEST_DELTA_MAP_A: CCFile = {
	fileMeta: {
		fileName: "fileA",
		projectName: "Sample Project",
		apiVersion: "1.1"
	},
	map: {
		name: "root",
		type: "Folder",
		attributes: {},
		children: [
			{
				name: "big leaf",
				type: "File",
				attributes: { rloc: 100, functions: 10, mcc: 1 },
				link: "http://www.google.de"
			},
			{
				name: "Parent Leaf",
				type: "Folder",
				attributes: {},
				children: [
					{
						name: "small leaf",
						type: "File",
						attributes: { rloc: 30, functions: 100, mcc: 100 }
					},
					{
						name: "other small leaf",
						type: "File",
						attributes: { rloc: 70, functions: 1000, mcc: 10 }
					}
				]
			}
		]
	},
	settings: {
		fileSettings: {}
	}
}

export const TEST_DELTA_MAP_B: CCFile = {
	fileMeta: {
		fileName: "fileB",
		projectName: "Sample Project",
		apiVersion: "1.1"
	},
	map: {
		name: "root",
		type: "Folder",
		attributes: {},
		children: [
			{
				name: "big leaf",
				type: "File",
				attributes: { rloc: 20, functions: 10, mcc: 1 },
				link: "http://www.google.de"
			},
			{
				name: "additional leaf",
				type: "File",
				attributes: { rloc: 10, functions: 11, mcc: 5 },
				link: "http://www.google.de"
			},
			{
				name: "Parent Leaf",
				type: "Folder",
				attributes: {},
				children: [
					{
						name: "small leaf",
						type: "File",
						attributes: { rloc: 30, functions: 100, mcc: 100, more: 20 }
					},
					{
						name: "other small leaf",
						type: "File",
						attributes: { rloc: 70, functions: 1000 }
					},
					{
						name: "big leaf",
						type: "File",
						attributes: { rloc: 20, functions: 10, mcc: 1 },
						link: "http://www.google.de"
					}
				]
			}
		]
	},
	settings: {
		fileSettings: {}
	}
}

export const TEST_FILE_DATA_DOWNLOADED = {
	apiVersion: "1.1",
	attributeTypes: undefined,
	blacklist: undefined,
	edges: [
		{ attributes: { avgCommits: 34, pairingRate: 89 }, fromNodeName: "/root/big leaf", toNodeName: "/root/Parent Leaf/small leaf" },
		{
			attributes: { avgCommits: 34, pairingRate: 89 },
			fromNodeName: "/root/sample1 only leaf",
			toNodeName: "/root/Parent Leaf/small leaf"
		}
	],
	fileName: "file.14_12_2018.json",
	nodes: [
		{
			attributes: {},
			children: [
				{ attributes: { Functions: 10, MCC: 1, RLOC: 100 }, link: "http://www.google.de", name: "big leaf", type: "File" },
				{
					attributes: {},
					children: [
						{ attributes: { Functions: 100, MCC: 100, RLOC: 30 }, name: "small leaf", type: "File" },
						{ attributes: { Functions: 1000, MCC: 10, RLOC: 70 }, name: "other small leaf", type: "File" }
					],
					name: "Parent Leaf",
					type: "Folder"
				}
			],
			name: "root",
			type: "Folder"
		}
	],
	projectName: "Sample Map"
}<|MERGE_RESOLUTION|>--- conflicted
+++ resolved
@@ -31,18 +31,6 @@
 	]
 }
 
-<<<<<<< HEAD
-export const VALID_NODE_WITH_PATHS : CodeMapNode = {
-	name: "root",
-	path: "/root",
-	attributes: {},
-	type: "Folder",
-	children: [
-		{
-			name: "big leaf",
-			path: "/root/big leaf",
-			type: "File",
-=======
 export const VALID_NODE_WITH_PATH: CodeMapNode = {
 	name: "root",
 	attributes: {},
@@ -52,23 +40,12 @@
 		{
 			name: "big leaf",
 			type: "File",
-			path: "root/big leaf",
->>>>>>> 433d0a96
+			path: "/root/big leaf",
 			attributes: { RLOC: 100, Functions: 10, MCC: 1 },
 			link: "http://www.google.de"
 		},
 		{
 			name: "Parent Leaf",
-<<<<<<< HEAD
-			path: "/root/Parent Leaf",
-			type: "Folder",
-			attributes: {},
-			children: [
-				{
-					name: "small leaf",
-					path: "/root/Parent Leaf/small leaf",
-					type: "File",
-=======
 			type: "Folder",
 			attributes: {},
 			path: "/root/Parent Leaf",
@@ -77,16 +54,10 @@
 					name: "small leaf",
 					type: "File",
 					path: "/root/Parent Leaf/small leaf",
->>>>>>> 433d0a96
 					attributes: { RLOC: 30, Functions: 100, MCC: 100 }
 				},
 				{
 					name: "other small leaf",
-<<<<<<< HEAD
-					path: "/root/Parent Leaf/other small leaf",
-					type: "File",
-					attributes: { RLOC: 70, Functions: 1000, MCC: 10 }
-=======
 					type: "File",
 					path: "/root/Parent Leaf/other small leaf",
 					attributes: { RLOC: 70, Functions: 1000, MCC: 10 }
@@ -97,7 +68,6 @@
 					path: "/root/Parent Leaf/empty folder",
 					attributes: {},
 					children: []
->>>>>>> 433d0a96
 				}
 			]
 		}

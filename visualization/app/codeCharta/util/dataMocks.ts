--- conflicted
+++ resolved
@@ -15,12 +15,9 @@
 	Settings,
 	State,
 	Scenario,
-<<<<<<< HEAD
+	FileMeta,
 	NodeMetricData,
 	EdgeMetricData
-=======
-	FileMeta
->>>>>>> d811d2e1
 } from "../codeCharta.model"
 import { CodeMapBuilding } from "../ui/codeMap/rendering/codeMapBuilding"
 import { MetricDistribution } from "./fileExtensionCalculator"
@@ -28,16 +25,10 @@
 import { IRootScopeService } from "angular"
 import { hierarchy } from "d3"
 import { AddScenarioContent, ScenarioMetricType } from "../ui/dialog/dialog.addScenarioSettings.component"
-<<<<<<< HEAD
-import { FileSelectionState, FileState } from "../model/files/files"
 import { ScenarioItem } from "../ui/scenarioDropDown/scenarioDropDown.component"
 import { MetricDataService } from "../state/store/metricData/metricData.service"
-=======
-import { MetricService } from "../state/metric.service"
-import { ScenarioItem } from "../ui/scenarioDropDown/scenarioDropDown.component"
 import { FileSelectionState, FileState } from "../model/files/files"
 import { APIVersions, ExportCCFile } from "../codeCharta.api.model"
->>>>>>> d811d2e1
 
 export const VALID_NODE: CodeMapNode = {
 	name: "root",

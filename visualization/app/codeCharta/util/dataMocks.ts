--- conflicted
+++ resolved
@@ -5,13 +5,7 @@
 	CCFile,
 	CodeMapNode,
 	Edge,
-<<<<<<< HEAD
-	FileMeta,
-	FileSelectionState,
-	FileState,
-=======
 	EdgeVisibility,
->>>>>>> 13d9b2a0
 	MarkedPackage,
 	MetricData,
 	Node,
@@ -21,22 +15,19 @@
 	RecursivePartial,
 	Settings,
 	State,
-	Scenario
+	Scenario,
+	FileMeta
 } from "../codeCharta.model"
 import { CodeMapBuilding } from "../ui/codeMap/rendering/codeMapBuilding"
 import { MetricDistribution } from "./fileExtensionCalculator"
 import { Box3, Vector3 } from "three"
 import { IRootScopeService } from "angular"
-<<<<<<< HEAD
-import { APIVersions, ExportCCFile } from "../codeCharta.api.model"
-import { Files } from "../model/files"
-=======
->>>>>>> 13d9b2a0
 import { hierarchy } from "d3"
 import { AddScenarioContent, ScenarioMetricType } from "../ui/dialog/dialog.addScenarioSettings.component"
 import { MetricService } from "../state/metric.service"
+import { ScenarioItem } from "../ui/scenarioDropDown/scenarioDropDown.component"
 import { FileSelectionState, FileState } from "../model/files/files"
-import { ScenarioItem } from "../ui/scenarioDropDown/scenarioDropDown.component"
+import { APIVersions, ExportCCFile } from "../codeCharta.api.model"
 
 export const VALID_NODE: CodeMapNode = {
 	name: "root",

--- conflicted
+++ resolved
@@ -11,15 +11,9 @@
 	FileState,
 	MarkedPackage,
 	MetricData,
+	NodeType,
 	Node,
-<<<<<<< HEAD
 	State
-=======
-	BlacklistType,
-	EdgeVisibility,
-	State,
-	NodeType
->>>>>>> 839af308
 } from "../codeCharta.model"
 import { CodeMapBuilding } from "../ui/codeMap/rendering/codeMapBuilding"
 import { MetricDistribution } from "./fileExtensionCalculator"

import {
	AttributeTypeValue,
	BlacklistItem,
	BlacklistType,
	CCFile,
	CodeMapNode,
	Edge,
	EdgeVisibility,
<<<<<<< HEAD
	FileMeta,
=======
>>>>>>> 3bdbd4ff
	FileSelectionState,
	FileState,
	MarkedPackage,
	MetricData,
	NodeType,
	Node,
<<<<<<< HEAD
=======
	NodeType,
	SearchPanelMode,
>>>>>>> 3bdbd4ff
	State
} from "../codeCharta.model"
import { CodeMapBuilding } from "../ui/codeMap/rendering/codeMapBuilding"
import { MetricDistribution } from "./fileExtensionCalculator"
import { Box3, Vector3 } from "three"
import { IRootScopeService } from "angular"
<<<<<<< HEAD
import { APIVersions, ExportCCFile, ExportCCFile_0_1 } from "../codeCharta.api.model"
=======
import { Files } from "../model/files"
>>>>>>> 3bdbd4ff

export const VALID_NODE: CodeMapNode = {
	name: "root",
	attributes: {},
	type: NodeType.FOLDER,
	children: [
		{
			name: "big leaf",
			type: NodeType.FILE,
			attributes: { rloc: 100, functions: 10, mcc: 1 },
			link: "http://www.google.de"
		},
		{
			name: "Parent Leaf",
			type: NodeType.FOLDER,
			attributes: {},
			children: [
				{
					name: "small leaf",
					type: NodeType.FILE,
					attributes: { rloc: 30, functions: 100, mcc: 100 }
				},
				{
					name: "other small leaf",
					type: NodeType.FILE,
					attributes: { rloc: 70, functions: 1000, mcc: 10 }
				}
			]
		}
	]
}

export const VALID_NODE_WITH_PATH: CodeMapNode = {
	name: "root",
	attributes: {},
	type: NodeType.FOLDER,
	path: "/root",
	children: [
		{
			name: "big leaf",
			type: NodeType.FILE,
			path: "/root/big leaf",
			attributes: { rloc: 100, functions: 10, mcc: 1 },
			link: "http://www.google.de"
		},
		{
			name: "Parent Leaf",
			type: NodeType.FOLDER,
			attributes: {},
			path: "/root/Parent Leaf",
			children: [
				{
					name: "small leaf",
					type: NodeType.FILE,
					path: "/root/Parent Leaf/small leaf",
					attributes: { rloc: 30, functions: 100, mcc: 100 }
				},
				{
					name: "other small leaf",
					type: NodeType.FILE,
					path: "/root/Parent Leaf/other small leaf",
					attributes: { rloc: 70, functions: 1000, mcc: 10 }
				},
				{
					name: "empty folder",
					type: NodeType.FOLDER,
					path: "/root/Parent Leaf/empty folder",
					attributes: {},
					children: []
				}
			]
		}
	]
}

export const VALID_NODE_WITH_ROOT_UNARY: CodeMapNode = {
	name: "root",
	attributes: { unary: 200 },
	type: NodeType.FOLDER,
	path: "/root",
	children: [
		{
			name: "first leaf",
			type: NodeType.FILE,
			path: "/root/first leaf",
			attributes: { unary: 100, functions: 10, mcc: 1 }
		},
		{
			name: "second leaf",
			type: NodeType.FILE,
			path: "/root/second leaf",
			attributes: { unary: 100, functions: 5, mcc: 1 }
		}
	]
}

export const VALID_NODE_DECORATED: CodeMapNode = {
	name: "root",
	attributes: { rloc: 100, functions: 10, mcc: 1, unary: 5 },
	type: NodeType.FOLDER,
	path: "/root",
	children: [
		{
			name: "big leaf",
			type: NodeType.FILE,
			path: "/root/big leaf",
			attributes: { rloc: 100, functions: 10, mcc: 1, unary: 1 },
			link: "http://www.google.de"
		},
		{
			name: "Parent Leaf",
			type: NodeType.FOLDER,
			attributes: { rloc: 100, functions: 10, mcc: 1, unary: 1 },
			path: "/root/Parent Leaf",
			children: [
				{
					name: "small leaf",
					type: NodeType.FILE,
					path: "/root/Parent Leaf/small leaf",
					attributes: { rloc: 30, functions: 100, mcc: 100, unary: 1 }
				},
				{
					name: "other small leaf",
					type: NodeType.FILE,
					path: "/root/Parent Leaf/other small leaf",
					attributes: { rloc: 70, functions: 1000, mcc: 10, unary: 1 },
					edgeAttributes: { Imports: { incoming: 12, outgoing: 13 } },
					visible: true
				}
			]
		}
	]
}

export const VALID_NODE_WITH_METRICS: CodeMapNode = {
	name: "root",
	type: NodeType.FOLDER,
	attributes: { rloc: 100, functions: 10, mcc: 1 }
}

export const VALID_EDGES: Edge[] = [
	{
		fromNodeName: "/root/big leaf",
		toNodeName: "/root/Parent Leaf/small leaf",
		attributes: {
			pairingRate: 89,
			avgCommits: 34
		}
	},
	{
		fromNodeName: "/root/Parent Leaf/other small leaf",
		toNodeName: "/root/Parent Leaf/small leaf",
		attributes: {
			pairingRate: 89,
			otherMetric: 34
		}
	},
	{
		fromNodeName: "/root/not available",
		toNodeName: "/root/Parent Leaf/small leaf",
		attributes: {
			pairingRate: 89,
			avgCommits: 34
		}
	}
]

export const VALID_EDGES_DECORATED: Edge[] = [
	{
		fromNodeName: "/root/big leaf",
		toNodeName: "/root/Parent Leaf/small leaf",
		attributes: {
			pairingRate: 89,
			avgCommits: 34
		},
		visible: EdgeVisibility.from
	},
	{
		fromNodeName: "/root/Parent Leaf/other small leaf",
		toNodeName: "/root/Parent Leaf/small leaf",
		attributes: {
			pairingRate: 89,
			otherMetric: 34
		},
		visible: EdgeVisibility.none
	}
]

export const VALID_EDGE: Edge = {
	fromNodeName: "/root/big leaf",
	toNodeName: "/root/Parent Leaf/small leaf",
	attributes: {
		pairingRate: 89,
		avgCommits: 34
	}
}

export const TEST_FILE_CONTENT: ExportCCFile = {
	projectName: "Sample Map",
	apiVersion: APIVersions.ONE_POINT_ONE,
	nodes: [VALID_NODE]
}

export const TEST_FILE_CONTENT_0_1: ExportCCFile_0_1 = {
	fileName: "Sample File",
	projectName: "Sample Map",
	apiVersion: APIVersions.ZERO_POINT_ONE,
	nodes: [VALID_NODE]
}

export const FILE_META: FileMeta = {
	fileName: "fileA",
	projectName: "Sample Project",
	apiVersion: "1.1"
}

export const TEST_FILE_DATA: CCFile = {
	fileMeta: FILE_META,
	map: VALID_NODE,
	settings: {
		fileSettings: {
			attributeTypes: { nodes: [], edges: [] },
			blacklist: [],
			edges: VALID_EDGES,
			markedPackages: []
		}
	}
}

export const TEST_FILE_WITH_PATHS: CCFile = {
	fileMeta: FILE_META,
	map: {
		name: "root",
		type: NodeType.FOLDER,
		path: "/root",
		attributes: {},
		children: [
			{
				name: "big leaf",
				type: NodeType.FILE,
				path: "/root/big leaf",
				attributes: { rloc: 100, functions: 10, mcc: 1 },
				link: "http://www.google.de"
			},
			{
				name: "Parent Leaf",
				type: NodeType.FOLDER,
				attributes: {},
				path: "/root/Parent Leaf",
				children: [
					{
						name: "small leaf",
						type: NodeType.FILE,
						path: "/root/Parent Leaf/small leaf",
						attributes: { rloc: 30, functions: 100, mcc: 100 }
					},
					{
						name: "other small leaf",
						type: NodeType.FILE,
						path: "/root/Parent Leaf/other small leaf",
						attributes: { rloc: 70, functions: 1000, mcc: 10 }
					},
					{
						name: "empty folder",
						type: NodeType.FOLDER,
						path: "/root/Parent Leaf/empty folder",
						attributes: {},
						children: []
					}
				]
			}
		]
	},
	settings: {
		fileSettings: {
			attributeTypes: { nodes: [], edges: [] },
			blacklist: [],
			edges: VALID_EDGES,
			markedPackages: []
		}
	}
}

export const METRIC_DISTRIBUTION: MetricDistribution[] = [
	{
		fileExtension: "java",
		absoluteMetricValue: 20,
		relativeMetricValue: 100,
		color: null
	}
]

export const NONE_METRIC_DISTRIBUTION: MetricDistribution[] = [
	{
		fileExtension: "None",
		absoluteMetricValue: null,
		relativeMetricValue: 100,
		color: "#676867"
	}
]

export const VALID_NODE_WITH_PATH_AND_EXTENSION: CodeMapNode = {
	name: "root",
	attributes: {},
	type: NodeType.FOLDER,
	path: "/root",
	children: [
		{
			name: "big leaf.jpg",
			type: NodeType.FILE,
			path: "/root/big leaf.jpg",
			attributes: { rloc: 100, functions: 10, mcc: 1 }
		},
		{
			name: "another big leaf.java",
			type: NodeType.FILE,
			path: "/root/another big leaf.java",
			attributes: { rloc: 120, functions: 20, mcc: 2 }
		},
		{
			name: "Parent Leaf",
			type: NodeType.FOLDER,
			attributes: {},
			path: "/root/Parent Leaf",
			children: [
				{
					name: "small leaf.jpg",
					type: NodeType.FILE,
					path: "/root/Parent Leaf/small leaf.json",
					attributes: { rloc: 30, functions: 100, mcc: 100 }
				},
				{
					name: "other small leaf.json",
					type: NodeType.FILE,
					path: "/root/Parent Leaf/other small leaf.json",
					attributes: { rloc: 70, functions: 1000, mcc: 10 }
				},
				{
					name: "another leaf.java",
					type: NodeType.FILE,
					path: "/root/Parent Leaf/another leaf.java",
					attributes: { rloc: 42, functions: 330, mcc: 45 },
					children: []
				},
				{
					name: "leaf without extension",
					type: NodeType.FILE,
					path: "/root/Parent Leaf/leaf without extension",
					attributes: { rloc: 15, functions: 23, mcc: 33 },
					children: []
				}
			]
		}
	]
}

export const VALID_NODE_WITH_PATH_AND_DELTAS: CodeMapNode = {
	name: "root",
	attributes: {},
	deltas: {},
	type: NodeType.FOLDER,
	path: "/root",
	children: [
		{
			name: "big leaf.jpg",
			type: NodeType.FILE,
			path: "/root/big leaf.jpg",
			attributes: { rloc: 100, functions: 10, mcc: 1 },
			deltas: { rloc: 300, functions: -15, mcc: 12 }
		},
		{
			name: "another big leaf.java",
			type: NodeType.FILE,
			path: "/root/another big leaf.java",
			attributes: { rloc: 120, functions: 20, mcc: 2 },
			deltas: { rloc: -150, functions: 9, mcc: 33 }
		},
		{
			name: "Parent Leaf",
			type: NodeType.FOLDER,
			attributes: {},
			deltas: {},
			path: "/root/Parent Leaf",
			children: [
				{
					name: "small leaf.jpg",
					type: NodeType.FILE,
					path: "/root/Parent Leaf/small leaf.json",
					attributes: { rloc: 30, functions: 100, mcc: 100 },
					deltas: { rloc: -55, functions: 38, mcc: -40 }
				},
				{
					name: "other small leaf.json",
					type: NodeType.FILE,
					path: "/root/Parent Leaf/other small leaf.json",
					attributes: { rloc: 70, functions: 1000, mcc: 10 },
					deltas: { rloc: 200, functions: -27, mcc: 65 }
				}
			]
		}
	]
}

export const VALID_NODE_WITHOUT_RLOC_METRIC: CodeMapNode = {
	name: "root",
	attributes: {},
	type: NodeType.FOLDER,
	path: "/root",
	children: [
		{
			name: "big leaf.jpg",
			type: NodeType.FILE,
			path: "/root/big leaf.jpg",
			attributes: { rloc: 0, functions: 10, mcc: 1 }
		},
		{
			name: "another big leaf.java",
			type: NodeType.FILE,
			path: "/root/another big leaf.java",
			attributes: { rloc: 0, functions: 20, mcc: 2 }
		}
	]
}

export const TEST_DELTA_MAP_A: CCFile = {
	fileMeta: {
		fileName: "fileA",
		projectName: "Sample Project",
		apiVersion: "1.1"
	},
	map: {
		name: "root",
		type: NodeType.FOLDER,
		attributes: {},
		children: [
			{
				name: "big leaf",
				type: NodeType.FILE,
				attributes: { rloc: 100, functions: 10, mcc: 1 },
				link: "http://www.google.de"
			},
			{
				name: "Parent Leaf",
				type: NodeType.FOLDER,
				attributes: {},
				children: [
					{
						name: "small leaf",
						type: NodeType.FILE,
						attributes: { rloc: 30, functions: 100, mcc: 100 }
					},
					{
						name: "other small leaf",
						type: NodeType.FILE,
						attributes: { rloc: 70, functions: 1000, mcc: 10 }
					}
				]
			}
		]
	},
	settings: {
		fileSettings: {
			attributeTypes: { nodes: [], edges: [] },
			blacklist: [],
			edges: VALID_EDGES,
			markedPackages: []
		}
	}
}

export const TEST_DELTA_MAP_B: CCFile = {
	fileMeta: {
		fileName: "fileB",
		projectName: "Sample Project",
		apiVersion: "1.1"
	},
	map: {
		name: "root",
		type: NodeType.FOLDER,
		attributes: {},
		children: [
			{
				name: "big leaf",
				type: NodeType.FILE,
				attributes: { rloc: 20, functions: 10, mcc: 1 },
				link: "http://www.google.de"
			},
			{
				name: "additional leaf",
				type: NodeType.FILE,
				attributes: { rloc: 10, functions: 11, mcc: 5 },
				link: "http://www.google.de"
			},
			{
				name: "Parent Leaf",
				type: NodeType.FOLDER,
				attributes: {},
				children: [
					{
						name: "small leaf",
						type: NodeType.FILE,
						attributes: { rloc: 30, functions: 100, mcc: 100, more: 20 }
					},
					{
						name: "other small leaf",
						type: NodeType.FILE,
						attributes: { rloc: 70, functions: 1000 }
					},
					{
						name: "big leaf",
						type: NodeType.FILE,
						attributes: { rloc: 20, functions: 10, mcc: 1 },
						link: "http://www.google.de"
					}
				]
			}
		]
	},
	settings: {
		fileSettings: {
			attributeTypes: { nodes: [], edges: [] },
			blacklist: [],
			edges: VALID_EDGES,
			markedPackages: []
		}
	}
}

export const TEST_FILE_DATA_DOWNLOADED = {
	apiVersion: "1.1",
	attributeTypes: {},
	blacklist: [{ path: "/root/bigLeaf.ts", type: "hide" }, { path: "/root/sample1OnlyLeaf.scss", type: "exclude" }],
	edges: [
		{
			attributes: {
				avgCommits: 34,
				pairingRate: 89
			},
			fromNodeName: "/root/big leaf",
			toNodeName: "/root/Parent Leaf/small leaf"
		},
		{
			attributes: {
				otherMetric: 34,
				pairingRate: 89
			},
			fromNodeName: "/root/Parent Leaf/other small leaf",
			toNodeName: "/root/Parent Leaf/small leaf"
		}
	],
	markedPackages: [],
	nodes: [
		{
			attributes: {},
			children: [
				{
					attributes: {
						functions: 10,
						mcc: 1,
						rloc: 100
					},
					link: "http://www.google.de",
					name: "big leaf",
					type: NodeType.FILE
				},
				{
					attributes: {},
					children: [
						{
							attributes: {
								functions: 100,
								mcc: 100,
								rloc: 30
							},
							name: "small leaf",
							type: NodeType.FILE
						},
						{
							attributes: {
								functions: 1000,
								mcc: 10,
								rloc: 70
							},
							name: "other small leaf",
							type: NodeType.FILE
						}
					],
					name: "Parent Leaf",
					type: NodeType.FOLDER
				}
			],
			name: "root",
			type: NodeType.FOLDER
		}
	],
	projectName: "Sample Project"
}

export const FILE_STATES: FileState[] = [
	{
		file: TEST_FILE_DATA,
		selectedAs: FileSelectionState.Single
	}
]

export const STATE: State = {
	fileSettings: {
		attributeTypes: {
			nodes: [
				{
					rloc: AttributeTypeValue.absolute
				},
				{
					mcc: AttributeTypeValue.absolute
				},
				{
					coverage: AttributeTypeValue.relative
				},
				{
					pairing_rate: AttributeTypeValue.absolute
				}
			],
			edges: []
		},
		blacklist: [],
		edges: VALID_EDGES,
		markedPackages: []
	},
	dynamicSettings: {
		areaMetric: "rloc",
		heightMetric: "mcc",
		colorMetric: "mcc",
		distributionMetric: "mcc",
		edgeMetric: "pairingRate",
		focusedNodePath: "/root/ParentLeaf",
		searchedNodePaths: [],
		searchPattern: "",
		margin: 48,
		colorRange: {
			from: 19,
			to: 67
		}
	},
	appSettings: {
		amountOfTopLabels: 31,
		amountOfEdgePreviews: 5,
		edgeHeight: 4,
		scaling: new Vector3(1, 1.8, 1),
		camera: new Vector3(0, 300, 1000),
		invertDeltaColors: false,
		hideFlatBuildings: true,
		invertHeight: true,
		invertColorRange: false,
		dynamicMargin: true,
		isWhiteBackground: false,
		whiteColorBuildings: true,
		mapColors: {
			positive: "#69AE40",
			neutral: "#ddcc00",
			negative: "#820E0E",
			selected: "#EB8319",
			defaultC: "#89ACB4",
			positiveDelta: "#69FF40",
			negativeDelta: "#ff0E0E",
			base: "#666666",
			flat: "#AAAAAA",
			lightGrey: "#DDDDDD",
			angularGreen: "#00BFA5",
			markingColors: ["#FF1D8E", "#1d8eff", "#1DFFFF", "#8eff1d", "#8e1dff", "#FFFF1D"],
			incomingEdge: "#00ffff",
			outgoingEdge: "#ff00ff"
		},
		isPresentationMode: false,
		showOnlyBuildingsWithEdges: false,
		resetCameraIfNewFileIsLoaded: true,
		isLoadingMap: true,
		isLoadingFile: true,
		searchPanelMode: SearchPanelMode.treeView
	},
	treeMap: {
		mapSize: 250
	},
	files: new Files()
}

export const DEFAULT_STATE: State = {
	appSettings: {
		amountOfTopLabels: 1,
		amountOfEdgePreviews: 1,
		edgeHeight: 4,
		camera: new Vector3(0, 300, 1000),
		invertDeltaColors: false,
		dynamicMargin: true,
		hideFlatBuildings: false,
		invertHeight: false,
		invertColorRange: false,
		isWhiteBackground: false,
		mapColors: {
			angularGreen: "#00BFA5",
			base: "#666666",
			defaultC: "#89ACB4",
			flat: "#AAAAAA",
			lightGrey: "#DDDDDD",
			markingColors: ["#FF1D8E", "#1d8eff", "#1DFFFF", "#8eff1d", "#8e1dff", "#FFFF1D"],
			negative: "#820E0E",
			negativeDelta: "#ff0E0E",
			neutral: "#ddcc00",
			positive: "#69AE40",
			positiveDelta: "#69FF40",
			selected: "#EB8319",
			incomingEdge: "#00ffff",
			outgoingEdge: "#ff00ff"
		},
		scaling: new Vector3(1, 1, 1),
		whiteColorBuildings: false,
		isPresentationMode: false,
		showOnlyBuildingsWithEdges: false,
		resetCameraIfNewFileIsLoaded: true,
		isLoadingMap: true,
		isLoadingFile: true,
		searchPanelMode: SearchPanelMode.minimized
	},
	dynamicSettings: {
		areaMetric: null,
		colorMetric: null,
		focusedNodePath: "",
		heightMetric: null,
		distributionMetric: null,
		edgeMetric: null,
		margin: null,
		colorRange: {
			from: null,
			to: null
		},
		searchPattern: "",
		searchedNodePaths: []
	},
	fileSettings: { attributeTypes: { nodes: [], edges: [] }, blacklist: [], edges: [], markedPackages: [] },
	treeMap: { mapSize: 250 },
	files: new Files()
}

export const TEST_NODE_ROOT: Node = {
	name: "root",
	width: 1,
	height: 2,
	length: 3,
	depth: 4,
	x0: 5,
	z0: 6,
	y0: 7,
	isLeaf: true,
	deltas: { a: 1, b: 2 },
	attributes: { a: 20, b: 15 },
	edgeAttributes: { a: { incoming: 2, outgoing: 666 } },
	heightDelta: 10,
	visible: true,
	path: "/root",
	link: "NO_LINK",
	markingColor: "0x000000",
	flat: false,
	color: "#AABBCC",
	incomingEdgePoint: new Vector3(),
	outgoingEdgePoint: new Vector3()
}

export const TEST_NODE_LEAF: Node = {
	name: "root/big leaf.ts",
	width: 1,
	height: 2,
	length: 3,
	depth: 4,
	x0: 5,
	z0: 6,
	y0: 7,
	isLeaf: true,
	deltas: { a: 1, b: 2 },
	attributes: { a: 20, b: 15 },
	edgeAttributes: { a: { incoming: 2, outgoing: 666 } },
	heightDelta: 20,
	visible: true,
	path: "/root/big leaf",
	link: "NO_LINK",
	markingColor: "0xFFFFFF",
	flat: false,
	color: "#AABBCC",
	incomingEdgePoint: new Vector3(),
	outgoingEdgePoint: new Vector3()
}

export const TEST_NODES: Node[] = [TEST_NODE_ROOT, TEST_NODE_LEAF]

export const INCOMING_NODE: Node = {
	name: "root/small leaf",
	width: 1,
	height: 2,
	length: 3,
	depth: 4,
	x0: 5,
	z0: 6,
	y0: 7,
	isLeaf: true,
	deltas: { a: 1, b: 2 },
	attributes: { a: 20, b: 15, mcc: 14 },
	edgeAttributes: { a: { incoming: 2, outgoing: 666 } },
	heightDelta: 20,
	visible: true,
	path: "/root/big leaf",
	link: "NO_LINK",
	markingColor: "0xFFFFFF",
	flat: false,
	color: "#AABBCC",
	incomingEdgePoint: new Vector3(1, 2, 3),
	outgoingEdgePoint: new Vector3(1, 2, 3)
}

export const OUTGOING_NODE: Node = {
	name: "root/big leaf",
	width: 1,
	height: 2,
	length: 3,
	depth: 4,
	x0: 5,
	z0: 6,
	y0: 7,
	isLeaf: true,
	deltas: { a: 1, b: 2 },
	attributes: { a: 20, b: 15, mcc: 14 },
	edgeAttributes: { a: { incoming: 2, outgoing: 666 } },
	heightDelta: 20,
	visible: true,
	path: "/root/big leaf",
	link: "NO_LINK",
	markingColor: "0xFFFFFF",
	flat: false,
	color: "#AABBCC",
	incomingEdgePoint: new Vector3(1, 2, 3),
	outgoingEdgePoint: new Vector3(1, 2, 3)
}

export const CODE_MAP_BUILDING: CodeMapBuilding = new CodeMapBuilding(
	1,
	new Box3(),
	TEST_NODE_ROOT,
	DEFAULT_STATE.appSettings.mapColors.neutral
)

export const CODE_MAP_BUILDING_TS_NODE: CodeMapBuilding = new CodeMapBuilding(
	1,
	new Box3(),
	TEST_NODE_LEAF,
	DEFAULT_STATE.appSettings.mapColors.neutral
)

export const METRIC_DATA: MetricData[] = [
	{ name: "mcc", maxValue: 1, availableInVisibleMaps: true },
	{ name: "rloc", maxValue: 2, availableInVisibleMaps: true }
]

export const BLACKLIST: BlacklistItem[] = [
	{
		path: "/my/path",
		type: BlacklistType.flatten
	},
	{
		path: "/my/different/path",
		type: BlacklistType.exclude
	},
	{
		path: "/my/first/path",
		type: BlacklistType.exclude
	}
]

export const MARKED_PACKAGES: MarkedPackage[] = [
	{
		path: "/my/path",
		color: "#AABBCC"
	},
	{
		path: "/my/different/path",
		color: "#DDEEFF"
	},
	{
		path: "/my/first/path",
		color: "#123456"
	},
	{
		path: "/my/last/path",
		color: "#345678"
	}
]

export function withMockedEventMethods($rootScope: IRootScopeService) {
	$rootScope.$broadcast = jest.fn()
	$rootScope.$on = jest.fn()
	$rootScope.$digest = jest.fn()
	$rootScope.$apply = jest.fn()
}<|MERGE_RESOLUTION|>--- conflicted
+++ resolved
@@ -6,32 +6,22 @@
 	CodeMapNode,
 	Edge,
 	EdgeVisibility,
-<<<<<<< HEAD
 	FileMeta,
-=======
->>>>>>> 3bdbd4ff
 	FileSelectionState,
 	FileState,
 	MarkedPackage,
 	MetricData,
-	NodeType,
 	Node,
-<<<<<<< HEAD
-=======
 	NodeType,
 	SearchPanelMode,
->>>>>>> 3bdbd4ff
 	State
 } from "../codeCharta.model"
 import { CodeMapBuilding } from "../ui/codeMap/rendering/codeMapBuilding"
 import { MetricDistribution } from "./fileExtensionCalculator"
 import { Box3, Vector3 } from "three"
 import { IRootScopeService } from "angular"
-<<<<<<< HEAD
 import { APIVersions, ExportCCFile, ExportCCFile_0_1 } from "../codeCharta.api.model"
-=======
 import { Files } from "../model/files"
->>>>>>> 3bdbd4ff
 
 export const VALID_NODE: CodeMapNode = {
 	name: "root",

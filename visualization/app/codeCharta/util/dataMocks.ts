import {
	AttributeTypeValue,
	BlacklistItem,
	BlacklistType,
	CCFile,
	CodeMapNode,
	Edge,
	EdgeVisibility,
	FileSelectionState,
	FileState,
	MarkedPackage,
	MetricData,
	Node,
	NodeType,
	SearchPanelMode,
	State
} from "../codeCharta.model"
import { CodeMapBuilding } from "../ui/codeMap/rendering/codeMapBuilding"
import { MetricDistribution } from "./fileExtensionCalculator"
import { Box3, Vector3 } from "three"
import { IRootScopeService } from "angular"
import { Files } from "../model/files"

export const VALID_NODE: CodeMapNode = {
	name: "root",
	attributes: {},
	type: NodeType.FOLDER,
	children: [
		{
			name: "big leaf",
			type: NodeType.FILE,
			attributes: { rloc: 100, functions: 10, mcc: 1 },
			link: "http://www.google.de"
		},
		{
			name: "Parent Leaf",
			type: NodeType.FOLDER,
			attributes: {},
			children: [
				{
					name: "small leaf",
					type: NodeType.FILE,
					attributes: { rloc: 30, functions: 100, mcc: 100 }
				},
				{
					name: "other small leaf",
					type: NodeType.FILE,
					attributes: { rloc: 70, functions: 1000, mcc: 10 }
				}
			]
		}
	]
}

export const VALID_NODE_WITH_PATH: CodeMapNode = {
	name: "root",
	attributes: {},
	type: NodeType.FOLDER,
	path: "/root",
	children: [
		{
			name: "big leaf",
			type: NodeType.FILE,
			path: "/root/big leaf",
			attributes: { rloc: 100, functions: 10, mcc: 1 },
			link: "http://www.google.de"
		},
		{
			name: "Parent Leaf",
			type: NodeType.FOLDER,
			attributes: {},
			path: "/root/Parent Leaf",
			children: [
				{
					name: "small leaf",
					type: NodeType.FILE,
					path: "/root/Parent Leaf/small leaf",
					attributes: { rloc: 30, functions: 100, mcc: 100 }
				},
				{
					name: "other small leaf",
					type: NodeType.FILE,
					path: "/root/Parent Leaf/other small leaf",
					attributes: { rloc: 70, functions: 1000, mcc: 10 }
				},
				{
					name: "empty folder",
					type: NodeType.FOLDER,
					path: "/root/Parent Leaf/empty folder",
					attributes: {},
					children: []
				}
			]
		}
	]
}

export const VALID_NODE_WITH_ROOT_UNARY: CodeMapNode = {
	name: "root",
	attributes: { unary: 200 },
	type: NodeType.FOLDER,
	path: "/root",
	children: [
		{
			name: "first leaf",
			type: NodeType.FILE,
			path: "/root/first leaf",
			attributes: { unary: 100, functions: 10, mcc: 1 }
		},
		{
			name: "second leaf",
			type: NodeType.FILE,
			path: "/root/second leaf",
			attributes: { unary: 100, functions: 5, mcc: 1 }
		}
	]
}

export const VALID_NODE_DECORATED: CodeMapNode = {
	name: "root",
	attributes: { rloc: 100, functions: 10, mcc: 1, unary: 5 },
	type: NodeType.FOLDER,
	path: "/root",
	children: [
		{
			name: "big leaf",
			type: NodeType.FILE,
			path: "/root/big leaf",
			attributes: { rloc: 100, functions: 10, mcc: 1, unary: 1 },
			link: "http://www.google.de"
		},
		{
			name: "Parent Leaf",
			type: NodeType.FOLDER,
			attributes: { rloc: 100, functions: 10, mcc: 1, unary: 1 },
			path: "/root/Parent Leaf",
			children: [
				{
					name: "small leaf",
					type: NodeType.FILE,
					path: "/root/Parent Leaf/small leaf",
					attributes: { rloc: 30, functions: 100, mcc: 100, unary: 1 }
				},
				{
					name: "other small leaf",
					type: NodeType.FILE,
					path: "/root/Parent Leaf/other small leaf",
					attributes: { rloc: 70, functions: 1000, mcc: 10, unary: 1 },
					edgeAttributes: { Imports: { incoming: 12, outgoing: 13 } },
					visible: true
				}
			]
		}
	]
}

export const VALID_NODE_WITH_METRICS: CodeMapNode = {
	name: "root",
	type: NodeType.FOLDER,
	attributes: { rloc: 100, functions: 10, mcc: 1 }
}

export const VALID_EDGES: Edge[] = [
	{
		fromNodeName: "/root/big leaf",
		toNodeName: "/root/Parent Leaf/small leaf",
		attributes: {
			pairingRate: 89,
			avgCommits: 34
		}
	},
	{
		fromNodeName: "/root/Parent Leaf/other small leaf",
		toNodeName: "/root/Parent Leaf/small leaf",
		attributes: {
			pairingRate: 89,
			otherMetric: 34
		}
	},
	{
		fromNodeName: "/root/not available",
		toNodeName: "/root/Parent Leaf/small leaf",
		attributes: {
			pairingRate: 89,
			avgCommits: 34
		}
	}
]

export const VALID_EDGES_DECORATED: Edge[] = [
	{
		fromNodeName: "/root/big leaf",
		toNodeName: "/root/Parent Leaf/small leaf",
		attributes: {
			pairingRate: 89,
			avgCommits: 34
		},
		visible: EdgeVisibility.from
	},
	{
		fromNodeName: "/root/Parent Leaf/other small leaf",
		toNodeName: "/root/Parent Leaf/small leaf",
		attributes: {
			pairingRate: 89,
			otherMetric: 34
		},
		visible: EdgeVisibility.none
	}
]

export const VALID_EDGE: Edge = {
	fromNodeName: "/root/big leaf",
	toNodeName: "/root/Parent Leaf/small leaf",
	attributes: {
		pairingRate: 89,
		avgCommits: 34
	}
}

export const TEST_FILE_CONTENT = {
	fileName: "noFileName",
	projectName: "Sample Map",
	apiVersion: "1.1",
	nodes: [VALID_NODE]
}

export const FILE_META = {
	fileName: "fileA",
	projectName: "Sample Project",
	apiVersion: "1.1"
}

export const TEST_FILE_DATA: CCFile = {
	fileMeta: FILE_META,
	map: VALID_NODE,
	settings: {
		fileSettings: {
			attributeTypes: { nodes: {}, edges: {} },
			blacklist: [],
			edges: VALID_EDGES,
			markedPackages: []
		}
	}
}

export const TEST_FILE_WITH_PATHS: CCFile = {
	fileMeta: FILE_META,
	map: {
		name: "root",
		type: NodeType.FOLDER,
		path: "/root",
		attributes: {},
		children: [
			{
				name: "big leaf",
				type: NodeType.FILE,
				path: "/root/big leaf",
				attributes: { rloc: 100, functions: 10, mcc: 1 },
				link: "http://www.google.de"
			},
			{
				name: "Parent Leaf",
				type: NodeType.FOLDER,
				attributes: {},
				path: "/root/Parent Leaf",
				children: [
					{
						name: "small leaf",
						type: NodeType.FILE,
						path: "/root/Parent Leaf/small leaf",
						attributes: { rloc: 30, functions: 100, mcc: 100 }
					},
					{
						name: "other small leaf",
						type: NodeType.FILE,
						path: "/root/Parent Leaf/other small leaf",
						attributes: { rloc: 70, functions: 1000, mcc: 10 }
					},
					{
						name: "empty folder",
						type: NodeType.FOLDER,
						path: "/root/Parent Leaf/empty folder",
						attributes: {},
						children: []
					}
				]
			}
		]
	},
	settings: {
		fileSettings: {
			attributeTypes: { nodes: {}, edges: {} },
			blacklist: [],
			edges: VALID_EDGES,
			markedPackages: []
		}
	}
}

export const METRIC_DISTRIBUTION: MetricDistribution[] = [
	{
		fileExtension: "java",
		absoluteMetricValue: 20,
		relativeMetricValue: 100,
		color: null
	}
]

export const NONE_METRIC_DISTRIBUTION: MetricDistribution[] = [
	{
		fileExtension: "None",
		absoluteMetricValue: null,
		relativeMetricValue: 100,
		color: "#676867"
	}
]

export const VALID_NODE_WITH_PATH_AND_EXTENSION: CodeMapNode = {
	name: "root",
	attributes: {},
	type: NodeType.FOLDER,
	path: "/root",
	children: [
		{
			name: "big leaf.jpg",
			type: NodeType.FILE,
			path: "/root/big leaf.jpg",
			attributes: { rloc: 100, functions: 10, mcc: 1 }
		},
		{
			name: "another big leaf.java",
			type: NodeType.FILE,
			path: "/root/another big leaf.java",
			attributes: { rloc: 120, functions: 20, mcc: 2 }
		},
		{
			name: "Parent Leaf",
			type: NodeType.FOLDER,
			attributes: {},
			path: "/root/Parent Leaf",
			children: [
				{
					name: "small leaf.jpg",
					type: NodeType.FILE,
					path: "/root/Parent Leaf/small leaf.json",
					attributes: { rloc: 30, functions: 100, mcc: 100 }
				},
				{
					name: "other small leaf.json",
					type: NodeType.FILE,
					path: "/root/Parent Leaf/other small leaf.json",
					attributes: { rloc: 70, functions: 1000, mcc: 10 }
				},
				{
					name: "another leaf.java",
					type: NodeType.FILE,
					path: "/root/Parent Leaf/another leaf.java",
					attributes: { rloc: 42, functions: 330, mcc: 45 },
					children: []
				},
				{
					name: "leaf without extension",
					type: NodeType.FILE,
					path: "/root/Parent Leaf/leaf without extension",
					attributes: { rloc: 15, functions: 23, mcc: 33 },
					children: []
				}
			]
		}
	]
}

export const VALID_NODE_WITH_PATH_AND_DELTAS: CodeMapNode = {
	name: "root",
	attributes: {},
	deltas: {},
	type: NodeType.FOLDER,
	path: "/root",
	children: [
		{
			name: "big leaf.jpg",
			type: NodeType.FILE,
			path: "/root/big leaf.jpg",
			attributes: { rloc: 100, functions: 10, mcc: 1 },
			deltas: { rloc: 300, functions: -15, mcc: 12 }
		},
		{
			name: "another big leaf.java",
			type: NodeType.FILE,
			path: "/root/another big leaf.java",
			attributes: { rloc: 120, functions: 20, mcc: 2 },
			deltas: { rloc: -150, functions: 9, mcc: 33 }
		},
		{
			name: "Parent Leaf",
			type: NodeType.FOLDER,
			attributes: {},
			deltas: {},
			path: "/root/Parent Leaf",
			children: [
				{
					name: "small leaf.jpg",
					type: NodeType.FILE,
					path: "/root/Parent Leaf/small leaf.json",
					attributes: { rloc: 30, functions: 100, mcc: 100 },
					deltas: { rloc: -55, functions: 38, mcc: -40 }
				},
				{
					name: "other small leaf.json",
					type: NodeType.FILE,
					path: "/root/Parent Leaf/other small leaf.json",
					attributes: { rloc: 70, functions: 1000, mcc: 10 },
					deltas: { rloc: 200, functions: -27, mcc: 65 }
				}
			]
		}
	]
}

export const VALID_NODE_WITHOUT_RLOC_METRIC: CodeMapNode = {
	name: "root",
	attributes: {},
	type: NodeType.FOLDER,
	path: "/root",
	children: [
		{
			name: "big leaf.jpg",
			type: NodeType.FILE,
			path: "/root/big leaf.jpg",
			attributes: { rloc: 0, functions: 10, mcc: 1 }
		},
		{
			name: "another big leaf.java",
			type: NodeType.FILE,
			path: "/root/another big leaf.java",
			attributes: { rloc: 0, functions: 20, mcc: 2 }
		}
	]
}

export const TEST_DELTA_MAP_A: CCFile = {
	fileMeta: {
		fileName: "fileA",
		projectName: "Sample Project",
		apiVersion: "1.1"
	},
	map: {
		name: "root",
		type: NodeType.FOLDER,
		attributes: {},
		children: [
			{
				name: "big leaf",
				type: NodeType.FILE,
				attributes: { rloc: 100, functions: 10, mcc: 1 },
				link: "http://www.google.de"
			},
			{
				name: "Parent Leaf",
				type: NodeType.FOLDER,
				attributes: {},
				children: [
					{
						name: "small leaf",
						type: NodeType.FILE,
						attributes: { rloc: 30, functions: 100, mcc: 100 }
					},
					{
						name: "other small leaf",
						type: NodeType.FILE,
						attributes: { rloc: 70, functions: 1000, mcc: 10 }
					}
				]
			}
		]
	},
	settings: {
		fileSettings: {
			attributeTypes: { nodes: {}, edges: {} },
			blacklist: [],
			edges: VALID_EDGES,
			markedPackages: []
		}
	}
}

export const TEST_DELTA_MAP_B: CCFile = {
	fileMeta: {
		fileName: "fileB",
		projectName: "Sample Project",
		apiVersion: "1.1"
	},
	map: {
		name: "root",
		type: NodeType.FOLDER,
		attributes: {},
		children: [
			{
				name: "big leaf",
				type: NodeType.FILE,
				attributes: { rloc: 20, functions: 10, mcc: 1 },
				link: "http://www.google.de"
			},
			{
				name: "additional leaf",
				type: NodeType.FILE,
				attributes: { rloc: 10, functions: 11, mcc: 5 },
				link: "http://www.google.de"
			},
			{
				name: "Parent Leaf",
				type: NodeType.FOLDER,
				attributes: {},
				children: [
					{
						name: "small leaf",
						type: NodeType.FILE,
						attributes: { rloc: 30, functions: 100, mcc: 100, more: 20 }
					},
					{
						name: "other small leaf",
						type: NodeType.FILE,
						attributes: { rloc: 70, functions: 1000 }
					},
					{
						name: "big leaf",
						type: NodeType.FILE,
						attributes: { rloc: 20, functions: 10, mcc: 1 },
						link: "http://www.google.de"
					}
				]
			}
		]
	},
	settings: {
		fileSettings: {
			attributeTypes: { nodes: {}, edges: {} },
			blacklist: [],
			edges: VALID_EDGES,
			markedPackages: []
		}
	}
}

export const TEST_FILE_DATA_DOWNLOADED = {
	apiVersion: "1.1",
	attributeTypes: {},
	blacklist: [{ path: "/root/bigLeaf.ts", type: "hide" }, { path: "/root/sample1OnlyLeaf.scss", type: "exclude" }],
	edges: [
		{
			attributes: {
				avgCommits: 34,
				pairingRate: 89
			},
			fromNodeName: "/root/big leaf",
			toNodeName: "/root/Parent Leaf/small leaf"
		},
		{
			attributes: {
				otherMetric: 34,
				pairingRate: 89
			},
			fromNodeName: "/root/Parent Leaf/other small leaf",
			toNodeName: "/root/Parent Leaf/small leaf"
		}
	],
	markedPackages: [],
	nodes: [
		{
			attributes: {},
			children: [
				{
					attributes: {
						functions: 10,
						mcc: 1,
						rloc: 100
					},
					link: "http://www.google.de",
					name: "big leaf",
					type: NodeType.FILE
				},
				{
					attributes: {},
					children: [
						{
							attributes: {
								functions: 100,
								mcc: 100,
								rloc: 30
							},
							name: "small leaf",
							type: NodeType.FILE
						},
						{
							attributes: {
								functions: 1000,
								mcc: 10,
								rloc: 70
							},
							name: "other small leaf",
							type: NodeType.FILE
						}
					],
					name: "Parent Leaf",
					type: NodeType.FOLDER
				}
			],
			name: "root",
			type: NodeType.FOLDER
		}
	],
	projectName: "Sample Project"
}

export const FILE_STATES: FileState[] = [
	{
		file: TEST_FILE_DATA,
		selectedAs: FileSelectionState.Single
	}
]

export const STATE: State = {
	fileSettings: {
		attributeTypes: {
			nodes: {
				rloc: AttributeTypeValue.absolute,
				mcc: AttributeTypeValue.absolute,
				coverage: AttributeTypeValue.relative,
				pairing_rate: AttributeTypeValue.absolute
			},
			edges: {}
		},
		blacklist: [],
		edges: VALID_EDGES,
		markedPackages: []
	},
	dynamicSettings: {
		areaMetric: "rloc",
		heightMetric: "mcc",
		colorMetric: "mcc",
		distributionMetric: "mcc",
		edgeMetric: "pairingRate",
		focusedNodePath: "/root/ParentLeaf",
		searchedNodePaths: [],
		searchPattern: "",
		margin: 48,
		colorRange: {
			from: 19,
			to: 67
		}
	},
	appSettings: {
		amountOfTopLabels: 31,
		amountOfEdgePreviews: 5,
		edgeHeight: 4,
		scaling: new Vector3(1, 1.8, 1),
		camera: new Vector3(0, 300, 1000),
		invertDeltaColors: false,
		hideFlatBuildings: true,
		invertHeight: true,
		invertColorRange: false,
		dynamicMargin: true,
		isWhiteBackground: false,
		whiteColorBuildings: true,
		mapColors: {
			positive: "#69AE40",
			neutral: "#ddcc00",
			negative: "#820E0E",
			selected: "#EB8319",
			defaultC: "#89ACB4",
			positiveDelta: "#69FF40",
			negativeDelta: "#ff0E0E",
			base: "#666666",
			flat: "#AAAAAA",
			lightGrey: "#DDDDDD",
			angularGreen: "#00BFA5",
			markingColors: ["#FF1D8E", "#1d8eff", "#1DFFFF", "#8eff1d", "#8e1dff", "#FFFF1D"],
			incomingEdge: "#00ffff",
			outgoingEdge: "#ff00ff"
		},
		isPresentationMode: false,
		showOnlyBuildingsWithEdges: false,
		resetCameraIfNewFileIsLoaded: true,
		isLoadingMap: true,
		isLoadingFile: true,
		searchPanelMode: SearchPanelMode.treeView
	},
	treeMap: {
		mapSize: 250
	},
	files: new Files()
}

export const DEFAULT_STATE: State = {
	appSettings: {
		amountOfTopLabels: 1,
		amountOfEdgePreviews: 1,
		edgeHeight: 4,
		camera: new Vector3(0, 300, 1000),
		invertDeltaColors: false,
		dynamicMargin: true,
		hideFlatBuildings: false,
		invertHeight: false,
		invertColorRange: false,
		isWhiteBackground: false,
		mapColors: {
			angularGreen: "#00BFA5",
			base: "#666666",
			defaultC: "#89ACB4",
			flat: "#AAAAAA",
			lightGrey: "#DDDDDD",
			markingColors: ["#FF1D8E", "#1d8eff", "#1DFFFF", "#8eff1d", "#8e1dff", "#FFFF1D"],
			negative: "#820E0E",
			negativeDelta: "#ff0E0E",
			neutral: "#ddcc00",
			positive: "#69AE40",
			positiveDelta: "#69FF40",
			selected: "#EB8319",
			incomingEdge: "#00ffff",
			outgoingEdge: "#ff00ff"
		},
		scaling: new Vector3(1, 1, 1),
		whiteColorBuildings: false,
		isPresentationMode: false,
		showOnlyBuildingsWithEdges: false,
		resetCameraIfNewFileIsLoaded: true,
		isLoadingMap: true,
		isLoadingFile: true,
		searchPanelMode: SearchPanelMode.minimized
	},
	dynamicSettings: {
		areaMetric: null,
		colorMetric: null,
		focusedNodePath: "",
		heightMetric: null,
		distributionMetric: null,
		edgeMetric: null,
		margin: null,
		colorRange: {
			from: null,
			to: null
		},
		searchPattern: "",
		searchedNodePaths: []
	},
<<<<<<< HEAD
	fileSettings: { attributeTypes: { nodes: {}, edges: {} }, blacklist: [], edges: [], markedPackages: [] },
	treeMap: { mapSize: 250 }
=======
	fileSettings: { attributeTypes: { nodes: [], edges: [] }, blacklist: [], edges: [], markedPackages: [] },
	treeMap: { mapSize: 250 },
	files: new Files()
>>>>>>> 7dc17de7
}

export const TEST_NODE_ROOT: Node = {
	name: "root",
	width: 1,
	height: 2,
	length: 3,
	depth: 4,
	x0: 5,
	z0: 6,
	y0: 7,
	isLeaf: true,
	deltas: { a: 1, b: 2 },
	attributes: { a: 20, b: 15 },
	edgeAttributes: { a: { incoming: 2, outgoing: 666 } },
	heightDelta: 10,
	visible: true,
	path: "/root",
	link: "NO_LINK",
	markingColor: "0x000000",
	flat: false,
	color: "#AABBCC",
	incomingEdgePoint: new Vector3(),
	outgoingEdgePoint: new Vector3()
}

export const TEST_NODE_LEAF: Node = {
	name: "root/big leaf.ts",
	width: 1,
	height: 2,
	length: 3,
	depth: 4,
	x0: 5,
	z0: 6,
	y0: 7,
	isLeaf: true,
	deltas: { a: 1, b: 2 },
	attributes: { a: 20, b: 15 },
	edgeAttributes: { a: { incoming: 2, outgoing: 666 } },
	heightDelta: 20,
	visible: true,
	path: "/root/big leaf",
	link: "NO_LINK",
	markingColor: "0xFFFFFF",
	flat: false,
	color: "#AABBCC",
	incomingEdgePoint: new Vector3(),
	outgoingEdgePoint: new Vector3()
}

export const TEST_NODES: Node[] = [TEST_NODE_ROOT, TEST_NODE_LEAF]

export const INCOMING_NODE: Node = {
	name: "root/small leaf",
	width: 1,
	height: 2,
	length: 3,
	depth: 4,
	x0: 5,
	z0: 6,
	y0: 7,
	isLeaf: true,
	deltas: { a: 1, b: 2 },
	attributes: { a: 20, b: 15, mcc: 14 },
	edgeAttributes: { a: { incoming: 2, outgoing: 666 } },
	heightDelta: 20,
	visible: true,
	path: "/root/big leaf",
	link: "NO_LINK",
	markingColor: "0xFFFFFF",
	flat: false,
	color: "#AABBCC",
	incomingEdgePoint: new Vector3(1, 2, 3),
	outgoingEdgePoint: new Vector3(1, 2, 3)
}

export const OUTGOING_NODE: Node = {
	name: "root/big leaf",
	width: 1,
	height: 2,
	length: 3,
	depth: 4,
	x0: 5,
	z0: 6,
	y0: 7,
	isLeaf: true,
	deltas: { a: 1, b: 2 },
	attributes: { a: 20, b: 15, mcc: 14 },
	edgeAttributes: { a: { incoming: 2, outgoing: 666 } },
	heightDelta: 20,
	visible: true,
	path: "/root/big leaf",
	link: "NO_LINK",
	markingColor: "0xFFFFFF",
	flat: false,
	color: "#AABBCC",
	incomingEdgePoint: new Vector3(1, 2, 3),
	outgoingEdgePoint: new Vector3(1, 2, 3)
}

export const CODE_MAP_BUILDING: CodeMapBuilding = new CodeMapBuilding(
	1,
	new Box3(),
	TEST_NODE_ROOT,
	DEFAULT_STATE.appSettings.mapColors.neutral
)

export const CODE_MAP_BUILDING_TS_NODE: CodeMapBuilding = new CodeMapBuilding(
	1,
	new Box3(),
	TEST_NODE_LEAF,
	DEFAULT_STATE.appSettings.mapColors.neutral
)

export const METRIC_DATA: MetricData[] = [
	{ name: "mcc", maxValue: 1, availableInVisibleMaps: true },
	{ name: "rloc", maxValue: 2, availableInVisibleMaps: true }
]

export const BLACKLIST: BlacklistItem[] = [
	{
		path: "/my/path",
		type: BlacklistType.flatten
	},
	{
		path: "/my/different/path",
		type: BlacklistType.exclude
	},
	{
		path: "/my/first/path",
		type: BlacklistType.exclude
	}
]

export const MARKED_PACKAGES: MarkedPackage[] = [
	{
		path: "/my/path",
		color: "#AABBCC"
	},
	{
		path: "/my/different/path",
		color: "#DDEEFF"
	},
	{
		path: "/my/first/path",
		color: "#123456"
	},
	{
		path: "/my/last/path",
		color: "#345678"
	}
]

export function withMockedEventMethods($rootScope: IRootScopeService) {
	$rootScope.$broadcast = jest.fn()
	$rootScope.$on = jest.fn()
	$rootScope.$digest = jest.fn()
	$rootScope.$apply = jest.fn()
}<|MERGE_RESOLUTION|>--- conflicted
+++ resolved
@@ -743,14 +743,9 @@
 		searchPattern: "",
 		searchedNodePaths: []
 	},
-<<<<<<< HEAD
 	fileSettings: { attributeTypes: { nodes: {}, edges: {} }, blacklist: [], edges: [], markedPackages: [] },
-	treeMap: { mapSize: 250 }
-=======
-	fileSettings: { attributeTypes: { nodes: [], edges: [] }, blacklist: [], edges: [], markedPackages: [] },
 	treeMap: { mapSize: 250 },
 	files: new Files()
->>>>>>> 7dc17de7
 }
 
 export const TEST_NODE_ROOT: Node = {

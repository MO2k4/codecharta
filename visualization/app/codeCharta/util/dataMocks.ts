import {
	AttributeTypeValue,
	BlacklistItem,
	CCFile,
	CodeMapNode,
	Edge,
	FileSelectionState,
	FileState,
	MarkedPackage,
	MetricData,
	Node,
	BlacklistType,
	EdgeVisibility,
	NodeType,
	SortingOption,
	SearchPanelMode,
	State
} from "../codeCharta.model"
import { CodeMapBuilding } from "../ui/codeMap/rendering/codeMapBuilding"
import { MetricDistribution } from "./fileExtensionCalculator"
import { Box3, Vector3 } from "three"
import { IRootScopeService } from "angular"
import { Scenario } from "./scenarioHelper"
import { AddScenarioContent, ScenarioMetricType } from "../ui/dialog/dialog.addScenarioSettings.component"
import { Files } from "../model/files"
<<<<<<< HEAD
import { ScenarioItem } from "../ui/scenarioDropDown/scenarioDropDown.component"
=======
import { MetricService } from "../state/metric.service"
>>>>>>> eb65106f

export const VALID_NODE: CodeMapNode = {
	name: "root",
	attributes: {},
	type: NodeType.FOLDER,
	children: [
		{
			name: "big leaf",
			type: NodeType.FILE,
			attributes: { rloc: 100, functions: 10, mcc: 1 },
			link: "http://www.google.de"
		},
		{
			name: "Parent Leaf",
			type: NodeType.FOLDER,
			attributes: {},
			children: [
				{
					name: "small leaf",
					type: NodeType.FILE,
					attributes: { rloc: 30, functions: 100, mcc: 100 }
				},
				{
					name: "other small leaf",
					type: NodeType.FILE,
					attributes: { rloc: 70, functions: 1000, mcc: 10 }
				}
			]
		}
	]
}

export const VALID_NODE_WITH_MULTIPLE_FOLDERS: CodeMapNode = {
	name: "root",
	attributes: { [MetricService.UNARY_METRIC]: 200 },
	type: NodeType.FOLDER,
	children: [
		{
			name: "big leaf",
			type: NodeType.FILE,
			attributes: { rloc: 100, functions: 10, mcc: 1, [MetricService.UNARY_METRIC]: 1 },
			link: "http://www.google.de"
		},
		{
			name: "Folder1",
			type: NodeType.FOLDER,
			attributes: { [MetricService.UNARY_METRIC]: 60 },
			children: []
		},
		{
			name: "Folder2",
			type: NodeType.FOLDER,
			attributes: { [MetricService.UNARY_METRIC]: 40 },
			children: []
		},
		{
			name: "Folder3",
			type: NodeType.FOLDER,
			attributes: { [MetricService.UNARY_METRIC]: 160 },
			children: [
				{
					name: "small leaf",
					type: NodeType.FILE,
					attributes: { rloc: 30, functions: 100, mcc: 100, [MetricService.UNARY_METRIC]: 1 }
				}
			]
		}
	]
}

export const VALID_NODE_WITH_MULTIPLE_FOLDERS_REVERSED: CodeMapNode = {
	name: "root",
	attributes: { [MetricService.UNARY_METRIC]: 200 },
	type: NodeType.FOLDER,
	children: [
		{
			name: "Folder3",
			type: NodeType.FOLDER,
			attributes: { [MetricService.UNARY_METRIC]: 160 },
			children: [
				{
					name: "small leaf",
					type: NodeType.FILE,
					attributes: { rloc: 30, functions: 100, mcc: 100, [MetricService.UNARY_METRIC]: 1 }
				}
			]
		},
		{
			name: "Folder2",
			type: NodeType.FOLDER,
			attributes: { [MetricService.UNARY_METRIC]: 40 },
			children: []
		},
		{
			name: "Folder1",
			type: NodeType.FOLDER,
			attributes: { [MetricService.UNARY_METRIC]: 60 },
			children: []
		},
		{
			name: "big leaf",
			type: NodeType.FILE,
			attributes: { rloc: 100, functions: 10, mcc: 1, [MetricService.UNARY_METRIC]: 1 },
			link: "http://www.google.de"
		}
	]
}

export const VALID_NODE_WITH_MULTIPLE_FOLDERS_SORTED_BY_UNARY: CodeMapNode = {
	name: "root",
	attributes: { [MetricService.UNARY_METRIC]: 200 },
	type: NodeType.FOLDER,
	children: [
		{
			name: "Folder3",
			type: NodeType.FOLDER,
			attributes: { [MetricService.UNARY_METRIC]: 160 },
			children: [
				{
					name: "small leaf",
					type: NodeType.FILE,
					attributes: { rloc: 30, functions: 100, mcc: 100, [MetricService.UNARY_METRIC]: 1 }
				}
			]
		},
		{
			name: "Folder1",
			type: NodeType.FOLDER,
			attributes: { [MetricService.UNARY_METRIC]: 60 },
			children: []
		},
		{
			name: "Folder2",
			type: NodeType.FOLDER,
			attributes: { [MetricService.UNARY_METRIC]: 40 },
			children: []
		},
		{
			name: "big leaf",
			type: NodeType.FILE,
			attributes: { rloc: 100, functions: 10, mcc: 1, [MetricService.UNARY_METRIC]: 1 },
			link: "http://www.google.de"
		}
	]
}

export const VALID_NODE_WITH_MULTIPLE_FOLDERS_SORTED_BY_NAME: CodeMapNode = {
	name: "root",
	attributes: { [MetricService.UNARY_METRIC]: 200 },
	type: NodeType.FOLDER,
	children: [
		{
			name: "Folder1",
			type: NodeType.FOLDER,
			attributes: { [MetricService.UNARY_METRIC]: 60 },
			children: []
		},
		{
			name: "Folder2",
			type: NodeType.FOLDER,
			attributes: { [MetricService.UNARY_METRIC]: 40 },
			children: []
		},
		{
			name: "Folder3",
			type: NodeType.FOLDER,
			attributes: { [MetricService.UNARY_METRIC]: 160 },
			children: [
				{
					name: "small leaf",
					type: NodeType.FILE,
					attributes: { rloc: 30, functions: 100, mcc: 100, [MetricService.UNARY_METRIC]: 1 }
				}
			]
		},
		{
			name: "big leaf",
			type: NodeType.FILE,
			attributes: { rloc: 100, functions: 10, mcc: 1, [MetricService.UNARY_METRIC]: 1 },
			link: "http://www.google.de"
		}
	]
}

export const VALID_NODE_WITH_PATH: CodeMapNode = {
	name: "root",
	attributes: {},
	type: NodeType.FOLDER,
	path: "/root",
	children: [
		{
			name: "big leaf",
			type: NodeType.FILE,
			path: "/root/big leaf",
			attributes: { rloc: 100, functions: 10, mcc: 1 },
			link: "http://www.google.de"
		},
		{
			name: "Parent Leaf",
			type: NodeType.FOLDER,
			attributes: {},
			path: "/root/Parent Leaf",
			children: [
				{
					name: "small leaf",
					type: NodeType.FILE,
					path: "/root/Parent Leaf/small leaf",
					attributes: { rloc: 30, functions: 100, mcc: 100 }
				},
				{
					name: "other small leaf",
					type: NodeType.FILE,
					path: "/root/Parent Leaf/other small leaf",
					attributes: { rloc: 70, functions: 1000, mcc: 10 }
				},
				{
					name: "empty folder",
					type: NodeType.FOLDER,
					path: "/root/Parent Leaf/empty folder",
					attributes: {},
					children: []
				}
			]
		}
	]
}

export const VALID_NODE_WITH_ROOT_UNARY: CodeMapNode = {
	name: "root",
	attributes: { [MetricService.UNARY_METRIC]: 200 },
	type: NodeType.FOLDER,
	path: "/root",
	children: [
		{
			name: "first leaf",
			type: NodeType.FILE,
			path: "/root/first leaf",
			attributes: { [MetricService.UNARY_METRIC]: 100, functions: 10, mcc: 1 }
		},
		{
			name: "second leaf",
			type: NodeType.FILE,
			path: "/root/second leaf",
			attributes: { [MetricService.UNARY_METRIC]: 100, functions: 5, mcc: 1 }
		}
	]
}

export const VALID_NODE_DECORATED: CodeMapNode = {
	name: "root",
	attributes: { rloc: 100, functions: 10, mcc: 1, [MetricService.UNARY_METRIC]: 5 },
	type: NodeType.FOLDER,
	path: "/root",
	children: [
		{
			name: "big leaf",
			type: NodeType.FILE,
			path: "/root/big leaf",
			attributes: { rloc: 100, functions: 10, mcc: 1, [MetricService.UNARY_METRIC]: 1 },
			link: "http://www.google.de"
		},
		{
			name: "Parent Leaf",
			type: NodeType.FOLDER,
			attributes: { rloc: 100, functions: 10, mcc: 1, [MetricService.UNARY_METRIC]: 1 },
			path: "/root/Parent Leaf",
			children: [
				{
					name: "small leaf",
					type: NodeType.FILE,
					path: "/root/Parent Leaf/small leaf",
					attributes: { rloc: 30, functions: 100, mcc: 100, [MetricService.UNARY_METRIC]: 1 }
				},
				{
					name: "other small leaf",
					type: NodeType.FILE,
					path: "/root/Parent Leaf/other small leaf",
					attributes: { rloc: 70, functions: 1000, mcc: 10, [MetricService.UNARY_METRIC]: 1 },
					edgeAttributes: { Imports: { incoming: 12, outgoing: 13 } },
					visible: true
				}
			]
		}
	]
}

export const VALID_NODE_WITH_METRICS: CodeMapNode = {
	name: "root",
	type: NodeType.FOLDER,
	attributes: { rloc: 100, functions: 10, mcc: 1 }
}

export const VALID_EDGES: Edge[] = [
	{
		fromNodeName: "/root/big leaf",
		toNodeName: "/root/Parent Leaf/small leaf",
		attributes: {
			pairingRate: 89,
			avgCommits: 34
		}
	},
	{
		fromNodeName: "/root/Parent Leaf/other small leaf",
		toNodeName: "/root/Parent Leaf/small leaf",
		attributes: {
			pairingRate: 89,
			otherMetric: 34
		}
	},
	{
		fromNodeName: "/root/not available",
		toNodeName: "/root/Parent Leaf/small leaf",
		attributes: {
			pairingRate: 89,
			avgCommits: 34
		}
	}
]

export const VALID_EDGES_DECORATED: Edge[] = [
	{
		fromNodeName: "/root/big leaf",
		toNodeName: "/root/Parent Leaf/small leaf",
		attributes: {
			pairingRate: 89,
			avgCommits: 34
		},
		visible: EdgeVisibility.from
	},
	{
		fromNodeName: "/root/Parent Leaf/other small leaf",
		toNodeName: "/root/Parent Leaf/small leaf",
		attributes: {
			pairingRate: 89,
			otherMetric: 34
		},
		visible: EdgeVisibility.none
	}
]

export const VALID_EDGE: Edge = {
	fromNodeName: "/root/big leaf",
	toNodeName: "/root/Parent Leaf/small leaf",
	attributes: {
		pairingRate: 89,
		avgCommits: 34
	}
}

export const TEST_FILE_CONTENT = {
	fileName: "noFileName",
	projectName: "Sample Map",
	apiVersion: "1.1",
	nodes: [VALID_NODE]
}

export const FILE_META = {
	fileName: "fileA",
	projectName: "Sample Project",
	apiVersion: "1.1"
}

export const TEST_FILE_DATA: CCFile = {
	fileMeta: FILE_META,
	map: VALID_NODE,
	settings: {
		fileSettings: {
			attributeTypes: { nodes: {}, edges: {} },
			blacklist: [],
			edges: VALID_EDGES,
			markedPackages: []
		}
	}
}

export const TEST_FILE_WITH_PATHS: CCFile = {
	fileMeta: FILE_META,
	map: {
		name: "root",
		type: NodeType.FOLDER,
		path: "/root",
		attributes: {},
		children: [
			{
				name: "big leaf",
				type: NodeType.FILE,
				path: "/root/big leaf",
				attributes: { rloc: 100, functions: 10, mcc: 1 },
				link: "http://www.google.de"
			},
			{
				name: "Parent Leaf",
				type: NodeType.FOLDER,
				attributes: {},
				path: "/root/Parent Leaf",
				children: [
					{
						name: "small leaf",
						type: NodeType.FILE,
						path: "/root/Parent Leaf/small leaf",
						attributes: { rloc: 30, functions: 100, mcc: 100 }
					},
					{
						name: "other small leaf",
						type: NodeType.FILE,
						path: "/root/Parent Leaf/other small leaf",
						attributes: { rloc: 70, functions: 1000, mcc: 10 }
					},
					{
						name: "empty folder",
						type: NodeType.FOLDER,
						path: "/root/Parent Leaf/empty folder",
						attributes: {},
						children: []
					}
				]
			}
		]
	},
	settings: {
		fileSettings: {
			attributeTypes: { nodes: {}, edges: {} },
			blacklist: [],
			edges: VALID_EDGES,
			markedPackages: []
		}
	}
}

export const METRIC_DISTRIBUTION: MetricDistribution[] = [
	{
		fileExtension: "java",
		absoluteMetricValue: 20,
		relativeMetricValue: 100,
		color: null
	}
]

export const NONE_METRIC_DISTRIBUTION: MetricDistribution[] = [
	{
		fileExtension: "None",
		absoluteMetricValue: null,
		relativeMetricValue: 100,
		color: "#676867"
	}
]

export const DEFAULT_SCENARIO: Scenario[] = [
	{
		name: "Complexity",
		settings: {
			appSettings: {
				invertColorRange: false
			},
			dynamicSettings: {
				areaMetric: "rloc",
				heightMetric: "mcc",
				colorMetric: "mcc",
				distributionMetric: "rloc"
			}
		}
	},
	{
		name: "Average Complexity*",
		settings: {
			appSettings: {
				invertColorRange: false
			},
			dynamicSettings: {
				areaMetric: "unary",
				heightMetric: "Average Complexity*",
				colorMetric: "Average Complexity*",
				distributionMetric: "unary"
			}
		}
	},
	{
		name: "Coverage",
		settings: {
			appSettings: {
				invertColorRange: true
			},
			dynamicSettings: {
				areaMetric: "rloc",
				heightMetric: "mcc",
				colorMetric: "line_coverage",
				distributionMetric: "rloc"
			}
		}
	},
	{
		name: "Code Churn",
		settings: {
			appSettings: {
				invertColorRange: false
			},
			dynamicSettings: {
				areaMetric: "rloc",
				heightMetric: "abs_code_churn",
				colorMetric: "weeks_with_commits",
				distributionMetric: "rloc"
			}
		}
	}
]

export const SCENARIO: Scenario = {
	name: "Scenario1",
	settings: {
		dynamicSettings: {
			areaMetric: "rloc",
			heightMetric: "mcc",
			colorMetric: "mcc",
			edgeMetric: "pairingRate",
			margin: 48,
			colorRange: {
				from: 19,
				to: 67
			}
		},
		appSettings: {
			amountOfTopLabels: 31,
			amountOfEdgePreviews: 5,
			edgeHeight: 4,
			scaling: new Vector3(1, 1.8, 1),
			camera: new Vector3(0, 300, 1000),
			cameraTarget: new Vector3(1, 1, 1)
		}
	}
}

export const SCENARIO_WITH_ONLY_HEIGHT: Scenario = {
	name: "Scenario2",
	settings: {
		dynamicSettings: {
			heightMetric: "mcc"
		},
		appSettings: {
			amountOfTopLabels: 31,
			scaling: new Vector3(1, 1.8, 1)
		}
	}
}

export const VALID_NODE_WITH_PATH_AND_EXTENSION: CodeMapNode = {
	name: "root",
	attributes: {},
	type: NodeType.FOLDER,
	path: "/root",
	children: [
		{
			name: "big leaf.jpg",
			type: NodeType.FILE,
			path: "/root/big leaf.jpg",
			attributes: { rloc: 100, functions: 10, mcc: 1 }
		},
		{
			name: "another big leaf.java",
			type: NodeType.FILE,
			path: "/root/another big leaf.java",
			attributes: { rloc: 120, functions: 20, mcc: 2 }
		},
		{
			name: "Parent Leaf",
			type: NodeType.FOLDER,
			attributes: {},
			path: "/root/Parent Leaf",
			children: [
				{
					name: "small leaf.jpg",
					type: NodeType.FILE,
					path: "/root/Parent Leaf/small leaf.json",
					attributes: { rloc: 30, functions: 100, mcc: 100 }
				},
				{
					name: "other small leaf.json",
					type: NodeType.FILE,
					path: "/root/Parent Leaf/other small leaf.json",
					attributes: { rloc: 70, functions: 1000, mcc: 10 }
				},
				{
					name: "another leaf.java",
					type: NodeType.FILE,
					path: "/root/Parent Leaf/another leaf.java",
					attributes: { rloc: 42, functions: 330, mcc: 45 },
					children: []
				},
				{
					name: "leaf without extension",
					type: NodeType.FILE,
					path: "/root/Parent Leaf/leaf without extension",
					attributes: { rloc: 15, functions: 23, mcc: 33 },
					children: []
				}
			]
		}
	]
}

export const VALID_NODE_WITH_PATH_AND_DELTAS: CodeMapNode = {
	name: "root",
	attributes: {},
	deltas: {},
	type: NodeType.FOLDER,
	path: "/root",
	children: [
		{
			name: "big leaf.jpg",
			type: NodeType.FILE,
			path: "/root/big leaf.jpg",
			attributes: { rloc: 100, functions: 10, mcc: 1 },
			deltas: { rloc: 300, functions: -15, mcc: 12 }
		},
		{
			name: "another big leaf.java",
			type: NodeType.FILE,
			path: "/root/another big leaf.java",
			attributes: { rloc: 120, functions: 20, mcc: 2 },
			deltas: { rloc: -150, functions: 9, mcc: 33 }
		},
		{
			name: "Parent Leaf",
			type: NodeType.FOLDER,
			attributes: {},
			deltas: {},
			path: "/root/Parent Leaf",
			children: [
				{
					name: "small leaf.jpg",
					type: NodeType.FILE,
					path: "/root/Parent Leaf/small leaf.json",
					attributes: { rloc: 30, functions: 100, mcc: 100 },
					deltas: { rloc: -55, functions: 38, mcc: -40 }
				},
				{
					name: "other small leaf.json",
					type: NodeType.FILE,
					path: "/root/Parent Leaf/other small leaf.json",
					attributes: { rloc: 70, functions: 1000, mcc: 10 },
					deltas: { rloc: 200, functions: -27, mcc: 65 }
				}
			]
		}
	]
}

export const VALID_NODE_WITHOUT_RLOC_METRIC: CodeMapNode = {
	name: "root",
	attributes: {},
	type: NodeType.FOLDER,
	path: "/root",
	children: [
		{
			name: "big leaf.jpg",
			type: NodeType.FILE,
			path: "/root/big leaf.jpg",
			attributes: { rloc: 0, functions: 10, mcc: 1 }
		},
		{
			name: "another big leaf.java",
			type: NodeType.FILE,
			path: "/root/another big leaf.java",
			attributes: { rloc: 0, functions: 20, mcc: 2 }
		}
	]
}

export const TEST_DELTA_MAP_A: CCFile = {
	fileMeta: {
		fileName: "fileA",
		projectName: "Sample Project",
		apiVersion: "1.1"
	},
	map: {
		name: "root",
		type: NodeType.FOLDER,
		attributes: {},
		children: [
			{
				name: "big leaf",
				type: NodeType.FILE,
				attributes: { rloc: 100, functions: 10, mcc: 1 },
				link: "http://www.google.de"
			},
			{
				name: "Parent Leaf",
				type: NodeType.FOLDER,
				attributes: {},
				children: [
					{
						name: "small leaf",
						type: NodeType.FILE,
						attributes: { rloc: 30, functions: 100, mcc: 100 }
					},
					{
						name: "other small leaf",
						type: NodeType.FILE,
						attributes: { rloc: 70, functions: 1000, mcc: 10 }
					}
				]
			}
		]
	},
	settings: {
		fileSettings: {
			attributeTypes: { nodes: {}, edges: {} },
			blacklist: [],
			edges: VALID_EDGES,
			markedPackages: []
		}
	}
}

export const TEST_DELTA_MAP_B: CCFile = {
	fileMeta: {
		fileName: "fileB",
		projectName: "Sample Project",
		apiVersion: "1.1"
	},
	map: {
		name: "root",
		type: NodeType.FOLDER,
		attributes: {},
		children: [
			{
				name: "big leaf",
				type: NodeType.FILE,
				attributes: { rloc: 20, functions: 10, mcc: 1 },
				link: "http://www.google.de"
			},
			{
				name: "additional leaf",
				type: NodeType.FILE,
				attributes: { rloc: 10, functions: 11, mcc: 5 },
				link: "http://www.google.de"
			},
			{
				name: "Parent Leaf",
				type: NodeType.FOLDER,
				attributes: {},
				children: [
					{
						name: "small leaf",
						type: NodeType.FILE,
						attributes: { rloc: 30, functions: 100, mcc: 100, more: 20 }
					},
					{
						name: "other small leaf",
						type: NodeType.FILE,
						attributes: { rloc: 70, functions: 1000 }
					},
					{
						name: "big leaf",
						type: NodeType.FILE,
						attributes: { rloc: 20, functions: 10, mcc: 1 },
						link: "http://www.google.de"
					}
				]
			}
		]
	},
	settings: {
		fileSettings: {
			attributeTypes: { nodes: {}, edges: {} },
			blacklist: [],
			edges: VALID_EDGES,
			markedPackages: []
		}
	}
}

export const TEST_FILE_DATA_DOWNLOADED = {
	apiVersion: "1.1",
	attributeTypes: {},
	blacklist: [{ path: "/root/bigLeaf.ts", type: "hide" }, { path: "/root/sample1OnlyLeaf.scss", type: "exclude" }],
	edges: [
		{
			attributes: {
				avgCommits: 34,
				pairingRate: 89
			},
			fromNodeName: "/root/big leaf",
			toNodeName: "/root/Parent Leaf/small leaf"
		},
		{
			attributes: {
				otherMetric: 34,
				pairingRate: 89
			},
			fromNodeName: "/root/Parent Leaf/other small leaf",
			toNodeName: "/root/Parent Leaf/small leaf"
		}
	],
	markedPackages: [],
	nodes: [
		{
			attributes: {},
			children: [
				{
					attributes: {
						functions: 10,
						mcc: 1,
						rloc: 100
					},
					link: "http://www.google.de",
					name: "big leaf",
					type: NodeType.FILE
				},
				{
					attributes: {},
					children: [
						{
							attributes: {
								functions: 100,
								mcc: 100,
								rloc: 30
							},
							name: "small leaf",
							type: NodeType.FILE
						},
						{
							attributes: {
								functions: 1000,
								mcc: 10,
								rloc: 70
							},
							name: "other small leaf",
							type: NodeType.FILE
						}
					],
					name: "Parent Leaf",
					type: NodeType.FOLDER
				}
			],
			name: "root",
			type: NodeType.FOLDER
		}
	],
	projectName: "Sample Project"
}

export const FILE_STATES: FileState[] = [
	{
		file: TEST_FILE_DATA,
		selectedAs: FileSelectionState.Single
	}
]

// @ts-ignore
export const STATE: State = {
	fileSettings: {
		attributeTypes: {
			nodes: {
				rloc: AttributeTypeValue.absolute,
				mcc: AttributeTypeValue.absolute,
				coverage: AttributeTypeValue.relative,
				pairing_rate: AttributeTypeValue.absolute
			},
			edges: {}
		},
		blacklist: [],
		edges: VALID_EDGES,
		markedPackages: []
	},
	dynamicSettings: {
		areaMetric: "rloc",
		heightMetric: "mcc",
		colorMetric: "mcc",
		distributionMetric: "mcc",
		edgeMetric: "pairingRate",
		focusedNodePath: "/root/ParentLeaf",
		searchedNodePaths: new Set(),
		searchPattern: "",
		margin: 48,
		colorRange: {
			from: 19,
			to: 67
		},
		sortingOption: SortingOption.NAME
	},
	appSettings: {
		amountOfTopLabels: 31,
		amountOfEdgePreviews: 5,
		edgeHeight: 4,
		scaling: new Vector3(1, 1.8, 1),
		camera: new Vector3(0, 300, 1000),
		cameraTarget: new Vector3(177, 0, 299),
		invertDeltaColors: false,
		hideFlatBuildings: true,
		invertHeight: true,
		invertColorRange: false,
		dynamicMargin: true,
		isWhiteBackground: false,
		whiteColorBuildings: true,
		mapColors: {
			positive: "#69AE40",
			neutral: "#ddcc00",
			negative: "#820E0E",
			selected: "#EB8319",
			defaultC: "#89ACB4",
			positiveDelta: "#69FF40",
			negativeDelta: "#ff0E0E",
			base: "#666666",
			flat: "#AAAAAA",
			lightGrey: "#DDDDDD",
			angularGreen: "#00BFA5",
			markingColors: ["#FF1D8E", "#1d8eff", "#1DFFFF", "#8eff1d", "#8e1dff", "#FFFF1D"],
			incomingEdge: "#00ffff",
			outgoingEdge: "#ff00ff"
		},
		isPresentationMode: false,
		showOnlyBuildingsWithEdges: false,
		resetCameraIfNewFileIsLoaded: true,
		isLoadingMap: true,
		isLoadingFile: true,
		sortingOrderAscending: false,
		searchPanelMode: SearchPanelMode.treeView,
		isAttributeSideBarVisible: true
	},
	treeMap: {
		mapSize: 250
	},
	files: new Files()
}

export const DEFAULT_STATE: State = {
	appSettings: {
		amountOfTopLabels: 1,
		amountOfEdgePreviews: 1,
		edgeHeight: 4,
		camera: new Vector3(0, 300, 1000),
		cameraTarget: new Vector3(177, 0, 299),
		invertDeltaColors: false,
		dynamicMargin: true,
		hideFlatBuildings: false,
		invertHeight: false,
		invertColorRange: false,
		isWhiteBackground: false,
		mapColors: {
			angularGreen: "#00BFA5",
			base: "#666666",
			defaultC: "#89ACB4",
			flat: "#AAAAAA",
			lightGrey: "#DDDDDD",
			markingColors: ["#FF1D8E", "#1d8eff", "#1DFFFF", "#8eff1d", "#8e1dff", "#FFFF1D"],
			negative: "#820E0E",
			negativeDelta: "#ff0E0E",
			neutral: "#ddcc00",
			positive: "#69AE40",
			positiveDelta: "#69FF40",
			selected: "#EB8319",
			incomingEdge: "#00ffff",
			outgoingEdge: "#ff00ff"
		},
		scaling: new Vector3(1, 1, 1),
		whiteColorBuildings: false,
		isPresentationMode: false,
		showOnlyBuildingsWithEdges: false,
		resetCameraIfNewFileIsLoaded: true,
		isLoadingMap: true,
		isLoadingFile: true,
		sortingOrderAscending: false,
		searchPanelMode: SearchPanelMode.minimized,
		isAttributeSideBarVisible: false
	},
	dynamicSettings: {
		areaMetric: null,
		colorMetric: null,
		focusedNodePath: "",
		heightMetric: null,
		distributionMetric: null,
		edgeMetric: null,
		margin: null,
		colorRange: {
			from: null,
			to: null
		},
		searchPattern: "",
		searchedNodePaths: new Set(),
		sortingOption: SortingOption.NAME
	},
	fileSettings: { attributeTypes: { nodes: {}, edges: {} }, blacklist: [], edges: [], markedPackages: [] },
	treeMap: { mapSize: 250 },
	files: new Files()
}

export const TEST_NODE_ROOT: Node = {
	name: "root",
	width: 1,
	height: 2,
	length: 3,
	depth: 4,
	x0: 5,
	z0: 6,
	y0: 7,
	isLeaf: true,
	deltas: { a: 1, b: 2 },
	attributes: { a: 20, b: 15 },
	edgeAttributes: { a: { incoming: 2, outgoing: 666 } },
	heightDelta: 10,
	visible: true,
	path: "/root",
	link: "NO_LINK",
	markingColor: "0x000000",
	flat: false,
	color: "#AABBCC",
	incomingEdgePoint: new Vector3(),
	outgoingEdgePoint: new Vector3()
}

export const SCENARIO_ATTRIBUTE_CONTENT: AddScenarioContent[] = [
	{
		metricType: ScenarioMetricType.CAMERA_POSITION,
		metricName: null,
		savedValues: { camera: new Vector3(0, 300, 1000), cameraTarget: new Vector3(177, 0, 299) },
		isSelected: true,
		isDisabled: false
	},
	{ metricType: ScenarioMetricType.AREA_METRIC, metricName: "rloc", savedValues: 48, isSelected: true, isDisabled: false },
	{
		metricType: ScenarioMetricType.HEIGHT_METRIC,
		metricName: "mcc",
		savedValues: { heightSlider: new Vector3(1, 1.8, 1), labelSlider: 31 },
		isSelected: true,
		isDisabled: false
	},
	{
		metricType: ScenarioMetricType.COLOR_METRIC,
		metricName: "mcc",
		savedValues: { from: 19, to: 67 },
		isSelected: true,
		isDisabled: false
	},
	{
		metricType: ScenarioMetricType.EDGE_METRIC,
		metricName: "pairingRate",
		savedValues: { edgePreview: 5, edgeHeight: 4 },
		isSelected: true,
		isDisabled: false
	}
]

export const SCENARIO_ATTRIBUTE_CONTENT_CAMERA_UNSELECTED: AddScenarioContent[] = [
	{
		metricType: ScenarioMetricType.CAMERA_POSITION,
		metricName: null,
		savedValues: new Vector3(0, 300, 1000),
		isSelected: false,
		isDisabled: false
	},
	{ metricType: ScenarioMetricType.AREA_METRIC, metricName: "rloc", savedValues: 48, isSelected: true, isDisabled: false },
	{
		metricType: ScenarioMetricType.HEIGHT_METRIC,
		metricName: "mcc",
		savedValues: { heightSlider: new Vector3(1, 1.8, 1), labelSlider: 31 },
		isSelected: true,
		isDisabled: false
	},
	{
		metricType: ScenarioMetricType.COLOR_METRIC,
		metricName: "mcc",
		savedValues: { from: 19, to: 67 },
		isSelected: true,
		isDisabled: false
	},
	{
		metricType: ScenarioMetricType.EDGE_METRIC,
		metricName: "pairingRate",
		savedValues: { edgePreview: 5, edgeHeight: 4 },
		isSelected: true,
		isDisabled: false
	}
]

export const SCENARIO_ATTRIBUTE_CONTENT_WITHOUT_CAMERA: AddScenarioContent[] = [
	{ metricType: ScenarioMetricType.AREA_METRIC, metricName: "rloc", savedValues: 48, isSelected: true, isDisabled: false },
	{
		metricType: ScenarioMetricType.HEIGHT_METRIC,
		metricName: "mcc",
		savedValues: { heightSlider: new Vector3(1, 1.8, 1), labelSlider: 31 },
		isSelected: true,
		isDisabled: false
	},
	{
		metricType: ScenarioMetricType.COLOR_METRIC,
		metricName: "mcc",
		savedValues: { from: 19, to: 67 },
		isSelected: true,
		isDisabled: false
	},
	{
		metricType: ScenarioMetricType.EDGE_METRIC,
		metricName: "pairingRate",
		savedValues: { edgePreview: 5, edgeHeight: 4 },
		isSelected: true,
		isDisabled: false
	}
]

export const SCENARIO_ATTRIBUTE_CONTENT_NONE_SELECTED: AddScenarioContent[] = [
	{ metricType: ScenarioMetricType.AREA_METRIC, metricName: "rloc", savedValues: 48, isSelected: false, isDisabled: false },
	{
		metricType: ScenarioMetricType.HEIGHT_METRIC,
		metricName: "mcc",
		savedValues: { heightSlider: new Vector3(1, 1.8, 1), labelSlider: 31 },
		isSelected: false,
		isDisabled: false
	},
	{
		metricType: ScenarioMetricType.COLOR_METRIC,
		metricName: "mcc",
		savedValues: { from: 19, to: 67 },
		isSelected: false,
		isDisabled: false
	},
	{
		metricType: ScenarioMetricType.EDGE_METRIC,
		metricName: "pairingRate",
		savedValues: { edgePreview: 5, edgeHeight: 4 },
		isSelected: false,
		isDisabled: false
	}
]

export const SCENARIO_ITEMS: ScenarioItem[] = [
	{ scenarioName: "Scenario", isScenarioAppliable: true, icons: [{ faIconClass: "fa fa-random", isSaved: false }] },
	{ scenarioName: "Scenario2", isScenarioAppliable: false, icons: [{ faIconClass: "fa fa-some", isSaved: true }] }
]

export const TEST_NODE_LEAF: Node = {
	name: "root/big leaf.ts",
	width: 1,
	height: 2,
	length: 3,
	depth: 4,
	x0: 5,
	z0: 6,
	y0: 7,
	isLeaf: true,
	deltas: { a: 1, b: 2 },
	attributes: { a: 20, b: 15 },
	edgeAttributes: { a: { incoming: 2, outgoing: 666 } },
	heightDelta: 20,
	visible: true,
	path: "/root/big leaf",
	link: "NO_LINK",
	markingColor: "0xFFFFFF",
	flat: false,
	color: "#AABBCC",
	incomingEdgePoint: new Vector3(),
	outgoingEdgePoint: new Vector3()
}

export const TEST_NODES: Node[] = [TEST_NODE_ROOT, TEST_NODE_LEAF]

export const INCOMING_NODE: Node = {
	name: "root/small leaf",
	width: 1,
	height: 2,
	length: 3,
	depth: 4,
	x0: 5,
	z0: 6,
	y0: 7,
	isLeaf: true,
	deltas: { a: 1, b: 2 },
	attributes: { a: 20, b: 15, mcc: 14 },
	edgeAttributes: { a: { incoming: 2, outgoing: 666 } },
	heightDelta: 20,
	visible: true,
	path: "/root/big leaf",
	link: "NO_LINK",
	markingColor: "0xFFFFFF",
	flat: false,
	color: "#AABBCC",
	incomingEdgePoint: new Vector3(1, 2, 3),
	outgoingEdgePoint: new Vector3(1, 2, 3)
}

export const OUTGOING_NODE: Node = {
	name: "root/big leaf",
	width: 1,
	height: 2,
	length: 3,
	depth: 4,
	x0: 5,
	z0: 6,
	y0: 7,
	isLeaf: true,
	deltas: { a: 1, b: 2 },
	attributes: { a: 20, b: 15, mcc: 14 },
	edgeAttributes: { a: { incoming: 2, outgoing: 666 } },
	heightDelta: 20,
	visible: true,
	path: "/root/big leaf",
	link: "NO_LINK",
	markingColor: "0xFFFFFF",
	flat: false,
	color: "#AABBCC",
	incomingEdgePoint: new Vector3(1, 2, 3),
	outgoingEdgePoint: new Vector3(1, 2, 3)
}

export const CODE_MAP_BUILDING: CodeMapBuilding = new CodeMapBuilding(
	1,
	new Box3(),
	TEST_NODE_ROOT,
	DEFAULT_STATE.appSettings.mapColors.neutral
)

export const CODE_MAP_BUILDING_TS_NODE: CodeMapBuilding = new CodeMapBuilding(
	1,
	new Box3(),
	TEST_NODE_LEAF,
	DEFAULT_STATE.appSettings.mapColors.neutral
)

export const METRIC_DATA: MetricData[] = [{ name: "mcc", maxValue: 1 }, { name: "rloc", maxValue: 2 }]

export const BLACKLIST: BlacklistItem[] = [
	{
		path: "/my/path",
		type: BlacklistType.flatten
	},
	{
		path: "/my/different/path",
		type: BlacklistType.exclude
	},
	{
		path: "/my/first/path",
		type: BlacklistType.exclude
	}
]

export const MARKED_PACKAGES: MarkedPackage[] = [
	{
		path: "/my/path",
		color: "#AABBCC"
	},
	{
		path: "/my/different/path",
		color: "#DDEEFF"
	},
	{
		path: "/my/first/path",
		color: "#123456"
	},
	{
		path: "/my/last/path",
		color: "#345678"
	}
]

export function withMockedEventMethods($rootScope: IRootScopeService) {
	$rootScope.$broadcast = jest.fn()
	$rootScope.$on = jest.fn()
	$rootScope.$digest = jest.fn()
	$rootScope.$apply = jest.fn()
}<|MERGE_RESOLUTION|>--- conflicted
+++ resolved
@@ -23,11 +23,8 @@
 import { Scenario } from "./scenarioHelper"
 import { AddScenarioContent, ScenarioMetricType } from "../ui/dialog/dialog.addScenarioSettings.component"
 import { Files } from "../model/files"
-<<<<<<< HEAD
 import { ScenarioItem } from "../ui/scenarioDropDown/scenarioDropDown.component"
-=======
 import { MetricService } from "../state/metric.service"
->>>>>>> eb65106f
 
 export const VALID_NODE: CodeMapNode = {
 	name: "root",

--- conflicted
+++ resolved
@@ -4,11 +4,7 @@
 	CCFile,
 	CodeMapNode,
 	Edge,
-<<<<<<< HEAD
-	EdgeVisibility,
 	FileMeta,
-=======
->>>>>>> e564a706
 	FileSelectionState,
 	FileState,
 	MarkedPackage,

--- conflicted
+++ resolved
@@ -1,10 +1,6 @@
 import angular from "angular"
 import * as d3 from "d3"
-<<<<<<< HEAD
-import { CodeMapNode, BlacklistType, BlacklistItem, FileSettings, ExportCCFile, FileMeta } from "../codeCharta.model"
-=======
-import { CCFile, CodeMapNode, BlacklistType, BlacklistItem, FileSettings, ExportCCFile, AttributeTypes } from "../codeCharta.model"
->>>>>>> 5b2f7442
+import { CodeMapNode, BlacklistType, BlacklistItem, FileSettings, ExportCCFile, FileMeta, AttributeTypes} from "../codeCharta.model"
 import { DownloadCheckboxNames } from "../ui/dialog/dialog.download.component"
 import { CodeChartaService } from "../codeCharta.service"
 
@@ -21,7 +17,6 @@
 		this.downloadData(exportCCFile, newFileNameWithExtension)
 	}
 
-<<<<<<< HEAD
 	private static getProjectDataAsCCJsonFormat(
 		map: CodeMapNode,
 		fileMeta: FileMeta,
@@ -32,17 +27,7 @@
 			projectName: fileMeta.projectName,
 			apiVersion: fileMeta.apiVersion,
 			nodes: [this.removeJsonHashkeysAndVisibleAttribute(map)],
-			attributeTypes: s.attributeTypes,
-=======
-	private static getProjectDataAsCCJsonFormat(file: CCFile, downloadSettingsNames: string[]) {
-		const s: FileSettings = file.settings.fileSettings
-
-		let downloadObject: ExportCCFile = {
-			projectName: file.fileMeta.projectName,
-			apiVersion: file.fileMeta.apiVersion,
-			nodes: [this.removeJsonHashkeysAndVisibleAttribute(file.map)],
 			attributeTypes: this.getAttributeTypesForJSON(s.attributeTypes),
->>>>>>> 5b2f7442
 			edges: downloadSettingsNames.includes(DownloadCheckboxNames.edges) ? s.edges : [],
 			markedPackages: downloadSettingsNames.includes(DownloadCheckboxNames.markedPackages) ? s.markedPackages : [],
 			blacklist: this.getBlacklistToDownload(downloadSettingsNames, s.blacklist)
@@ -62,10 +47,7 @@
 		return mergedBlacklist
 	}
 
-<<<<<<< HEAD
-	private static getFilteredBlacklist(blacklist: BlacklistItem[], type: BlacklistType): BlacklistItem[] {
-		return blacklist.filter(x => x.type == type)
-=======
+
 	private static getAttributeTypesForJSON(attributeTypes: AttributeTypes): AttributeTypes | {} {
 		if (attributeTypes.edges.length === 0 && attributeTypes.nodes.length === 0) {
 			return {}
@@ -74,9 +56,8 @@
 		}
 	}
 
-	private static getFilteredBlacklist(file: CCFile, type: BlacklistType): BlacklistItem[] {
-		return file.settings.fileSettings.blacklist.filter(x => x.type == type)
->>>>>>> 5b2f7442
+	private static getFilteredBlacklist(blacklist: BlacklistItem[], type: BlacklistType): BlacklistItem[] {
+		return blacklist.filter(x => x.type == type)
 	}
 
 	private static removeJsonHashkeysAndVisibleAttribute(map: CodeMapNode) {

--- conflicted
+++ resolved
@@ -1,7 +1,5 @@
 import angular from "angular"
 import * as d3 from "d3"
-<<<<<<< HEAD
-import _ from "lodash"
 import {
 	CodeMapNode,
 	BlacklistType,
@@ -12,9 +10,6 @@
 	AttributeTypes,
 	Edge
 } from "../model/codeCharta.model"
-=======
-import { CodeMapNode, BlacklistType, BlacklistItem, FileSettings, ExportCCFile, FileMeta, AttributeTypes, Edge } from "../codeCharta.model"
->>>>>>> 40c4987f
 import { DownloadCheckboxNames } from "../ui/dialog/dialog.download.component"
 import { CodeChartaService } from "../codeCharta.service"
 import { stringify } from "querystring"

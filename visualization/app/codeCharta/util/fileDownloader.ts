import angular from "angular"
import * as d3 from "d3"
<<<<<<< HEAD
import { CCFile, CodeMapNode, BlacklistType, BlacklistItem, FileSettings, ExportCCFile } from "../codeCharta.model"
import { DownloadCheckboxNames } from "../ui/dialog/dialog.download.component"
import { CodeChartaService } from "../codeCharta.service"
=======
import { AttributeTypes, CCFile, CodeMapNode } from "../codeCharta.model"
>>>>>>> 578fdb87

export class FileDownloader {
	public static downloadCurrentMap(file: CCFile, downloadSettingsNames: string[], fileName: string) {
		const exportCCFile: ExportCCFile = this.getProjectDataAsCCJsonFormat(file, downloadSettingsNames)
		const newFileNameWithExtension: string = fileName + CodeChartaService.CC_FILE_EXTENSION
		this.downloadData(exportCCFile, newFileNameWithExtension)
	}

	private static getProjectDataAsCCJsonFormat(file: CCFile, downloadSettingsNames: string[]) {
		const s: FileSettings = file.settings.fileSettings

		let downloadObject: ExportCCFile = {
			projectName: file.fileMeta.projectName,
			apiVersion: file.fileMeta.apiVersion,
			nodes: [this.removeJsonHashkeysAndVisibleAttribute(file.map)],
<<<<<<< HEAD
			attributeTypes: s.attributeTypes,
			edges: downloadSettingsNames.includes(DownloadCheckboxNames.edges) ? s.edges : [],
			markedPackages: downloadSettingsNames.includes(DownloadCheckboxNames.markedPackages) ? s.markedPackages : [],
			blacklist: this.getBlacklistToDownload(downloadSettingsNames, file)
		}
		return downloadObject
	}

	private static getBlacklistToDownload(downloadSettingsNames: string[], file: CCFile): BlacklistItem[] {
		let blacklist: BlacklistItem[] = []

		if (downloadSettingsNames.includes(DownloadCheckboxNames.hides)) {
			blacklist.push(...this.getFilteredBlacklist(file, BlacklistType.hide))
=======
			edges: file.settings.fileSettings.edges,
			attributeTypes: this.getAttributeTypesForJSON(file.settings.fileSettings.attributeTypes),
			blacklist: file.settings.fileSettings.blacklist
>>>>>>> 578fdb87
		}

		if (downloadSettingsNames.includes(DownloadCheckboxNames.excludes)) {
			blacklist.push(...this.getFilteredBlacklist(file, BlacklistType.exclude))
		}
		return blacklist
	}

	private static getFilteredBlacklist(file: CCFile, type: BlacklistType): BlacklistItem[] {
		return file.settings.fileSettings.blacklist.filter(x => x.type == type)
	}

	private static removeJsonHashkeysAndVisibleAttribute(map: CodeMapNode) {
		let copy: CodeMapNode = JSON.parse(JSON.stringify(map))
		d3.hierarchy(copy).each(node => {
			delete node.data.visible
		})
		return copy
	}

<<<<<<< HEAD
	private static downloadData(data, fileName: string) {
=======
	private static getAttributeTypesForJSON(attributeTypes: AttributeTypes): AttributeTypes | {} {
		if (attributeTypes.edges.length === 0 && attributeTypes.nodes.length === 0) {
			return {}
		} else {
			return attributeTypes
		}
	}

	private static getNewFileName(file: CCFile): string {
		return this.getFileNameWithoutTimestamp(file.fileMeta.fileName) + this.getNewTimestamp() + FileDownloader.CC_FILE_EXTENSION
	}

	private static getNewTimestamp(): string {
		const date: Date = new Date()
		return (
			"_" + date.getFullYear() + "-" + (date.getMonth() + 1) + "-" + date.getDate() + "_" + date.getHours() + "-" + date.getMinutes()
		)
	}

	private static getFileNameWithoutTimestamp(fileName: string): string {
		const dateRegex: RegExp = /\_\d{4}\-\d{1,2}\-\d{1,2}\_\d{1,2}\-\d{1,2}\./

		if (dateRegex.test(fileName)) {
			return fileName.substring(0, dateRegex.exec(fileName).index)
		} else if (fileName.includes(FileDownloader.CC_FILE_EXTENSION)) {
			return fileName.substring(0, fileName.search(FileDownloader.CC_FILE_EXTENSION))
		} else if (fileName.includes(".json")) {
			return fileName.substring(0, fileName.search(".json"))
		} else {
			return fileName
		}
	}

	private static downloadData(data, fileName) {
>>>>>>> 578fdb87
		let dataJson = data
		if (typeof data === "object") {
			dataJson = angular.toJson(data, 4)
		}

		const blob = new Blob([dataJson], { type: "text/json" })
		const e = document.createEvent("MouseEvents")
		const a = document.createElement("a")

		a.download = fileName
		a.href = window.URL.createObjectURL(blob)
		a.dataset.downloadurl = ["text/json", a.download, a.href].join(":")
		e.initMouseEvent("click", true, false, window, 0, 0, 0, 0, 0, false, false, false, false, 0, null)
		a.dispatchEvent(e)
	}
}<|MERGE_RESOLUTION|>--- conflicted
+++ resolved
@@ -1,12 +1,8 @@
 import angular from "angular"
 import * as d3 from "d3"
-<<<<<<< HEAD
-import { CCFile, CodeMapNode, BlacklistType, BlacklistItem, FileSettings, ExportCCFile } from "../codeCharta.model"
+import { CCFile, CodeMapNode, BlacklistType, BlacklistItem, FileSettings, ExportCCFile, AttributeTypes } from "../codeCharta.model"
 import { DownloadCheckboxNames } from "../ui/dialog/dialog.download.component"
 import { CodeChartaService } from "../codeCharta.service"
-=======
-import { AttributeTypes, CCFile, CodeMapNode } from "../codeCharta.model"
->>>>>>> 578fdb87
 
 export class FileDownloader {
 	public static downloadCurrentMap(file: CCFile, downloadSettingsNames: string[], fileName: string) {
@@ -22,8 +18,7 @@
 			projectName: file.fileMeta.projectName,
 			apiVersion: file.fileMeta.apiVersion,
 			nodes: [this.removeJsonHashkeysAndVisibleAttribute(file.map)],
-<<<<<<< HEAD
-			attributeTypes: s.attributeTypes,
+			attributeTypes: this.getAttributeTypesForJSON(s.attributeTypes),
 			edges: downloadSettingsNames.includes(DownloadCheckboxNames.edges) ? s.edges : [],
 			markedPackages: downloadSettingsNames.includes(DownloadCheckboxNames.markedPackages) ? s.markedPackages : [],
 			blacklist: this.getBlacklistToDownload(downloadSettingsNames, file)
@@ -36,17 +31,20 @@
 
 		if (downloadSettingsNames.includes(DownloadCheckboxNames.hides)) {
 			blacklist.push(...this.getFilteredBlacklist(file, BlacklistType.hide))
-=======
-			edges: file.settings.fileSettings.edges,
-			attributeTypes: this.getAttributeTypesForJSON(file.settings.fileSettings.attributeTypes),
-			blacklist: file.settings.fileSettings.blacklist
->>>>>>> 578fdb87
 		}
 
 		if (downloadSettingsNames.includes(DownloadCheckboxNames.excludes)) {
 			blacklist.push(...this.getFilteredBlacklist(file, BlacklistType.exclude))
 		}
 		return blacklist
+	}
+
+	private static getAttributeTypesForJSON(attributeTypes: AttributeTypes): AttributeTypes | {} {
+		if (attributeTypes.edges.length === 0 && attributeTypes.nodes.length === 0) {
+			return {}
+		} else {
+			return attributeTypes
+		}
 	}
 
 	private static getFilteredBlacklist(file: CCFile, type: BlacklistType): BlacklistItem[] {
@@ -61,44 +59,7 @@
 		return copy
 	}
 
-<<<<<<< HEAD
 	private static downloadData(data, fileName: string) {
-=======
-	private static getAttributeTypesForJSON(attributeTypes: AttributeTypes): AttributeTypes | {} {
-		if (attributeTypes.edges.length === 0 && attributeTypes.nodes.length === 0) {
-			return {}
-		} else {
-			return attributeTypes
-		}
-	}
-
-	private static getNewFileName(file: CCFile): string {
-		return this.getFileNameWithoutTimestamp(file.fileMeta.fileName) + this.getNewTimestamp() + FileDownloader.CC_FILE_EXTENSION
-	}
-
-	private static getNewTimestamp(): string {
-		const date: Date = new Date()
-		return (
-			"_" + date.getFullYear() + "-" + (date.getMonth() + 1) + "-" + date.getDate() + "_" + date.getHours() + "-" + date.getMinutes()
-		)
-	}
-
-	private static getFileNameWithoutTimestamp(fileName: string): string {
-		const dateRegex: RegExp = /\_\d{4}\-\d{1,2}\-\d{1,2}\_\d{1,2}\-\d{1,2}\./
-
-		if (dateRegex.test(fileName)) {
-			return fileName.substring(0, dateRegex.exec(fileName).index)
-		} else if (fileName.includes(FileDownloader.CC_FILE_EXTENSION)) {
-			return fileName.substring(0, fileName.search(FileDownloader.CC_FILE_EXTENSION))
-		} else if (fileName.includes(".json")) {
-			return fileName.substring(0, fileName.search(".json"))
-		} else {
-			return fileName
-		}
-	}
-
-	private static downloadData(data, fileName) {
->>>>>>> 578fdb87
 		let dataJson = data
 		if (typeof data === "object") {
 			dataJson = angular.toJson(data, 4)

--- conflicted
+++ resolved
@@ -21,11 +21,7 @@
 		it("only root node", () => {
 			map.children = []
 
-<<<<<<< HEAD
-			let node: Node = TreeMapGenerator.createTreemapNodes(map, settings, metricData)
-=======
 			let nodes: Node[] = TreeMapGenerator.createTreemapNodes(map, settings, metricData)
->>>>>>> 1973fb06
 
 			expect(nodes).toMatchSnapshot()
 		})
@@ -33,21 +29,13 @@
 		it("root node with two direct children", () => {
 			map.children[1].children = []
 
-<<<<<<< HEAD
-			let node: Node = TreeMapGenerator.createTreemapNodes(map, settings, metricData)
-=======
 			let nodes: Node[] = TreeMapGenerator.createTreemapNodes(map, settings, metricData)
->>>>>>> 1973fb06
 
 			expect(nodes).toMatchSnapshot()
 		})
 
 		it("root node with two direct children and some grand children", () => {
-<<<<<<< HEAD
-			let node: Node = TreeMapGenerator.createTreemapNodes(map, settings, metricData)
-=======
 			let nodes: Node[] = TreeMapGenerator.createTreemapNodes(map, settings, metricData)
->>>>>>> 1973fb06
 
 			expect(nodes).toMatchSnapshot()
 		})
@@ -73,11 +61,7 @@
 				{ name: "myHeight", maxValue: 99, availableInVisibleMaps: true }
 			]
 
-<<<<<<< HEAD
-			let node: Node = TreeMapGenerator.createTreemapNodes(map, settings, metricData)
-=======
 			let nodes: Node[] = TreeMapGenerator.createTreemapNodes(map, settings, metricData)
->>>>>>> 1973fb06
 
 			expect(nodes[2].name).toBe("Parent Leaf")
 			expect(nodes[2].width).toBeGreaterThan(0)
@@ -88,11 +72,7 @@
 			map.children = []
 			map.attributes = { a: 100 }
 
-<<<<<<< HEAD
-			let node: Node = TreeMapGenerator.createTreemapNodes(map, settings, metricData)
-=======
 			let nodes: Node[] = TreeMapGenerator.createTreemapNodes(map, settings, metricData)
->>>>>>> 1973fb06
 
 			expect(nodes[0].attributes["a"]).toBe(100)
 		})
@@ -100,11 +80,7 @@
 		it("attribute do not exists, no children", () => {
 			map.children = []
 
-<<<<<<< HEAD
-			let node: Node = TreeMapGenerator.createTreemapNodes(map, settings, metricData)
-=======
 			let nodes: Node[] = TreeMapGenerator.createTreemapNodes(map, settings, metricData)
->>>>>>> 1973fb06
 
 			expect(nodes[0].attributes["b"]).toBe(undefined)
 		})
@@ -117,11 +93,7 @@
 				{ name: "b", maxValue: 99, availableInVisibleMaps: true }
 			]
 
-<<<<<<< HEAD
-			let node: Node = TreeMapGenerator.createTreemapNodes(map, settings, metricData)
-=======
 			let nodes: Node[] = TreeMapGenerator.createTreemapNodes(map, settings, metricData)
->>>>>>> 1973fb06
 
 			expect(nodes[0].attributes["b"]).toBe(undefined)
 		})
@@ -132,11 +104,7 @@
 			settings.fileSettings.edges = VALID_EDGES
 			metricData = [{ name: "unknown", maxValue: 100, availableInVisibleMaps: true }]
 
-<<<<<<< HEAD
-			let node: Node = TreeMapGenerator.createTreemapNodes(map, settings, metricData)
-=======
 			let nodes: Node[] = TreeMapGenerator.createTreemapNodes(map, settings, metricData)
->>>>>>> 1973fb06
 
 			expect(nodes[2].width * nodes[2].length).toEqual(0)
 		})

--- conflicted
+++ resolved
@@ -1,300 +1,4 @@
-<<<<<<< HEAD
-import {
-    AttributeType,
-    BlacklistItem,
-    BlacklistType,
-    CCFile,
-    Edge,
-    FileSettings,
-    MarkedPackage
-} from "../codeCharta.model";
-import {SettingsMerger} from "./settingsMerger";
-
-describe("SettingsMerger", () => {
-
-    const file1: CCFile = {
-        fileMeta: {
-            fileName: "file1",
-            projectName: "Sample Project",
-            apiVersion: "1.1"
-        },
-        map: {
-            name: "root",
-            type: "Folder",
-            attributes: {},
-            children: []
-        },
-        settings: {
-            fileSettings: {
-                edges: [],
-                blacklist: [],
-                markedPackages: [],
-                attributeTypes: {}
-            }
-        }
-    };
-
-    const file2: CCFile = {
-        fileMeta: {
-            fileName: "file2",
-            projectName: "Sample Project",
-            apiVersion: "1.1"
-        },
-        map: {
-            name: "root",
-            type: "Folder",
-            attributes: {},
-            children: []
-        },
-        settings: {
-            fileSettings: {
-                edges: [],
-                blacklist: [],
-                markedPackages: [],
-                attributeTypes: {}
-            }
-        }
-    };
-
-    describe("Edges merge", () => {
-
-        let edge1: Edge
-        let edge2: Edge
-        let edge3: Edge
-        let edge4: Edge
-
-        beforeEach(() => {
-            edge1 = {
-                fromNodeName: "/root/nodeA",
-                toNodeName: "/root/nodeB",
-                attributes: {
-                    attribute1: 10,
-                    attribute2: 20
-                }
-            }
-
-            edge2 = {
-                fromNodeName: "/root/nodeA",
-                toNodeName: "/root/nodeC",
-                attributes: {
-                    attribute1: 10,
-                    attribute2: 20
-                }
-            }
-
-            edge3 = {
-                fromNodeName: "/root/nodeA",
-                toNodeName: "/root/nodeB",
-                attributes: {
-                    attribute3: 30,
-                    attribute4: 40
-                }
-            }
-
-            edge4 = {
-                fromNodeName: "/root/nodeA",
-                toNodeName: "/root/nodeB",
-                attributes: {
-                    attribute1: 70,
-                    attribute2: 80
-                }
-            }
-        })
-
-
-        it("should merge empty edges-arrays", () => {
-            file1.settings.fileSettings.edges = [];
-            file2.settings.fileSettings.edges = [];
-            let fileSettings: FileSettings = SettingsMerger.getMergedFileSettings([file1, file2]);
-            expect(fileSettings.edges).toEqual([]);
-        });
-
-        it("should merge different edges", () => {
-            file1.settings.fileSettings.edges = [edge1];
-            file2.settings.fileSettings.edges = [edge2];
-            let fileSettings: FileSettings = SettingsMerger.getMergedFileSettings([file1, file2]);
-            expect(fileSettings.edges).toMatchSnapshot();
-        });
-
-        it("should merge all edges if one file does not contain edges", () => {
-            file1.settings.fileSettings.edges = [edge1, edge2];
-            file2.settings.fileSettings.edges = null;
-            let fileSettings: FileSettings = SettingsMerger.getMergedFileSettings([file1, file2]);
-            expect(fileSettings.edges).toMatchSnapshot();
-        });
-
-        it("should merge edge-attributes for the same edge paths", () => {
-            file1.settings.fileSettings.edges = [edge1];
-            file2.settings.fileSettings.edges = [edge3];
-            let fileSettings: FileSettings = SettingsMerger.getMergedFileSettings([file1, file2]);
-            expect(fileSettings.edges).toMatchSnapshot();
-        });
-
-        it("should overwrite duplicated edge-attributes for the same edge", () => {
-            file1.settings.fileSettings.edges = [edge1];
-            file2.settings.fileSettings.edges = [edge4];
-            let fileSettings: FileSettings = SettingsMerger.getMergedFileSettings([file1, file2]);
-            expect(fileSettings.edges).toMatchSnapshot();
-        });
-
-    });
-
-    describe("MarkedPackages merge", () => {
-
-        let mp1: MarkedPackage
-        let mp2: MarkedPackage
-        let mp3: MarkedPackage
-        let mp4: MarkedPackage
-
-        beforeEach(() => {
-            mp1 = {
-                path: "/root/nodeA",
-                color: "#ABABAB",
-                attributes: {
-                    name: "nodeA"
-                }
-            }
-
-            mp2 = {
-                path: "/root/nodeB",
-                color: "#FFFFFF",
-                attributes: {
-                    name: "nodeB"
-                }
-            }
-
-            mp3 = {
-                path: "/root/nodeA",
-                color: "#ABABAB",
-                attributes: {
-                    another: "nodeA"
-                }
-            }
-
-            mp4 = {
-                path: "/root/nodeA",
-                color: "#ABABAB",
-                attributes: {
-                    name: "overwrite nodeA"
-                }
-            }
-        })
-
-
-        it("should merge empty markedPackage-arrays", () => {
-            file1.settings.fileSettings.markedPackages = [];
-            file2.settings.fileSettings.markedPackages = [];
-            const fileSettings: FileSettings = SettingsMerger.getMergedFileSettings([file1, file2]);
-            expect(fileSettings.markedPackages).toEqual([]);
-        });
-
-        it("should merge different markedPackages", () => {
-            file1.settings.fileSettings.markedPackages = [mp1];
-            file2.settings.fileSettings.markedPackages = [mp2];
-            const fileSettings: FileSettings = SettingsMerger.getMergedFileSettings([file1, file2]);
-            expect(fileSettings.markedPackages).toMatchSnapshot();
-        });
-
-        it("should merge all markedPackages if one file does not contain markedPackages", () => {
-            file1.settings.fileSettings.markedPackages = [mp1, mp2];
-            file2.settings.fileSettings.markedPackages = null;
-            const fileSettings: FileSettings = SettingsMerger.getMergedFileSettings([file1, file2]);
-            expect(fileSettings.markedPackages).toMatchSnapshot();
-        });
-
-        it("should merge markedPackage-attributes for the same markedPackage paths", () => {
-            file1.settings.fileSettings.markedPackages = [mp1];
-            file2.settings.fileSettings.markedPackages = [mp3];
-            const fileSettings: FileSettings = SettingsMerger.getMergedFileSettings([file1, file2]);
-            expect(fileSettings.markedPackages).toMatchSnapshot();
-        });
-
-        it("should overwrite duplicated markedPackage-attributes for the same markedPackage", () => {
-            file1.settings.fileSettings.markedPackages = [mp1];
-            file2.settings.fileSettings.markedPackages = [mp4];
-            const fileSettings: FileSettings = SettingsMerger.getMergedFileSettings([file1, file2]);
-            expect(fileSettings.markedPackages).toMatchSnapshot();
-        });
-
-    });
-
-
-    describe("AttributeTypes merge", ()=> {
-
-        const attributes1 = {
-            nodes: {
-                ["attribute1"]: AttributeType.absolute
-            },
-            edges: {
-                ["attribute2"]: AttributeType.relative
-            }
-        };
-
-        const attributes2 = {
-            nodes: {
-                ["attribute3"]: AttributeType.absolute
-            },
-            edges: {
-                ["attribute4"]: AttributeType.relative
-            }
-        };
-
-        const attributes3 = {
-            nodes: {
-                ["attribute1"]: AttributeType.relative
-            },
-            edges: {}
-        };
-
-        it("should merge different attributeTypes", () => {
-            file1.settings.fileSettings.attributeTypes = attributes1;
-            file2.settings.fileSettings.attributeTypes = attributes2;
-            let fileSettings: FileSettings = SettingsMerger.getMergedFileSettings([file1,file2]);
-            expect(fileSettings.attributeTypes).toMatchSnapshot();
-        });
-
-        it("should merge attributeTypes if one file does not contain attributeTypes", () => {
-            file1.settings.fileSettings.attributeTypes = attributes1;
-            file2.settings.fileSettings.attributeTypes = {};
-            let fileSettings: FileSettings = SettingsMerger.getMergedFileSettings([file1,file2]);
-            expect(fileSettings.attributeTypes).toMatchSnapshot();
-        });
-
-        it("should overwrite attributeType if the same exists", () => {
-            file1.settings.fileSettings.attributeTypes = attributes1;
-            file2.settings.fileSettings.attributeTypes = attributes3;
-            let fileSettings: FileSettings = SettingsMerger.getMergedFileSettings([file1,file2]);
-            expect(fileSettings.attributeTypes).toMatchSnapshot();
-        });
-
-    });
-
-    describe("Blacklist merge", ()=> {
-
-        const blacklistItem1: BlacklistItem = {path: "/root/nodeA", type: BlacklistType.exclude}
-        const blacklistItem2: BlacklistItem = {path: "/another/nodeB", type: BlacklistType.hide}
-        const blacklistItem3: BlacklistItem = {path: "/another/nodeC", type: BlacklistType.exclude}
-        const blacklistItem4: BlacklistItem = {path: "*prefix/nodeD", type: BlacklistType.hide}
-        const blacklistItem1Duplicate: BlacklistItem = {path: "/root/nodeA", type: BlacklistType.exclude}
-
-
-        it("should merge blacklist for different paths", () => {
-            file1.settings.fileSettings.blacklist = [blacklistItem1, blacklistItem2];
-            file2.settings.fileSettings.blacklist = [blacklistItem3, blacklistItem4];
-            let fileSettings = SettingsMerger.getMergedFileSettings([file1,file2]);
-            expect(fileSettings.blacklist).toMatchSnapshot();
-        });
-
-        it("should only contain unique paths+type", () => {
-            file1.settings.fileSettings.blacklist = [blacklistItem1, blacklistItem2];
-            file2.settings.fileSettings.blacklist = [blacklistItem1Duplicate, blacklistItem4];
-            let fileSettings = SettingsMerger.getMergedFileSettings([file1,file2]);
-            expect(fileSettings.blacklist).toMatchSnapshot();
-        });
-    });
-});
-=======
-import { AttributeType, BlacklistItem, BlacklistType, CCFile, Edge, FileSettings, Settings } from "../codeCharta.model"
+import { AttributeType, BlacklistItem, BlacklistType, CCFile, Edge, FileSettings, MarkedPackage } from "../codeCharta.model"
 import { SettingsMerger } from "./settingsMerger"
 
 describe("SettingsMerger", () => {
@@ -419,6 +123,82 @@
 			file2.settings.fileSettings.edges = [edge4]
 			let fileSettings: FileSettings = SettingsMerger.getMergedFileSettings([file1, file2])
 			expect(fileSettings.edges).toMatchSnapshot()
+		})
+	})
+
+	describe("MarkedPackages merge", () => {
+		let mp1: MarkedPackage
+		let mp2: MarkedPackage
+		let mp3: MarkedPackage
+		let mp4: MarkedPackage
+
+		beforeEach(() => {
+			mp1 = {
+				path: "/root/nodeA",
+				color: "#ABABAB",
+				attributes: {
+					name: "nodeA"
+				}
+			}
+
+			mp2 = {
+				path: "/root/nodeB",
+				color: "#FFFFFF",
+				attributes: {
+					name: "nodeB"
+				}
+			}
+
+			mp3 = {
+				path: "/root/nodeA",
+				color: "#ABABAB",
+				attributes: {
+					another: "nodeA"
+				}
+			}
+
+			mp4 = {
+				path: "/root/nodeA",
+				color: "#ABABAB",
+				attributes: {
+					name: "overwrite nodeA"
+				}
+			}
+		})
+
+		it("should merge empty markedPackage-arrays", () => {
+			file1.settings.fileSettings.markedPackages = []
+			file2.settings.fileSettings.markedPackages = []
+			const fileSettings: FileSettings = SettingsMerger.getMergedFileSettings([file1, file2])
+			expect(fileSettings.markedPackages).toEqual([])
+		})
+
+		it("should merge different markedPackages", () => {
+			file1.settings.fileSettings.markedPackages = [mp1]
+			file2.settings.fileSettings.markedPackages = [mp2]
+			const fileSettings: FileSettings = SettingsMerger.getMergedFileSettings([file1, file2])
+			expect(fileSettings.markedPackages).toMatchSnapshot()
+		})
+
+		it("should merge all markedPackages if one file does not contain markedPackages", () => {
+			file1.settings.fileSettings.markedPackages = [mp1, mp2]
+			file2.settings.fileSettings.markedPackages = null
+			const fileSettings: FileSettings = SettingsMerger.getMergedFileSettings([file1, file2])
+			expect(fileSettings.markedPackages).toMatchSnapshot()
+		})
+
+		it("should merge markedPackage-attributes for the same markedPackage paths", () => {
+			file1.settings.fileSettings.markedPackages = [mp1]
+			file2.settings.fileSettings.markedPackages = [mp3]
+			const fileSettings: FileSettings = SettingsMerger.getMergedFileSettings([file1, file2])
+			expect(fileSettings.markedPackages).toMatchSnapshot()
+		})
+
+		it("should overwrite duplicated markedPackage-attributes for the same markedPackage", () => {
+			file1.settings.fileSettings.markedPackages = [mp1]
+			file2.settings.fileSettings.markedPackages = [mp4]
+			const fileSettings: FileSettings = SettingsMerger.getMergedFileSettings([file1, file2])
+			expect(fileSettings.markedPackages).toMatchSnapshot()
 		})
 	})
 
@@ -491,5 +271,4 @@
 			expect(fileSettings.blacklist).toMatchSnapshot()
 		})
 	})
-})
->>>>>>> 0a17fa6e
+})
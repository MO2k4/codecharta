<<<<<<< HEAD
import {
	AttributeType,
	Edge,
	BlacklistItem,
	CCFile,
	FileSettings, MarkedPackage
} from "../codeCharta.model"
import {CodeChartaService} from "../codeCharta.service";
=======
import { AttributeType, Edge, BlacklistItem, CCFile, FileSettings } from "../codeCharta.model"
import { CodeChartaService } from "../codeCharta.service"
>>>>>>> 0a17fa6e

export class SettingsMerger {
	private static edges: Edge[] = []
	private static markedPackages: MarkedPackage[] = []
	private static blacklist: BlacklistItem[] = []
	private static attributeTypesEdge: { [key: string]: AttributeType } = {}
	private static attributeTypesNode: { [key: string]: AttributeType } = {}

	public static getMergedFileSettings(inputFiles: CCFile[], withUpdatedPath: boolean = false): FileSettings {
		if (inputFiles.length == 1) {
			return inputFiles[0].settings.fileSettings ? inputFiles[0].settings.fileSettings : null
		}

		this.resetVariables()

		for (let inputFile of inputFiles) {
			this.setEdges(inputFile, withUpdatedPath)
			this.setMarkedPackage(inputFile, withUpdatedPath)
			this.setAttributeTypesByUniqueKey(inputFile)
			this.setBlacklist(inputFile, withUpdatedPath)
		}
		return this.getNewFileSettings()
	}

	private static setEdges(inputFile: CCFile, withUpdatedPath: boolean) {
<<<<<<< HEAD
		if (inputFile.settings.fileSettings.edges) {
			for (let oldEdge of inputFile.settings.fileSettings.edges as Edge[]) {
				let edge: Edge = {
					fromNodeName: withUpdatedPath ? this.getUpdatedPath(inputFile.fileMeta.fileName, oldEdge.fromNodeName) : oldEdge.fromNodeName,
					toNodeName: withUpdatedPath ? this.getUpdatedPath(inputFile.fileMeta.fileName, oldEdge.toNodeName) : oldEdge.toNodeName,
					attributes: oldEdge.attributes,
					visible: oldEdge.visible
				}
				const equalEdgeItem = this.edges.find(e => e.fromNodeName == edge.fromNodeName && e.toNodeName == edge.toNodeName)

				if(equalEdgeItem) {
					for(let key in edge.attributes) {
						equalEdgeItem.attributes[key] = edge.attributes[key]
					}
				} else {
					this.edges.push(edge)
				}
=======
		if (!inputFile.settings.fileSettings.edges) {
			return
		}

		for (let oldEdge of inputFile.settings.fileSettings.edges as Edge[]) {
			let edge: Edge = {
				fromNodeName: withUpdatedPath
					? this.getUpdatedPath(inputFile.fileMeta.fileName, oldEdge.fromNodeName)
					: oldEdge.fromNodeName,
				toNodeName: withUpdatedPath ? this.getUpdatedPath(inputFile.fileMeta.fileName, oldEdge.toNodeName) : oldEdge.toNodeName,
				attributes: oldEdge.attributes,
				visible: oldEdge.visible
>>>>>>> 0a17fa6e
			}
		}
	}

<<<<<<< HEAD
	private static setMarkedPackage(inputFile: CCFile, withUpdatedPath: boolean) {
		if (inputFile.settings.fileSettings.markedPackages) {
			for (let oldMarkedPackages of inputFile.settings.fileSettings.markedPackages as MarkedPackage[]) {
				let markedPackage: MarkedPackage = {
					path: withUpdatedPath ? this.getUpdatedBlacklistItemPath(inputFile.fileMeta.fileName, oldMarkedPackages.path) : oldMarkedPackages.path,
					color: oldMarkedPackages.color,
					attributes: oldMarkedPackages.attributes
				}
				const equalMarkedPackages = this.markedPackages.find(x => x.path == markedPackage.path && x.color == markedPackage.color)

				if (equalMarkedPackages) {
					for(let key in markedPackage.attributes) {
						equalMarkedPackages.attributes[key] = markedPackage.attributes[key]
					}
				} else {
					this.markedPackages.push(markedPackage)
=======
			if (equalEdgeItem) {
				for (let key in edge.attributes) {
					equalEdgeItem.attributes[key] = edge.attributes[key]
>>>>>>> 0a17fa6e
				}
			}
		}
	}

	private static setBlacklist(inputFile: CCFile, withUpdatedPath: boolean) {
		if (inputFile.settings.fileSettings.blacklist) {
			for (let oldBlacklistItem of inputFile.settings.fileSettings.blacklist as BlacklistItem[]) {
				let blacklistItem: BlacklistItem = {
					path: withUpdatedPath ? this.getUpdatedBlacklistItemPath(inputFile.fileMeta.fileName, oldBlacklistItem.path) : oldBlacklistItem.path,
					type: oldBlacklistItem.type
				}
				const equalBlacklistItems =  this.blacklist.find(b => b.path == blacklistItem.path && b.type == blacklistItem.type)

<<<<<<< HEAD
				if (!equalBlacklistItems) {
					this.blacklist.push(blacklistItem)
				}
=======
		for (let oldBlacklistItem of inputFile.settings.fileSettings.blacklist as BlacklistItem[]) {
			let blacklistItem: BlacklistItem = {
				path: withUpdatedPath
					? this.getUpdatedBlacklistItemPath(inputFile.fileMeta.fileName, oldBlacklistItem.path)
					: oldBlacklistItem.path,
				type: oldBlacklistItem.type
			}
			const equalBlacklistItems = this.blacklist.filter(b => b.path == blacklistItem.path && b.type == blacklistItem.type)
			if (equalBlacklistItems.length == 0) {
				this.blacklist.push(blacklistItem)
>>>>>>> 0a17fa6e
			}
		}
	}

	private static getUpdatedBlacklistItemPath(fileName: string, path: string): string {
		if (this.isAbsoluteRootPath(path)) {
			return this.getUpdatedPath(fileName, path)
		}
		return path
	}

	private static isAbsoluteRootPath(path: string): boolean {
		return path.startsWith(CodeChartaService.ROOT_PATH + "/")
	}

	private static setAttributeTypesByUniqueKey(inputFile: CCFile) {
		const types = inputFile.settings.fileSettings.attributeTypes
		if (types && types.nodes) {
			for (let key in types.nodes) {
				this.attributeTypesNode[key] = types.nodes[key]
			}
		}
		if (types && types.edges) {
			for (let key in types.edges) {
				this.attributeTypesEdge[key] = types.edges[key]
			}
		}
	}

	private static getNewFileSettings(): FileSettings {
		return {
			edges: this.edges,
			blacklist: this.blacklist,
			attributeTypes: {
				nodes: this.attributeTypesNode,
				edges: this.attributeTypesEdge
			},
			markedPackages: this.markedPackages
		}
	}

	private static getUpdatedPath(fileName: string, path: string): string {
		const folderArray = path.split("/")
		folderArray.splice(2, 0, fileName)
		return folderArray.join("/")
	}

	private static resetVariables() {
		this.edges = []
		this.markedPackages = []
		this.blacklist = []
		this.attributeTypesEdge = {}
		this.attributeTypesNode = {}
	}
}<|MERGE_RESOLUTION|>--- conflicted
+++ resolved
@@ -1,16 +1,5 @@
-<<<<<<< HEAD
-import {
-	AttributeType,
-	Edge,
-	BlacklistItem,
-	CCFile,
-	FileSettings, MarkedPackage
-} from "../codeCharta.model"
-import {CodeChartaService} from "../codeCharta.service";
-=======
-import { AttributeType, Edge, BlacklistItem, CCFile, FileSettings } from "../codeCharta.model"
+import { AttributeType, Edge, BlacklistItem, CCFile, FileSettings, MarkedPackage } from "../codeCharta.model"
 import { CodeChartaService } from "../codeCharta.service"
->>>>>>> 0a17fa6e
 
 export class SettingsMerger {
 	private static edges: Edge[] = []
@@ -36,64 +25,47 @@
 	}
 
 	private static setEdges(inputFile: CCFile, withUpdatedPath: boolean) {
-<<<<<<< HEAD
 		if (inputFile.settings.fileSettings.edges) {
 			for (let oldEdge of inputFile.settings.fileSettings.edges as Edge[]) {
 				let edge: Edge = {
-					fromNodeName: withUpdatedPath ? this.getUpdatedPath(inputFile.fileMeta.fileName, oldEdge.fromNodeName) : oldEdge.fromNodeName,
+					fromNodeName: withUpdatedPath
+						? this.getUpdatedPath(inputFile.fileMeta.fileName, oldEdge.fromNodeName)
+						: oldEdge.fromNodeName,
 					toNodeName: withUpdatedPath ? this.getUpdatedPath(inputFile.fileMeta.fileName, oldEdge.toNodeName) : oldEdge.toNodeName,
 					attributes: oldEdge.attributes,
 					visible: oldEdge.visible
 				}
 				const equalEdgeItem = this.edges.find(e => e.fromNodeName == edge.fromNodeName && e.toNodeName == edge.toNodeName)
 
-				if(equalEdgeItem) {
-					for(let key in edge.attributes) {
+				if (equalEdgeItem) {
+					for (let key in edge.attributes) {
 						equalEdgeItem.attributes[key] = edge.attributes[key]
 					}
 				} else {
 					this.edges.push(edge)
 				}
-=======
-		if (!inputFile.settings.fileSettings.edges) {
-			return
-		}
-
-		for (let oldEdge of inputFile.settings.fileSettings.edges as Edge[]) {
-			let edge: Edge = {
-				fromNodeName: withUpdatedPath
-					? this.getUpdatedPath(inputFile.fileMeta.fileName, oldEdge.fromNodeName)
-					: oldEdge.fromNodeName,
-				toNodeName: withUpdatedPath ? this.getUpdatedPath(inputFile.fileMeta.fileName, oldEdge.toNodeName) : oldEdge.toNodeName,
-				attributes: oldEdge.attributes,
-				visible: oldEdge.visible
->>>>>>> 0a17fa6e
 			}
 		}
 	}
 
-<<<<<<< HEAD
 	private static setMarkedPackage(inputFile: CCFile, withUpdatedPath: boolean) {
 		if (inputFile.settings.fileSettings.markedPackages) {
 			for (let oldMarkedPackages of inputFile.settings.fileSettings.markedPackages as MarkedPackage[]) {
 				let markedPackage: MarkedPackage = {
-					path: withUpdatedPath ? this.getUpdatedBlacklistItemPath(inputFile.fileMeta.fileName, oldMarkedPackages.path) : oldMarkedPackages.path,
+					path: withUpdatedPath
+						? this.getUpdatedBlacklistItemPath(inputFile.fileMeta.fileName, oldMarkedPackages.path)
+						: oldMarkedPackages.path,
 					color: oldMarkedPackages.color,
 					attributes: oldMarkedPackages.attributes
 				}
 				const equalMarkedPackages = this.markedPackages.find(x => x.path == markedPackage.path && x.color == markedPackage.color)
 
 				if (equalMarkedPackages) {
-					for(let key in markedPackage.attributes) {
+					for (let key in markedPackage.attributes) {
 						equalMarkedPackages.attributes[key] = markedPackage.attributes[key]
 					}
 				} else {
 					this.markedPackages.push(markedPackage)
-=======
-			if (equalEdgeItem) {
-				for (let key in edge.attributes) {
-					equalEdgeItem.attributes[key] = edge.attributes[key]
->>>>>>> 0a17fa6e
 				}
 			}
 		}
@@ -103,27 +75,16 @@
 		if (inputFile.settings.fileSettings.blacklist) {
 			for (let oldBlacklistItem of inputFile.settings.fileSettings.blacklist as BlacklistItem[]) {
 				let blacklistItem: BlacklistItem = {
-					path: withUpdatedPath ? this.getUpdatedBlacklistItemPath(inputFile.fileMeta.fileName, oldBlacklistItem.path) : oldBlacklistItem.path,
+					path: withUpdatedPath
+						? this.getUpdatedBlacklistItemPath(inputFile.fileMeta.fileName, oldBlacklistItem.path)
+						: oldBlacklistItem.path,
 					type: oldBlacklistItem.type
 				}
-				const equalBlacklistItems =  this.blacklist.find(b => b.path == blacklistItem.path && b.type == blacklistItem.type)
+				const equalBlacklistItems = this.blacklist.find(b => b.path == blacklistItem.path && b.type == blacklistItem.type)
 
-<<<<<<< HEAD
 				if (!equalBlacklistItems) {
 					this.blacklist.push(blacklistItem)
 				}
-=======
-		for (let oldBlacklistItem of inputFile.settings.fileSettings.blacklist as BlacklistItem[]) {
-			let blacklistItem: BlacklistItem = {
-				path: withUpdatedPath
-					? this.getUpdatedBlacklistItemPath(inputFile.fileMeta.fileName, oldBlacklistItem.path)
-					: oldBlacklistItem.path,
-				type: oldBlacklistItem.type
-			}
-			const equalBlacklistItems = this.blacklist.filter(b => b.path == blacklistItem.path && b.type == blacklistItem.type)
-			if (equalBlacklistItems.length == 0) {
-				this.blacklist.push(blacklistItem)
->>>>>>> 0a17fa6e
 			}
 		}
 	}

import { ScenarioHelper } from "./scenarioHelper"
import { RecursivePartial, ExportScenario, Scenario, Settings } from "../codeCharta.model"
import { PARTIAL_SETTINGS, SCENARIO, SCENARIO_WITH_ONLY_HEIGHT } from "./dataMocks"
import { Vector3 } from "three"
import { ScenarioMetricType } from "../ui/dialog/dialog.addScenarioSettings.component"
import { ScenarioItem } from "../ui/scenarioDropDown/scenarioDropDown.component"

describe("scenarioHelper", () => {
	const scenarios: ExportScenario[] = require("../assets/scenarios.json")

	afterEach(() => {
		jest.resetAllMocks()
	})

	beforeEach(() => {
<<<<<<< HEAD
		metricData = [
			{ name: "rloc", maxValue: 999999 },
			{ name: "functions", maxValue: 999999 },
			{ name: "mcc", maxValue: 999999 }
		]
=======
		ScenarioHelper["scenarios"].set("Scenario1", SCENARIO)
		ScenarioHelper["scenarios"].set("Scenario2", SCENARIO_WITH_ONLY_HEIGHT)
>>>>>>> 07fdf746
	})

	describe("importScenarios", () => {
		it("should convert vectors when importing scenarios", () => {
			scenarios[0].settings.appSettings.camera = { x: 0, y: 1, z: 2 } as any
			expect(scenarios[0].settings.appSettings.camera.clone).toBeUndefined()

			const result = ScenarioHelper.importScenarios(scenarios)

			expect(result[0].settings.appSettings.camera.clone).not.toBeUndefined()
		})

		it("should assume 0 as default value if only one dimension is given", () => {
			scenarios[0].settings.appSettings.camera = { y: 24 } as any
			expect(scenarios[0].settings.appSettings.camera.clone).toBeUndefined()

			const result = ScenarioHelper.importScenarios(scenarios)

			expect(result[0].settings.appSettings.camera.clone).not.toBeUndefined()
			expect(result[0].settings.appSettings.camera.x).toBe(1)
			expect(result[0].settings.appSettings.camera.y).toBe(24)
			expect(result[0].settings.appSettings.camera.z).toBe(1)
		})
	})
	describe("getScenarioSettingsByName", () => {
		it("should return Settings for Scenario1", () => {
			const result = ScenarioHelper.getScenarioSettingsByName("Scenario1")

			expect(result).toEqual(PARTIAL_SETTINGS)
		})
		it("should return Settings for Scenario2", () => {
			const result = ScenarioHelper.getScenarioSettingsByName("Scenario2")
			const expected = {
				dynamicSettings: { heightMetric: "mcc" },
				appSettings: { amountOfTopLabels: 31, scaling: new Vector3(1, 1.8, 1) }
			}

<<<<<<< HEAD
		it("should return false for an impossible scenario", () => {
			metricData = [
				{ name: "some", maxValue: 999999 },
				{ name: "weird", maxValue: 999999 },
				{ name: "metrics", maxValue: 999999 }
			]
			const result = ScenarioHelper.isScenarioPossible(scenarios[0], metricData)
=======
			expect(result).toEqual(expected)
		})
		it("should return an settingsobject with empty dynamic- and appSettings if the list don't contain the scenario", () => {
			const result = ScenarioHelper.getScenarioSettingsByName("someScenario")
			const expected: RecursivePartial<Settings> = { dynamicSettings: {}, appSettings: {} }
>>>>>>> 07fdf746

			expect(result).toEqual(expected)
		})
	})

	describe("getScenarioItems", () => {
		beforeEach(() => {
			ScenarioHelper["scenarios"].clear()
		})
		it("should get all the items with its visibility", () => {
			ScenarioHelper["scenarios"].set("Scenario1", SCENARIO)

			const expected: ScenarioItem[] = [
				{
					scenarioName: "Scenario1",
					isScenarioAppliable: false,
					icons: [
						{ faIconClass: "fa-video-camera", isSaved: true },
						{ faIconClass: "fa-arrows-alt", isSaved: true },
						{ faIconClass: "fa-arrows-v", isSaved: true },
						{ faIconClass: "fa-paint-brush", isSaved: true },
						{ faIconClass: "fa-exchange", isSaved: true }
					]
				}
			]

			const result = ScenarioHelper.getScenarioItems([])

			expect(result).toEqual(expected)
		})

		it("should set isScenarioAppliable to true when metric is in metricData", () => {
			ScenarioHelper["scenarios"].set("Scenario2", SCENARIO_WITH_ONLY_HEIGHT)

			const expected: ScenarioItem[] = [
				{
					scenarioName: "Scenario2",
					isScenarioAppliable: true,
					icons: [
						{ faIconClass: "fa-video-camera", isSaved: false },
						{ faIconClass: "fa-arrows-alt", isSaved: false },
						{ faIconClass: "fa-arrows-v", isSaved: true },
						{ faIconClass: "fa-paint-brush", isSaved: false },
						{ faIconClass: "fa-exchange", isSaved: false }
					]
				}
			]

			const result = ScenarioHelper.getScenarioItems([{ name: "mcc", maxValue: 56 }])

			expect(result).toEqual(expected)
		})
	})

	describe("getDefaultScenario", () => {
		it("should return Complexity ExportScenario", () => {
			ScenarioHelper.getScenarioSettingsByName = jest.fn()

			ScenarioHelper.getDefaultScenarioSetting()

			expect(ScenarioHelper.getScenarioSettingsByName).toHaveBeenCalledWith("Complexity")
		})
	})

	describe("addScenario", () => {
		beforeEach(() => {
			ScenarioHelper["scenarios"].clear()
		})
		it("should add the new Scenario into the scenarios", () => {
			ScenarioHelper.addScenario(SCENARIO)
			const lastScenarioOfScenarios: RecursivePartial<Scenario> = Array.from(ScenarioHelper["scenarios"].values()).pop()

			expect(lastScenarioOfScenarios).toEqual(SCENARIO)
		})
		it("should call setScenariosToLocalStorage with scenarios", () => {
			ScenarioHelper["setScenariosToLocalStorage"] = jest.fn()

			ScenarioHelper.addScenario(SCENARIO)

			expect(ScenarioHelper["setScenariosToLocalStorage"]).toHaveBeenCalledWith(ScenarioHelper["scenarios"])
		})
	})

	describe("createNewScenario", () => {
		const scenarioAttributeContent = [
			{
				metricType: ScenarioMetricType.CAMERA_POSITION,
				metricName: null,
				savedValues: { camera: new Vector3(0, 300, 1000), cameraTarget: new Vector3(1, 1, 1) },
				isSelected: true,
				isDisabled: false
			},
			{
				metricType: ScenarioMetricType.AREA_METRIC,
				metricName: "rloc",
				savedValues: 48,
				isSelected: true,
				isDisabled: false
			},
			{
				metricType: ScenarioMetricType.COLOR_METRIC,
				metricName: "mcc",
				savedValues: { from: 19, to: 67 },
				isSelected: true,
				isDisabled: false
			},
			{
				metricType: ScenarioMetricType.HEIGHT_METRIC,
				metricName: "mcc",
				savedValues: { heightSlider: new Vector3(1, 1.8, 1), labelSlider: 31 },
				isSelected: true,
				isDisabled: false
			},
			{
				metricType: ScenarioMetricType.EDGE_METRIC,
				metricName: "pairingRate",
				savedValues: { edgePreview: 5, edgeHeight: 4 },
				isSelected: true,
				isDisabled: false
			}
		]

		it("should create a Scenario according to the given scenarioAttributeContent ", () => {
			const result: RecursivePartial<Scenario> = ScenarioHelper.createNewScenario("Scenario1", scenarioAttributeContent)

			expect(result).toEqual(SCENARIO)
		})

		it("should create a Scenario only with height attributes", () => {
			const scenarioAttributeContentWithOnlyHeight = [
				{
					metricType: ScenarioMetricType.HEIGHT_METRIC,
					metricName: "mcc",
					savedValues: { heightSlider: new Vector3(1, 1.8, 1), labelSlider: 31 },
					isSelected: true,
					isDisabled: false
				}
			]

			const result: RecursivePartial<Scenario> = ScenarioHelper.createNewScenario("Scenario2", scenarioAttributeContentWithOnlyHeight)

			expect(result).toEqual(SCENARIO_WITH_ONLY_HEIGHT)
		})
	})

	describe("deleteScenario", () => {
		beforeEach(() => {
			ScenarioHelper["scenarios"].clear()
		})
		it("should remove the Scenario from Scenarios", () => {
			ScenarioHelper["scenarios"].set("Scenario", { name: "Scenario", area: { areaMetric: "mcc", margin: 48 } })
			ScenarioHelper.deleteScenario("Scenario")

			expect(ScenarioHelper["scenarios"]).toEqual(new Map<String, RecursivePartial<Scenario>>())
		})

		it("should not delete an Element when it doesn't exist ", () => {
			ScenarioHelper["scenarios"].set("Scenario", { name: "Scenario", area: { areaMetric: "mcc", margin: 48 } })

			ScenarioHelper.deleteScenario("UnknownScenario")
			const expected = new Map<String, RecursivePartial<Scenario>>()
			expected.set("Scenario", { name: "Scenario", area: { areaMetric: "mcc", margin: 48 } })

			expect(ScenarioHelper["scenarios"]).toEqual(expected)
		})

		it("should find the specific Scenario and delete it ", () => {
			ScenarioHelper["scenarios"].set("Scenario1", { name: "Scenario1", area: { areaMetric: "rloc", margin: 48 } })
			ScenarioHelper["scenarios"].set("Scenario2", { name: "Scenario2", height: { heightMetric: "mcc", labelSlider: 2 } })
			ScenarioHelper["scenarios"].set("Scenario3", { name: "Scenario3", color: { colorMetric: "mcc" } })

			ScenarioHelper.deleteScenario("Scenario2")
			const expected = new Map<String, RecursivePartial<Scenario>>()
			expected.set("Scenario1", { name: "Scenario1", area: { areaMetric: "rloc", margin: 48 } })
			expected.set("Scenario3", { name: "Scenario3", color: { colorMetric: "mcc" } })

			expect(ScenarioHelper["scenarios"]).toEqual(expected)
		})

		it("should call setScenariosToLocalStorage", () => {
			ScenarioHelper["setScenariosToLocalStorage"] = jest.fn()

			ScenarioHelper.deleteScenario("Complexity")

			expect(ScenarioHelper["setScenariosToLocalStorage"]).toHaveBeenCalled()
		})
	})

	describe("isScenarioExisting ", () => {
		it("should return true if Scenario is existing", () => {
			expect(ScenarioHelper.isScenarioExisting("Scenario2")).toBeTruthy()
		})

		it("should return true if Scenario is existing", () => {
			expect(ScenarioHelper.isScenarioExisting("someScenario")).toBeFalsy()
		})
	})
})<|MERGE_RESOLUTION|>--- conflicted
+++ resolved
@@ -13,16 +13,8 @@
 	})
 
 	beforeEach(() => {
-<<<<<<< HEAD
-		metricData = [
-			{ name: "rloc", maxValue: 999999 },
-			{ name: "functions", maxValue: 999999 },
-			{ name: "mcc", maxValue: 999999 }
-		]
-=======
 		ScenarioHelper["scenarios"].set("Scenario1", SCENARIO)
 		ScenarioHelper["scenarios"].set("Scenario2", SCENARIO_WITH_ONLY_HEIGHT)
->>>>>>> 07fdf746
 	})
 
 	describe("importScenarios", () => {
@@ -60,21 +52,11 @@
 				appSettings: { amountOfTopLabels: 31, scaling: new Vector3(1, 1.8, 1) }
 			}
 
-<<<<<<< HEAD
-		it("should return false for an impossible scenario", () => {
-			metricData = [
-				{ name: "some", maxValue: 999999 },
-				{ name: "weird", maxValue: 999999 },
-				{ name: "metrics", maxValue: 999999 }
-			]
-			const result = ScenarioHelper.isScenarioPossible(scenarios[0], metricData)
-=======
 			expect(result).toEqual(expected)
 		})
 		it("should return an settingsobject with empty dynamic- and appSettings if the list don't contain the scenario", () => {
 			const result = ScenarioHelper.getScenarioSettingsByName("someScenario")
 			const expected: RecursivePartial<Settings> = { dynamicSettings: {}, appSettings: {} }
->>>>>>> 07fdf746
 
 			expect(result).toEqual(expected)
 		})
@@ -145,7 +127,9 @@
 		})
 		it("should add the new Scenario into the scenarios", () => {
 			ScenarioHelper.addScenario(SCENARIO)
-			const lastScenarioOfScenarios: RecursivePartial<Scenario> = Array.from(ScenarioHelper["scenarios"].values()).pop()
+			const lastScenarioOfScenarios: RecursivePartial<Scenario> = Array.from(
+				ScenarioHelper["scenarios"].values()
+			).pop()
 
 			expect(lastScenarioOfScenarios).toEqual(SCENARIO)
 		})
@@ -198,7 +182,10 @@
 		]
 
 		it("should create a Scenario according to the given scenarioAttributeContent ", () => {
-			const result: RecursivePartial<Scenario> = ScenarioHelper.createNewScenario("Scenario1", scenarioAttributeContent)
+			const result: RecursivePartial<Scenario> = ScenarioHelper.createNewScenario(
+				"Scenario1",
+				scenarioAttributeContent
+			)
 
 			expect(result).toEqual(SCENARIO)
 		})
@@ -214,7 +201,10 @@
 				}
 			]
 
-			const result: RecursivePartial<Scenario> = ScenarioHelper.createNewScenario("Scenario2", scenarioAttributeContentWithOnlyHeight)
+			const result: RecursivePartial<Scenario> = ScenarioHelper.createNewScenario(
+				"Scenario2",
+				scenarioAttributeContentWithOnlyHeight
+			)
 
 			expect(result).toEqual(SCENARIO_WITH_ONLY_HEIGHT)
 		})
@@ -242,8 +232,14 @@
 		})
 
 		it("should find the specific Scenario and delete it ", () => {
-			ScenarioHelper["scenarios"].set("Scenario1", { name: "Scenario1", area: { areaMetric: "rloc", margin: 48 } })
-			ScenarioHelper["scenarios"].set("Scenario2", { name: "Scenario2", height: { heightMetric: "mcc", labelSlider: 2 } })
+			ScenarioHelper["scenarios"].set("Scenario1", {
+				name: "Scenario1",
+				area: { areaMetric: "rloc", margin: 48 }
+			})
+			ScenarioHelper["scenarios"].set("Scenario2", {
+				name: "Scenario2",
+				height: { heightMetric: "mcc", labelSlider: 2 }
+			})
 			ScenarioHelper["scenarios"].set("Scenario3", { name: "Scenario3", color: { colorMetric: "mcc" } })
 
 			ScenarioHelper.deleteScenario("Scenario2")

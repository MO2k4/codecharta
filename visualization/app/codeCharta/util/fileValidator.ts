<<<<<<< HEAD
import { CodeMapNode, RecursivePartial } from "../codeCharta.model"
import { ErrorObject } from "ajv"
import { ExportCCFile } from "../codeCharta.api.model"

function hasUniqueChildren(node: CodeMapNode) {
	if (!node.children || node.children.length === 0) {
		return true
	}

	let names = {}
	for (let child of node.children) {
		names[child.name + child.type] = true
	}
	if (Object.keys(names).length !== node.children.length) {
		return false
	}
=======
import { CodeMapNode } from "../codeCharta.model"
import { ValidationError, Validator, ValidatorResult } from "jsonschema"

const jsonSchema = require("./schema.json")
const latestApiVersion = require("../../../package.json").codecharta.apiVersion

interface ApiVersion {
	major: number
	minor: number
}

export interface CCValidationResult {
	error: string[]
	warning: string[]
	title: string
}

export class FileValidator {
	private static ERROR_MESSAGES = {
		fileIsInvalid: {
			title: "Error Loading File",
			message: "file is empty or invalid"
		},
		apiVersionIsInvalid: {
			title: "Error API Version",
			message: "API Version is empty or invalid"
		},
		majorApiVersionIsOutdated: {
			title: "Error Major API Version",
			message: "API Version Outdated: Update CodeCharta API Version to match cc.json"
		},
		minorApiVersionOutdated: {
			title: "Warning Minor API Version",
			message: "Minor API Version Outdated"
		},
		nodesNotUnique: {
			title: "Error Node Uniques",
			message: "node names in combination with node types are not unique"
		},
		validationError: {
			title: "Error Validation"
		}
	}

	public static validate(file: { apiVersion: string; nodes: CodeMapNode[] }): CCValidationResult {
		let result: CCValidationResult = { error: [], warning: [], title: "" }

		switch (true) {
			case !file:
				result.error.push(this.ERROR_MESSAGES.fileIsInvalid.message)
				result.title = this.ERROR_MESSAGES.fileIsInvalid.title
				break
			case !this.isValidApiVersion(file):
				result.error.push(this.ERROR_MESSAGES.apiVersionIsInvalid.message)
				result.title = this.ERROR_MESSAGES.apiVersionIsInvalid.title
				break
			case this.fileHasHigherMajorVersion(file):
				result.error.push(this.ERROR_MESSAGES.majorApiVersionIsOutdated.message)
				result.title = this.ERROR_MESSAGES.majorApiVersionIsOutdated.title
				break
			case this.fileHasHigherMinorVersion(file):
				result.warning.push(this.ERROR_MESSAGES.minorApiVersionOutdated.message)
				result.title = this.ERROR_MESSAGES.minorApiVersionOutdated.title
				break
		}

		if (result.error.length === 0) {
			let validator = new Validator()
			let validationResult: ValidatorResult = validator.validate(file, jsonSchema)

			if (validationResult.errors.length !== 0) {
				result.error = validationResult.errors.map((error: ValidationError) => this.getValidationMessage(error))
				result.title = this.ERROR_MESSAGES.validationError.title
			} else if (!FileValidator.hasUniqueChildren(file.nodes[0])) {
				result.error.push(this.ERROR_MESSAGES.nodesNotUnique.message)
				result.title = this.ERROR_MESSAGES.nodesNotUnique.title
			}
		}
		return result
	}

	private static getValidationMessage(error) {
		return "Parameter: " + error.property + " is not of type " + error.argument
	}

	private static hasUniqueChildren(node: CodeMapNode): boolean {
		if (!node.children || node.children.length === 0) {
			return true
		}

		let names = {}
		node.children.forEach(child => (names[child.name + child.type] = true))

		if (Object.keys(names).length !== node.children.length) {
			return false
		}
>>>>>>> e63ad501

	for (let child of node.children) {
		if (!hasUniqueChildren(child)) {
			return false
		}
	}
	return true
}

<<<<<<< HEAD
export function validate(file: RecursivePartial<ExportCCFile>): ErrorObject[] {
	if (!file) {
		return getErrorObject("root", { emptyFile: "n/a" }, "file should not be empty or invalid")
	}
	let ajv = require("ajv")()
	let compare = ajv.compile(require("./generatedSchema.json"))
	let isValid = compare(file)

	if (!isValid) {
		return compare.errors
	}

	if (!hasUniqueChildren((file as ExportCCFile).nodes[0])) {
		return getErrorObject("n/a", { uniqueness: "n/a" }, "node children should be unique by name and nodeType")
=======
	private static isValidApiVersion(file: { apiVersion: string; nodes: CodeMapNode[] }): boolean {
		const apiVersion = file.apiVersion
		const hasApiVersion = apiVersion !== undefined
		const versionRegExp = new RegExp("[0-9]+\\.[0-9]+")
		const isValidVersion = versionRegExp.test(apiVersion)
		return hasApiVersion && isValidVersion
	}

	private static fileHasHigherMajorVersion(file: { apiVersion: string; nodes: CodeMapNode[] }): boolean {
		const apiVersion = this.getAsApiVersion(file.apiVersion)
		return apiVersion.major > this.getAsApiVersion(latestApiVersion).major
	}

	private static fileHasHigherMinorVersion(file: { apiVersion: string; nodes: CodeMapNode[] }): boolean {
		const apiVersion = this.getAsApiVersion(file.apiVersion)
		return apiVersion.minor > this.getAsApiVersion(latestApiVersion).minor
	}

	private static getAsApiVersion(version: string): ApiVersion {
		return {
			major: Number(version.split(".")[0]),
			minor: Number(version.split(".")[1])
		}
>>>>>>> e63ad501
	}
	return []
}

function getErrorObject(dataPath: string, params: { [key: string]: string }, message: string): ErrorObject[] {
	return [{ keyword: "n/a", dataPath, schemaPath: "n/a", params, message }]
}<|MERGE_RESOLUTION|>--- conflicted
+++ resolved
@@ -1,25 +1,7 @@
-<<<<<<< HEAD
-import { CodeMapNode, RecursivePartial } from "../codeCharta.model"
-import { ErrorObject } from "ajv"
-import { ExportCCFile } from "../codeCharta.api.model"
-
-function hasUniqueChildren(node: CodeMapNode) {
-	if (!node.children || node.children.length === 0) {
-		return true
-	}
-
-	let names = {}
-	for (let child of node.children) {
-		names[child.name + child.type] = true
-	}
-	if (Object.keys(names).length !== node.children.length) {
-		return false
-	}
-=======
 import { CodeMapNode } from "../codeCharta.model"
 import { ValidationError, Validator, ValidatorResult } from "jsonschema"
 
-const jsonSchema = require("./schema.json")
+const jsonSchema = require("./generatedSchema.json")
 const latestApiVersion = require("../../../package.json").codecharta.apiVersion
 
 interface ApiVersion {
@@ -33,86 +15,84 @@
 	title: string
 }
 
-export class FileValidator {
-	private static ERROR_MESSAGES = {
-		fileIsInvalid: {
-			title: "Error Loading File",
-			message: "file is empty or invalid"
-		},
-		apiVersionIsInvalid: {
-			title: "Error API Version",
-			message: "API Version is empty or invalid"
-		},
-		majorApiVersionIsOutdated: {
-			title: "Error Major API Version",
-			message: "API Version Outdated: Update CodeCharta API Version to match cc.json"
-		},
-		minorApiVersionOutdated: {
-			title: "Warning Minor API Version",
-			message: "Minor API Version Outdated"
-		},
-		nodesNotUnique: {
-			title: "Error Node Uniques",
-			message: "node names in combination with node types are not unique"
-		},
-		validationError: {
-			title: "Error Validation"
+const ERROR_MESSAGES = {
+	fileIsInvalid: {
+		title: "Error Loading File",
+		message: "file is empty or invalid"
+	},
+	apiVersionIsInvalid: {
+		title: "Error API Version",
+		message: "API Version is empty or invalid"
+	},
+	majorApiVersionIsOutdated: {
+		title: "Error Major API Version",
+		message: "API Version Outdated: Update CodeCharta API Version to match cc.json"
+	},
+	minorApiVersionOutdated: {
+		title: "Warning Minor API Version",
+		message: "Minor API Version Outdated"
+	},
+	nodesNotUnique: {
+		title: "Error Node Uniques",
+		message: "node names in combination with node types are not unique"
+	},
+	validationError: {
+		title: "Error Validation"
+	}
+}
+
+export function validate(file: { apiVersion: string; nodes: CodeMapNode[] }): CCValidationResult {
+	let result: CCValidationResult = { error: [], warning: [], title: "" }
+
+	switch (true) {
+		case !file:
+			result.error.push(ERROR_MESSAGES.fileIsInvalid.message)
+			result.title = ERROR_MESSAGES.fileIsInvalid.title
+			break
+		case !isValidApiVersion(file):
+			result.error.push(ERROR_MESSAGES.apiVersionIsInvalid.message)
+			result.title = ERROR_MESSAGES.apiVersionIsInvalid.title
+			break
+		case fileHasHigherMajorVersion(file):
+			result.error.push(ERROR_MESSAGES.majorApiVersionIsOutdated.message)
+			result.title = ERROR_MESSAGES.majorApiVersionIsOutdated.title
+			break
+		case fileHasHigherMinorVersion(file):
+			result.warning.push(ERROR_MESSAGES.minorApiVersionOutdated.message)
+			result.title = ERROR_MESSAGES.minorApiVersionOutdated.title
+			break
+	}
+
+	if (result.error.length === 0) {
+		let validator = new Validator()
+		let validationResult: ValidatorResult = validator.validate(file, jsonSchema)
+
+		if (validationResult.errors.length !== 0) {
+			result.error = validationResult.errors.map((error: ValidationError) => getValidationMessage(error))
+			result.title = ERROR_MESSAGES.validationError.title
+		} else if (!hasUniqueChildren(file.nodes[0])) {
+			result.error.push(ERROR_MESSAGES.nodesNotUnique.message)
+			result.title = ERROR_MESSAGES.nodesNotUnique.title
 		}
 	}
+	return result
+}
 
-	public static validate(file: { apiVersion: string; nodes: CodeMapNode[] }): CCValidationResult {
-		let result: CCValidationResult = { error: [], warning: [], title: "" }
+function getValidationMessage(error) {
+	return "Parameter: " + error.property + " is not of type " + error.argument
+}
 
-		switch (true) {
-			case !file:
-				result.error.push(this.ERROR_MESSAGES.fileIsInvalid.message)
-				result.title = this.ERROR_MESSAGES.fileIsInvalid.title
-				break
-			case !this.isValidApiVersion(file):
-				result.error.push(this.ERROR_MESSAGES.apiVersionIsInvalid.message)
-				result.title = this.ERROR_MESSAGES.apiVersionIsInvalid.title
-				break
-			case this.fileHasHigherMajorVersion(file):
-				result.error.push(this.ERROR_MESSAGES.majorApiVersionIsOutdated.message)
-				result.title = this.ERROR_MESSAGES.majorApiVersionIsOutdated.title
-				break
-			case this.fileHasHigherMinorVersion(file):
-				result.warning.push(this.ERROR_MESSAGES.minorApiVersionOutdated.message)
-				result.title = this.ERROR_MESSAGES.minorApiVersionOutdated.title
-				break
-		}
-
-		if (result.error.length === 0) {
-			let validator = new Validator()
-			let validationResult: ValidatorResult = validator.validate(file, jsonSchema)
-
-			if (validationResult.errors.length !== 0) {
-				result.error = validationResult.errors.map((error: ValidationError) => this.getValidationMessage(error))
-				result.title = this.ERROR_MESSAGES.validationError.title
-			} else if (!FileValidator.hasUniqueChildren(file.nodes[0])) {
-				result.error.push(this.ERROR_MESSAGES.nodesNotUnique.message)
-				result.title = this.ERROR_MESSAGES.nodesNotUnique.title
-			}
-		}
-		return result
+function hasUniqueChildren(node: CodeMapNode): boolean {
+	if (!node.children || node.children.length === 0) {
+		return true
 	}
 
-	private static getValidationMessage(error) {
-		return "Parameter: " + error.property + " is not of type " + error.argument
+	let names = {}
+	node.children.forEach(child => (names[child.name + child.type] = true))
+
+	if (Object.keys(names).length !== node.children.length) {
+		return false
 	}
-
-	private static hasUniqueChildren(node: CodeMapNode): boolean {
-		if (!node.children || node.children.length === 0) {
-			return true
-		}
-
-		let names = {}
-		node.children.forEach(child => (names[child.name + child.type] = true))
-
-		if (Object.keys(names).length !== node.children.length) {
-			return false
-		}
->>>>>>> e63ad501
 
 	for (let child of node.children) {
 		if (!hasUniqueChildren(child)) {
@@ -122,50 +102,27 @@
 	return true
 }
 
-<<<<<<< HEAD
-export function validate(file: RecursivePartial<ExportCCFile>): ErrorObject[] {
-	if (!file) {
-		return getErrorObject("root", { emptyFile: "n/a" }, "file should not be empty or invalid")
-	}
-	let ajv = require("ajv")()
-	let compare = ajv.compile(require("./generatedSchema.json"))
-	let isValid = compare(file)
-
-	if (!isValid) {
-		return compare.errors
-	}
-
-	if (!hasUniqueChildren((file as ExportCCFile).nodes[0])) {
-		return getErrorObject("n/a", { uniqueness: "n/a" }, "node children should be unique by name and nodeType")
-=======
-	private static isValidApiVersion(file: { apiVersion: string; nodes: CodeMapNode[] }): boolean {
-		const apiVersion = file.apiVersion
-		const hasApiVersion = apiVersion !== undefined
-		const versionRegExp = new RegExp("[0-9]+\\.[0-9]+")
-		const isValidVersion = versionRegExp.test(apiVersion)
-		return hasApiVersion && isValidVersion
-	}
-
-	private static fileHasHigherMajorVersion(file: { apiVersion: string; nodes: CodeMapNode[] }): boolean {
-		const apiVersion = this.getAsApiVersion(file.apiVersion)
-		return apiVersion.major > this.getAsApiVersion(latestApiVersion).major
-	}
-
-	private static fileHasHigherMinorVersion(file: { apiVersion: string; nodes: CodeMapNode[] }): boolean {
-		const apiVersion = this.getAsApiVersion(file.apiVersion)
-		return apiVersion.minor > this.getAsApiVersion(latestApiVersion).minor
-	}
-
-	private static getAsApiVersion(version: string): ApiVersion {
-		return {
-			major: Number(version.split(".")[0]),
-			minor: Number(version.split(".")[1])
-		}
->>>>>>> e63ad501
-	}
-	return []
+function isValidApiVersion(file: { apiVersion: string; nodes: CodeMapNode[] }): boolean {
+	const apiVersion = file.apiVersion
+	const hasApiVersion = apiVersion !== undefined
+	const versionRegExp = new RegExp("[0-9]+\\.[0-9]+")
+	const isValidVersion = versionRegExp.test(apiVersion)
+	return hasApiVersion && isValidVersion
 }
 
-function getErrorObject(dataPath: string, params: { [key: string]: string }, message: string): ErrorObject[] {
-	return [{ keyword: "n/a", dataPath, schemaPath: "n/a", params, message }]
+function fileHasHigherMajorVersion(file: { apiVersion: string; nodes: CodeMapNode[] }): boolean {
+	const apiVersion = getAsApiVersion(file.apiVersion)
+	return apiVersion.major > getAsApiVersion(latestApiVersion).major
+}
+
+function fileHasHigherMinorVersion(file: { apiVersion: string; nodes: CodeMapNode[] }): boolean {
+	const apiVersion = getAsApiVersion(file.apiVersion)
+	return apiVersion.minor > getAsApiVersion(latestApiVersion).minor
+}
+
+function getAsApiVersion(version: string): ApiVersion {
+	return {
+		major: Number(version.split(".")[0]),
+		minor: Number(version.split(".")[1])
+	}
 }
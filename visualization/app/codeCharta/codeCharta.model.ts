--- conflicted
+++ resolved
@@ -1,10 +1,7 @@
 import { Vector3 } from "three"
 import { Action } from "redux"
-<<<<<<< HEAD
 import { ExportCCFile } from "./codeCharta.api.model"
-=======
 import { Files } from "./model/files"
->>>>>>> 3bdbd4ff
 
 export interface NameDataPair {
 	fileName: string

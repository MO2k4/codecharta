--- conflicted
+++ resolved
@@ -124,11 +124,8 @@
 	resetCameraIfNewFileIsLoaded: boolean
 	isLoadingMap: boolean
 	isLoadingFile: boolean
-<<<<<<< HEAD
 	sortingOrderAscending: boolean
-=======
 	searchPanelMode: SearchPanelMode
->>>>>>> 7b3434d9
 }
 
 export interface TreeMapSettings {

--- conflicted
+++ resolved
@@ -146,17 +146,8 @@
 }
 
 export interface AttributeTypes {
-<<<<<<< HEAD
-	nodes?: AttributeType[]
-	edges?: AttributeType[]
-}
-
-export interface AttributeType {
-	[key: string]: AttributeTypeValue
-=======
-	nodes: { [key: string]: AttributeTypeValue }
-	edges: { [key: string]: AttributeTypeValue }
->>>>>>> 8b833fd0
+	nodes?: { [key: string]: AttributeTypeValue }
+	edges?: { [key: string]: AttributeTypeValue }
 }
 
 export enum AttributeTypeValue {

--- conflicted
+++ resolved
@@ -1,10 +1,6 @@
 import { Vector3 } from "three"
 import { Action } from "redux"
-<<<<<<< HEAD
 import { ExportCCFile } from "./codeCharta.api.model"
-import { Files } from "./model/files"
-=======
->>>>>>> 13d9b2a0
 import { CodeMapBuilding } from "./ui/codeMap/rendering/codeMapBuilding"
 import { FileState } from "./model/files/files"
 

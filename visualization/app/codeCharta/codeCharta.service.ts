import { validate } from "./util/fileValidator"
import { AttributeTypes, CCFile, NameDataPair, BlacklistType, BlacklistItem } from "./codeCharta.model"
import _ from "lodash"
import { NodeDecorator } from "./util/nodeDecorator"
import { ExportBlacklistType, ExportCCFile } from "./codeCharta.api.model"
import { StoreService } from "./state/store.service"
import { addFile, setSingle } from "./state/store/files/files.actions"

export class CodeChartaService {
	public static ROOT_NAME = "root"
	public static ROOT_PATH = "/" + CodeChartaService.ROOT_NAME
	public static readonly CC_FILE_EXTENSION = ".cc.json"

	constructor(private storeService: StoreService) {}

	public loadFiles(nameDataPairs: NameDataPair[]): Promise<void> {
		return new Promise((resolve, reject) => {
			nameDataPairs.forEach((nameDataPair: NameDataPair) => {
				const errors = validate(nameDataPair.content)
				if (errors.length > 0) {
					reject(errors)
				}
				this.addFile(nameDataPair.fileName, nameDataPair.content)
			})
			this.storeService.dispatch(setSingle(this.storeService.getState().files.getCCFiles()[0]))
			resolve()
		})
	}

	private addFile(fileName: string, migratedFile: ExportCCFile) {
		const ccFile = this.getCCFile(fileName, migratedFile)
		NodeDecorator.preDecorateFile(ccFile)
		this.storeService.dispatch(addFile(ccFile))
	}

	private getCCFile(fileName: string, fileContent: ExportCCFile): CCFile {
		return {
			fileMeta: {
				fileName: fileName,
				projectName: fileContent.projectName,
				apiVersion: fileContent.apiVersion
			},
			settings: {
				fileSettings: {
					edges: fileContent.edges || [],
					attributeTypes: this.getAttributeTypes(fileContent.attributeTypes),
					blacklist: this.potentiallyUpdateBlacklistTypes(fileContent.blacklist || []),
					markedPackages: fileContent.markedPackages || []
				}
			},
			map: fileContent.nodes[0]
		}
	}

	private getAttributeTypes(attributeTypes: AttributeTypes): AttributeTypes {
		if (_.isEmpty(attributeTypes) || !attributeTypes) {
			return {
				nodes: {},
				edges: {}
			}
<<<<<<< HEAD
=======
		} else {
			if (!attributeTypes.nodes) {
				newAttributeTypes.nodes = {}
			} else {
				newAttributeTypes.nodes = attributeTypes.nodes
			}

			if (!attributeTypes.edges) {
				newAttributeTypes.edges = {}
			} else {
				newAttributeTypes.edges = attributeTypes.edges
			}
>>>>>>> 8b833fd0
		}
		return {
			nodes: !attributeTypes.nodes ? [] : attributeTypes.nodes,
			edges: !attributeTypes.edges ? [] : attributeTypes.edges
		}
	}

	private potentiallyUpdateBlacklistTypes(blacklist): BlacklistItem[] {
		blacklist.forEach(x => {
			if (x.type === ExportBlacklistType.hide) {
				x.type = BlacklistType.flatten
			}
		})
		return blacklist
	}
}<|MERGE_RESOLUTION|>--- conflicted
+++ resolved
@@ -58,25 +58,10 @@
 				nodes: {},
 				edges: {}
 			}
-<<<<<<< HEAD
-=======
-		} else {
-			if (!attributeTypes.nodes) {
-				newAttributeTypes.nodes = {}
-			} else {
-				newAttributeTypes.nodes = attributeTypes.nodes
-			}
-
-			if (!attributeTypes.edges) {
-				newAttributeTypes.edges = {}
-			} else {
-				newAttributeTypes.edges = attributeTypes.edges
-			}
->>>>>>> 8b833fd0
 		}
 		return {
-			nodes: !attributeTypes.nodes ? [] : attributeTypes.nodes,
-			edges: !attributeTypes.edges ? [] : attributeTypes.edges
+			nodes: !attributeTypes.nodes ? {} : attributeTypes.nodes,
+			edges: !attributeTypes.edges ? {} : attributeTypes.edges
 		}
 	}
 

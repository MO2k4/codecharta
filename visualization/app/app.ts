--- conflicted
+++ resolved
@@ -25,8 +25,6 @@
             .accentPalette("teal");
     }).config(function($mdAriaProvider) {
         $mdAriaProvider.disableWarnings();
-<<<<<<< HEAD
-=======
     }).config(function($stateProvider) {
 
         $stateProvider.state({
@@ -41,5 +39,4 @@
 
     }).run(function($state) {
         $state.go("CodeCharta");
->>>>>>> e9c6ea7c
     });
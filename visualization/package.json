{
	"author": "MaibornWolff GmbH <dist_intern_codecharta@maibornwolff.de>",
	"homepage": "https://maibornwolff.github.io/codecharta/",
	"bugs": {
		"url": "https://github.com/MaibornWolff/codecharta/issues",
		"email": "dist_intern_codecharta@maibornwolff.de"
	},
	"repository": {
		"type": "git",
		"url": "https://github.com/MaibornWolff/codecharta.git"
	},
	"name": "codecharta-visualization",
	"version": "1.42.2",
	"description": "MaibornWolff CodeCharta",
	"files": [
		"dist/webpack",
		"app",
		"conf",
		".babelrc",
		"Dockerfile",
		"LICENSE.md",
		"package.json",
		"package-lock.json",
		"README.md",
		"tsconfig.json",
		"cli.js"
	],
	"codecharta": {
		"apiVersion": "1.1"
	},
	"window": {
		"icon": "app/icon.png",
		"toolbar": true,
		"frame": true,
		"width": 1024,
		"height": 768
	},
	"main": "dist/webpack/index.html",
	"build": {
		"nwVersion": "0.27.3",
		"output": "./dist/packages/",
		"outputPattern": "codecharta-visualization-${VERSION}-${PLATFORM}-${ARCH}",
		"files": "./dist/webpack/**/*",
		"packed": true,
		"targets": [
			"zip"
		],
		"appId": "io.github.maibornwolff.codecharta",
		"win": {
			"productName": "codecharta-visualization",
			"companyName": "MaibornWolff GmbH",
			"icon": "app/assets/icon.ico"
		},
		"mac": {
			"icon": "app/assets/icon.icns",
			"displayName": "codecharta-visualization"
		}
	},
	"scripts": {
		"start": "run --mirror https://dl.nwjs.io/ .",
		"build": "webpack --config ./conf/webpack.config.js --define process.env.STANDALONE='true' --env.STANDALONE=true",
		"build:web": "webpack --config ./conf/webpack.config.js --define process.env.STANDALONE='false' --env.STANDALONE=false",
		"dev": "webpack-dev-server --config ./conf/webpack.config.js --open --define process.env.STANDALONE='false' --env.STANDALONE=false",
		"test": "jest --config ./jest.config.json .*\\.spec\\.ts",
		"test:auto": "jest --config ./jest.config.json .*\\.spec\\.ts --watch",
		"test:autoNoCoverage": "jest --config ./jest.config.json .*\\.spec\\.ts --watch --coverage false",
		"test:updateSnaps": "jest --config ./jest.config.json .*\\.spec\\.ts --updateSnapshot",
		"e2e": "jest --config ./jest.config.json .*\\.e2e\\.ts --coverage false",
		"e2e:auto": "jest --config ./jest.config.json .*\\.e2e\\.ts --watch --coverage false",
		"package": "rimraf dist/packages && build --concurrent --tasks win-x86,win-x64,linux-x86,linux-x64,mac-x64 --mirror https://dl.nwjs.io/ . && bestzip ./dist/packages/codecharta-visualization-$npm_package_version-web.zip ./dist/webpack",
		"g": "plop",
		"lint": "eslint \"app/**/*.ts\"",
		"lint:fix": "eslint --fix \"app/**/*.ts\"",
		"format": "prettier --write \"./**/*\"",
		"format:quick": "pretty-quick --staged"
	},
	"bin": {
		"codecharta-visualization": "cli.js"
	},
	"license": "BSD-3-Clause",
	"husky": {
		"hooks": {
			"pre-commit": "npm run lint:fix && npm run format:quick",
			"pre-push": "sh ./script/pre-push.sh"
		}
	},
	"dependencies": {
		"angularjs-nouislider": "^1.0.1",
		"ajv": "^6.10.0",
		"angular": "^1.6.9",
		"angular-animate": "^1.6.9",
		"angular-aria": "^1.6.9",
		"angular-material": "^1.1.7",
		"angular-mocks": "^1.6.9",
		"angularjs-slider": "^7.0.0",
		"color-convert": "^2.0.0",
		"d3": "^5.9.2",
		"file-loader": "^4.2.0",
		"font-awesome": "^4.7.0",
		"ignore": "^5.0.2",
		"inquirer-directory": "^2.2.0",
		"inquirer-file": "^1.0.1",
		"jquery": "^3.3.1",
		"lodash": "^4.17.11",
		"nouislider": "^13.1.1",
		"nwjs-builder-phoenix": "^1.14.6",
		"redux": "^4.0.4",
		"rfdc": "^1.1.4",
		"shelljs": "^0.8.1",
		"three": "^0.89.0",
		"three-orbit-controls": "^82.1.0"
	},
	"devDependencies": {
		"@types/angular": "^1.6.43",
		"@types/angular-mocks": "^1.5.11",
		"@types/color-convert": "^1.9.0",
		"@types/d3": "^5.7.1",
		"@types/d3-hierarchy": "^1.1.0",
		"@types/jest": "^21.1.10",
		"@types/lodash": "^4.14.123",
		"@types/node": "^11.11.3",
		"@types/puppeteer": "^1.12.4",
		"@typescript-eslint/eslint-plugin": "^2.23.0",
		"@typescript-eslint/parser": "^2.23.0",
		"babel-cli": "^6.18.0",
		"babel-core": "^6.24.0",
		"babel-loader": "^7.1.4",
		"babel-plugin-transform-es2015-modules-commonjs": "^6.26.0",
		"babel-preset-es2015": "^6.18.0",
		"babel-register": "^6.18.0",
		"bestzip": "^2.1.2",
		"clean-webpack-plugin": "^3.0.0",
		"css-loader": "^0.28.10",
		"es6-shim": "^0.35.3",
		"eslint": "^6.8.0",
		"eslint-config-prettier": "^6.10.0",
		"html-loader": "^0.5.5",
		"html-webpack-plugin": "^3.2.0",
		"husky": "^2.2.0",
		"jest": "^22.4.3",
		"jest-serializer-html": "^6.0.0",
		"makeshift": "^1.1.0",
		"ng-annotate-loader": "^0.6.1",
		"node-sass": "^4.13.1",
		"plop": "^2.1.0",
		"prettier": "^1.16.4",
		"pretty-quick": "^1.10.0",
		"puppeteer": "^1.6.0",
		"rimraf": "^2.6.2",
		"sass-loader": "^7.1.0",
		"style-loader": "^0.23.1",
		"ts-jest": "^21.1.3",
		"ts-loader": "^6.2.1",
<<<<<<< HEAD
		"typedoc": "^0.15.0",
		"typescript": "^3.8.3",
=======
		"typescript": "^3.3.3333",
>>>>>>> 6622672f
		"webpack": "^4.41.2",
		"webpack-cli": "^3.3.10",
		"webpack-dev-server": "^3.9.0",
		"webpack-glsl-loader": "^1.0.1"
	},
	"optionalDependencies": {
		"7zip-bin-mac": "^1.0.1",
		"7zip-bin-win": "^2.1.1",
		"7zip-bin-linux": "^1.2.0"
	}
}<|MERGE_RESOLUTION|>--- conflicted
+++ resolved
@@ -151,12 +151,7 @@
 		"style-loader": "^0.23.1",
 		"ts-jest": "^21.1.3",
 		"ts-loader": "^6.2.1",
-<<<<<<< HEAD
-		"typedoc": "^0.15.0",
 		"typescript": "^3.8.3",
-=======
-		"typescript": "^3.3.3333",
->>>>>>> 6622672f
 		"webpack": "^4.41.2",
 		"webpack-cli": "^3.3.10",
 		"webpack-dev-server": "^3.9.0",

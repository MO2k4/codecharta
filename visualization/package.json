--- conflicted
+++ resolved
@@ -1,5 +1,4 @@
 {
-<<<<<<< HEAD
 	"author": "MaibornWolff GmbH <dist_intern_codecharta@maibornwolff.de>",
 	"homepage": "https://maibornwolff.github.io/codecharta/",
 	"bugs": {
@@ -137,7 +136,7 @@
 		"@types/angular-mocks": "^1.5.11",
 		"@types/d3": "^4.13.0",
 		"@types/d3-hierarchy": "^1.1.0",
-		"@types/jest": "^21.1.10",
+		"@types/jest": "^24.0.11",
 		"@types/node": "^8.9.5",
 		"@types/sinon": "^2.3.5",
 		"@types/three": "^0.89.12",
@@ -211,217 +210,4 @@
 		"7zip-bin-win": "^2.1.1",
 		"7zip-bin-linux": "^1.2.0"
 	}
-=======
-  "author": "MaibornWolff GmbH <dist_intern_codecharta@maibornwolff.de>",
-  "homepage": "https://maibornwolff.github.io/codecharta/",
-  "bugs": {
-    "url": "https://github.com/MaibornWolff/codecharta/issues",
-    "email": "dist_intern_codecharta@maibornwolff.de"
-  },
-  "repository": {
-    "type": "git",
-    "url": "https://github.com/MaibornWolff/codecharta.git"
-  },
-  "name": "codecharta-visualization",
-  "version": "1.21.2",
-  "description": "MaibornWolff CodeCharta",
-  "files": [
-    "dist/webpack",
-    "app",
-    "conf",
-    "mocks",
-    "script",
-    ".babelrc",
-    "Dockerfile",
-    "Gruntfile.js",
-    "LICENSE.md",
-    "package.json",
-    "package-lock.json",
-    "README.md",
-    "tsconfig.json",
-    "tsconfig.webpack.json",
-    "cli.js"
-  ],
-  "codecharta": {
-    "apiVersion": "1.1"
-  },
-  "window": {
-    "icon": "app/icon.png",
-    "toolbar": true,
-    "frame": true,
-    "width": 1024,
-    "height": 768
-  },
-  "main": "dist/webpack/index.html",
-  "build": {
-    "nwVersion": "0.27.3",
-    "output": "./dist/packages/",
-    "outputPattern": "codecharta-visualization-${VERSION}-${PLATFORM}-${ARCH}",
-    "files": "./dist/webpack/**/*",
-    "packed": true,
-    "targets": [
-      "zip"
-    ],
-    "appId": "io.github.maibornwolff.codecharta",
-    "win": {
-      "productName": "codecharta-visualization",
-      "companyName": "MaibornWolff GmbH",
-      "icon": "app/assets/icon.ico"
-    },
-    "mac": {
-      "icon": "app/assets/icon.icns",
-      "displayName": "codecharta-visualization"
-    }
-  },
-  "scripts": {
-    "start": "run --mirror https://dl.nwjs.io/ .",
-    "build": "webpack --config ./conf/webpack.config.js",
-    "test": "jest .*\\.spec\\.ts --runInBand",
-    "test:auto": "jest .*\\.spec\\.ts --watch",
-    "test:autoNoCoverage": "jest .*\\.spec\\.ts --watch --coverage false",
-    "test:updateSnaps": "jest .*\\.spec\\.ts --updateSnapshot",
-    "e2e": "jest .*\\.e2e\\.ts --runInBand --coverage false",
-    "e2e:auto": "jest .*\\.e2e\\.ts --watch --coverage false",
-    "doc": "rimraf dist/docs && typedoc --module es2015 --target ES6 --exclude **/*.spec.ts --out dist/docs/ --name CodeCharta app/**/*.ts",
-    "serve": "webpack --config ./conf/webpack.config.js --watch",
-    "package": "rimraf dist/packages && build --concurrent --tasks win-x86,win-x64,linux-x86,linux-x64,mac-x64 --mirror https://dl.nwjs.io/ . && bestzip ./dist/packages/codecharta-visualization-$npm_package_version-web.zip ./dist/webpack",
-    "prepare": "npm run build",
-    "g": "plop",
-    "lint": "tslint -c \"tslint.json\" \"app/**/*.ts\" --project tsconfig.json",
-    "lint:fix": "tslint -c \"tslint.json\" \"app/**/*.ts\" --fix --project tsconfig.json",
-    "format": "prettier --write \"./app/**/*.ts\""
-  },
-  "bin": {
-    "codecharta-visualization": "cli.js"
-  },
-  "license": "BSD-3-Clause",
-  "jest": {
-    "collectCoverage": true,
-    "coverageDirectory": "<rootDir>/dist/coverage",
-    "collectCoverageFrom": [
-      "<rootDir>/app/**/*.{ts,tsx}",
-      "!**/node_modules/**"
-    ],
-    "coveragePathIgnorePatterns": [
-      "(/__tests__/.*|\\.(spec|e2e))\\.(ts|tsx)$",
-      "<rootDir>/app/puppeteer.helper.ts"
-    ],
-    "snapshotSerializers": [
-      "jest-serializer-html"
-    ],
-    "transform": {
-      "\\.(ts|tsx)$": "<rootDir>/node_modules/ts-jest/preprocessor.js",
-      "\\.(html|glsl)$": "<rootDir>/mocks/fileTransformer.js"
-    },
-    "moduleNameMapper": {
-      "\\.(jpg|jpeg|png|gif|eot|otf|webp|svg|ttf|woff|woff2|mp4|webm|wav|mp3|m4a|aac|oga)$": "<rootDir>/mocks/fileMock.js",
-      "\\.(css|less|scss)$": "<rootDir>/mocks/styleMock.js"
-    },
-    "roots": [
-      "<rootDir>/app"
-    ],
-    "testRegex": "(/__tests__/.*|\\.(spec|e2e))\\.(ts|tsx)$",
-    "moduleFileExtensions": [
-      "ts",
-      "tsx",
-      "js",
-      "json"
-    ],
-    "moduleDirectories": [
-      "node_modules",
-      "<rootDir>/app"
-    ],
-    "globals": {
-      "ts-jest": {
-        "tsConfigFile": "tsconfig.json",
-        "skipBabel": false
-      }
-    }
-  },
-  "dependencies": {
-    "angularjs-nouislider": "^0.2.0",
-    "nouislider": "^13.1.1",
-    "nwjs-builder-phoenix": "^1.14.6",
-    "shelljs": "^0.8.1"
-  },
-  "devDependencies": {
-    "@types/angular": "^1.6.43",
-    "@types/angular-mocks": "^1.5.11",
-    "@types/d3": "^4.13.0",
-    "@types/d3-hierarchy": "^1.1.0",
-    "@types/jest": "^24.0.11",
-    "@types/node": "^8.9.5",
-    "@types/sinon": "^2.3.5",
-    "@types/three": "^0.89.12",
-    "@uirouter/angularjs": "^1.0.16",
-    "ajv": "^5.5.2",
-    "angular": "^1.6.9",
-    "angular-animate": "^1.6.9",
-    "angular-aria": "^1.6.9",
-    "angular-material": "^1.1.7",
-    "angular-material-expansion-panel": "^0.7.2",
-    "angular-messages": "^1.6.9",
-    "angular-mocks": "^1.6.9",
-    "angularjs-slider": "^6.5.0",
-    "babel-cli": "^6.18.0",
-    "babel-core": "^6.24.0",
-    "babel-loader": "^7.1.4",
-    "babel-plugin-transform-es2015-modules-commonjs": "^6.26.0",
-    "babel-preset-es2015": "^6.18.0",
-    "babel-register": "^6.18.0",
-    "bestzip": "^2.1.2",
-    "browser-sync": "^2.26.3",
-    "browser-sync-webpack-plugin": "^1.2.0",
-    "clean-webpack-plugin": "^0.1.19",
-    "css-loader": "^0.28.10",
-    "d3": "^4.13.0",
-    "deepcopy": "^0.6.3",
-    "es6-shim": "^0.35.3",
-    "file-api": "^0.10.4",
-    "file-loader": "^0.11.2",
-    "font-awesome": "^4.7.0",
-    "hammerjs": "^2.0.8",
-    "html-loader": "^0.5.5",
-    "html-webpack-plugin": "^2.30.1",
-    "ignore": "^5.0.2",
-    "inquirer-directory": "^2.1.0",
-    "inquirer-file": "^1.0.1",
-    "jest": "^22.4.3",
-    "jest-serializer-html": "^5.0.0",
-    "jquery": "^3.3.1",
-    "json-loader": "^0.5.7",
-    "load-grunt-tasks": "^3.5.2",
-    "makeshift": "^1.1.0",
-    "minimatch": "^3.0.4",
-    "ng-annotate-loader": "^0.6.1",
-    "node-sass": "^4.11.0",
-    "path": "^0.12.7",
-    "plop": "^2.1.0",
-    "prettier": "^1.16.4",
-    "puppeteer": "^1.6.0",
-    "resolve-url-loader": "^2.3.0",
-    "rimraf": "^2.6.2",
-    "roboto-fontface": "^0.9.0",
-    "sass-loader": "^6.0.7",
-    "script-loader": "^0.7.0",
-    "sinon": "^4.4.10",
-    "string-loader": "0.0.1",
-    "style-loader": "^0.18.2",
-    "three": "^0.89.0",
-    "three-orbit-controls": "^82.1.0",
-    "three-text2d": "^0.3.4",
-    "ts-jest": "^21.1.3",
-    "ts-loader": "^2.3.6",
-    "tslint": "^5.12.1",
-    "typedoc": "^0.9.0",
-    "typescript": "^2.7.2",
-    "webpack": "^3.11.0",
-    "webpack-glsl-loader": "^1.0.1"
-  },
-  "optionalDependencies": {
-    "7zip-bin-mac": "^1.0.1",
-    "7zip-bin-win": "^2.1.1",
-    "7zip-bin-linux": "^1.2.0"
-  }
->>>>>>> 53656e9a
 }
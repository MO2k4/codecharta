--- conflicted
+++ resolved
@@ -105,16 +105,12 @@
 		"lodash": "^4.17.11",
 		"nouislider": "^13.1.1",
 		"nwjs-builder-phoenix": "^1.14.6",
-<<<<<<< HEAD
-		"shelljs": "^0.8.1",
-		"typescript-json-schema": "^0.42.0"
-=======
 		"redux": "^4.0.4",
 		"rfdc": "^1.1.4",
 		"shelljs": "^0.8.1",
 		"three": "^0.89.0",
-		"three-orbit-controls": "^82.1.0"
->>>>>>> 1b2f5cff
+		"three-orbit-controls": "^82.1.0",
+		"typescript-json-schema": "^0.42.0"
 	},
 	"devDependencies": {
 		"@types/angular": "^1.6.43",

--- conflicted
+++ resolved
@@ -183,11 +183,7 @@
 				type: "modify",
 				path: "app/codeCharta/state/store/{{camelCase subreducer}}/{{camelCase subreducer}}.splitter.ts",
 				pattern: /(\/\/ Plop: Append action splitter import here)/gi,
-<<<<<<< HEAD
-				template: '$1\r\n\t import { split{{properCase name}}Action } from "./{{camelCase name}}/{{camelCase name}}.splitter"'
-=======
 				template: '$1\r\nimport { split{{properCase name}}Action } from "./{{camelCase name}}/{{camelCase name}}.splitter"'
->>>>>>> 09cf9ba6
 			},
 			{
 				type: "modify",

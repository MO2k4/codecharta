--- conflicted
+++ resolved
@@ -6,12 +6,9 @@
 
 ## [unreleased]
 ### Added
-<<<<<<< HEAD
 - Layout switcher #141
-=======
 - Added CrococosmoImporter to Analysis
 
->>>>>>> 786a5c8c
 ### Changed
 
 ### Removed

# Change Log
All notable changes to this project will be documented in this file.

The format is based on [Keep a Changelog](http://keepachangelog.com/)
and this project adheres to [Semantic Versioning](http://semver.org/)

## [unreleased]
### Added
<<<<<<< HEAD
- Scenarios are now filtered by compatibility for the given map
=======
- Added Link in visualization #84
>>>>>>> c4abe18a

### Changed

### Removed

### Fixed

## [1.10.0] - 2018-03-22
### Added

### Changed
- Clean up UI #86
- Updated analysis dependencies

### Removed

### Fixed
- Delta View shows Deltas of itself as non-trivial if nodes have same name #89: Compare deltas by path not name
- Delta calculation performance boost #91
- Problems when intermediate nodes missed metrics #92
- removed unnecessary calculations
- removed bug in SonarImporter that slowed up performance and missed out multiple metrics
- minor bugs

## [1.9.3] - 2018-02-23
### Added

### Changed
- sorting treeview by folders and names

### Removed

### Fixed

## [1.9.2] - 2018-02-20
### Added
- added preliminary CSVExporter for visualisation data

### Changed
- padding rendering
- minimal building height is 1 to prevent clipping issues
- fallback values for visualization when no metric is available (area = 1, height = 1, color = grey). Data in data structure will not be changed.

### Removed

### Fixed

## [1.9.1] - 2018-02-20
### Added

### Changed

### Removed

### Fixed
- detail panel bug fix

## [1.9.0] - 2018-02-20
### Added

### Changed
- moved to unscoped npm packages

### Removed

### Fixed

## [1.8.2] - 2018-02-20
### Added

### Changed
- detail panel background is white now. better visibility

### Removed

### Fixed

## [1.8.1] - 2018-02-20
### Added

### Changed
- revision chooser moved to settings panel and uses now understandable dropdowns instead of links. Part of the #82 proposals

### Removed

### Fixed

## [1.8.0] - 2018-02-20
### Added
- Experimental dependency support
- loading indicator
- file path to detail panel
- collapsible tree view and visibility/isolation per node toggles

### Changed
- added a ray-aabb intersection test before precise testing. Less time is spent in intersection methods.

### Removed

### Fixed
- fixed a minor bug
- canvas mouse event listener are now limited to the canvas dom element. UI events will not trigger the canvas listeners anymore
- canvas mouse events distinguish now between click and drag. Dragging does not reset selection anymore
- slider input #64
- rz slider initialization bug
- increasing test coverage
- deltas where calculated on map loading even though, they were disabled

## [1.7.2] - 2018-02-02
### Added

### Changed

### Removed

### Fixed
- url to homepage
- analysis package

## [1.7.1] - 2018-02-02
### Added

### Changed

### Removed

### Fixed

## [1.7.0] - 2018-02-02
### Added

### Changed
- npm pachage scoped to @maibornwolff
- Defined further scenarios via json file
- Added description for metrics and scenarios
- using fixed point values in detail panel (ui) to truncate infinite or long decimals
- folders now use the mean attributes of their buildings(leaves)

### Removed

### Fixed
- Bugfix: detail panel should be cleared before setting new details else old values may survive

## [1.6.7] - 2018-02-01
### Added

### Changed

### Removed

### Fixed

## [1.6.6] - 2018-02-01
### Added
- added anonymous git log generator anongit
- browser demo shows codecharta-visualization sonar analysis

### Changed
- rewrote command line interface
- linking ccsh to bin/ccsh will be deleted later

### Removed

### Fixed
- No underscore for scenarios in tooltips #71

## [1.6.5] - 2018-01-30
### Added

### Changed

### Removed

### Fixed

## [1.6.4] - 2018-01-30
### Added

### Changed

### Removed

### Fixed
- fixed broken SonarImporter due to jdk9 migration

## [1.6.3] - 2018-01-26
### Added
- added npm publish for analysis
- simple release script for automatic changelog updates, commits, tags, version bumps

### Changed

### Removed

### Fixed

## [1.6.2] - 2018-01-25
### Added
- added support for git log --raw and git log --numstat --raw
- added support for git log --numstat and codechurn
- added support for renames in SCMLogParser for git log --name-status
- added support for renames in SCMLogParser for git log --numstat, git log --raw  and git log --numstat --raw
- added new SCM experimental metrics range_of_weeks_with_commits and successive_weeks_of_commits
- the file origin of a node is displayed in the details now
- sonarqube analysis on CI build
- npm publish support in visualization

### Changed
- Deltas are no longer experimental
- two selected delta maps now merge their nodes correctly. The map where 
a node was missing get's a copy of this node with metrics=0. 
File additions/deletions are therefore only visible when areaMetric is 
unary and deltas are activated.

### Removed

### Fixed
- delta display bug for heights
- going back from delta view now correctly removes deltas from node data
- Delta shown although not in delta mode #60
- Allow inversion of delta colors #57
- npm binary error

## [1.5.2] - 2018-01-04
### Added

### Changed
- scaling slider now has steps of 0.1. This allows the user to select precise values like 2.0
- updated jdk to jdk9

### Removed

### Fixed
- Opening the same file a second time does not work #53
- added missing require declaration
- added glsl loader in testing environment
- Native Application support is bugged while building in Travis CI #48

## [1.5.1] - 2017-11-14
### Added
- command line parameter to toggle "authors" attribute in SCMLogParser

### Changed

### Removed

### Fixed
- when passing a file through the "file" parameter in the URL, the map now renders correctly

## [1.5.0] - 2017-10-24
### Added
- experimental delta functionality
- loading multiple maps
- experimental margin slider

### Changed
- faster rendering

### Removed
- nwjs packages and native apps due to a bug

### Fixed
- using color metric instead of height metric for color range slider ceil

## [1.4.0] - 2017-09-14
### Added
- Typescript support
- Browsersync
- added advanced merging strategy "leaf" in MergeFilter
- advanced merging with restructuring

### Changed
- Browserify replaced with Webpack
- Better debugging
- Karma instead of Mocha

### Removed

### Fixed

## [1.3.2] - 2017-08-18
### Added
- add slider controls for color thresholds #19
- Added additional structuring in SonarImporter for multi-module projects
- button to generate current url parameters
- camera position is now a setting (e.g. in scenarios or url parameters)
- margin slider: make it easier to find out to which package/folder a class belongs #20

### Changed
- better url parameter resolution (nested parameters are handled correctly)
- changed hover color. Allows better distinction between hover and select

### Removed
- obsolete helper grid

### Fixed
- changing display or color settings resets scaling #18
- scenario description #32
- Scaling should not scale the labels #35

## [1.3.1] - 2017-07-05
### Added

### Changed

### Removed

### Fixed
- Prevented override of URL-parameters by default scenario

## [1.3.0] - 2017-07-05
### Added
- Adding simple merge functionality for multiple json files
- Added CSVImporter
- Added Translation for SonarQube metrics
- Added descriptions for metrics

### Changed
- Changed uppercase metrics, e.g. RLOC, to lowercase metrics

### Removed

### Fixed
- Simple cc.json does not display anything #17

## [1.2.0] - 2017-06-19
### Added
- Adding Labels and UI
- Support for links to source page of SonarQube in sonarimporter
- Added SCMLogParser

### Changed

### Removed

### Fixed
- GitHub Issue: legend is wrong #21


## [1.1.5] - 2017-05-31
### Fixed
- Wrong version numbers in analysis part

## [1.1.4] - 2017-05-26
### Added
- Scenarios and default scenario
- Translation API for Metrics
- Metric tooltips in dropdown

### Fixed
- GitHub Issue: Sonarimporter crashes with null pointer exception when there is a component without path. #13

## [1.1.3] - 2017-05-01
### Added
- Support for SonarQube Measures-API
- Error logging for sonarqube errors

### Changed
- Standard Sonar metric is now complexity,ncloc,functions,duplicated_lines,classes,blocker_violations,generated_lines,bugs,commented_out_code_lines,lines,violations,comment_lines,duplicated_blocks

## [1.1.2] - 2017-04-28
### Added
- Translation API for Metrics

## [1.1.1] - 2017-04-07
### Fixed
- GitHub Issue: Flickering surfaces #3
- GitHub Issue: Unable to install due to readlink error on macOS #4

## [1.1.0] - 2017-03-27
### Added
- SourceMonitorImporter for importing projects from SourceMonitor.

## [1.0.0] - 2017-03-17
### Added
- SonarImporter for importing projects from SonarQube.
- ValidationTool for validating an existing json file.<|MERGE_RESOLUTION|>--- conflicted
+++ resolved
@@ -6,11 +6,8 @@
 
 ## [unreleased]
 ### Added
-<<<<<<< HEAD
 - Scenarios are now filtered by compatibility for the given map
-=======
 - Added Link in visualization #84
->>>>>>> c4abe18a
 
 ### Changed
 

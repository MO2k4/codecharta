# Change Log
All notable changes to this project will be documented in this file.

The format is based on [Keep a Changelog](http://keepachangelog.com/)
and this project adheres to [Semantic Versioning](http://semver.org/)

## [unreleased]
### Added
<<<<<<< HEAD
- Colored color-slider inside the RibbonBar #318
=======
- Color searched node names green in TreeView #225
- Option checkbox 'Hide Flattened Buildings' #225
- Hide/Flatten non-searched buildings #225
- Hide/Flatten all buildings, if searchPattern can't find any matching nodes #225
>>>>>>> 6d3f33c1

### Changed
- Update TreeView filter with search field #225
- Use 'gitignore' style matching in TreeViewSearch #225

### Removed

### Fixed

## [1.20.1] - 2018-12-19
### Added

### Changed

### Removed

### Fixed

## [1.20.0] - 2018-12-19
### Added
- button to unfocus node 
- NodeContextMenu: Option to only hide dependent edges
- plop support

### Changed
- Renaming 'isolate node' to 'focus node'
- Focusing a node does not remove the blacklist items of type 'hide'

### Removed
- NodeContextMenu: Option to 'show all' nodes, which used to unhide all nodes

### Fixed
- Reshow hidden nodes from Treeview or Blacklist

## [1.19.0] - 2018-11-02
### Added
- Deleted files in delta view use their previous area value in order to be visible #254

### Changed

### Removed

### Fixed
- Buildings in the delta view are not colored correctly #253
- Reset Button in RibbonBar to reset 'Invert Colors' #255
- Remove lag of 'Invert Color' checkboxes, when selecting single/delta mode #255

## [1.18.1] - 2018-10-31
### Added

### Changed

### Removed

### Fixed

## [1.18.0] - 2018-10-29
### Added
- Integration with Jasome through JasomeImporter #245
- URL parameter 'mode' with the values Single, Multiple or Delta 
- Blacklist to persist excluded or hidden nodes #205
- Option to exclude nodes in nodeContextMenu #205
- BlacklistPanel in SettingsSidebar to manage blacklist #205
- Save-Button to download current CodeMap #205
- Publishing visualization on Docker Hub #252

### Changed
- No longer fat jar of every subcomponent of analysis, baked into ccsh
- Changed simple syserr write to logger call for analysis #243

### Removed
- URL parameter 'delta' does not exist anymore

### Fixed
- Show delta of CodeMap when URL parameter mode=delta is set

## [1.17.0] - 2018-09-28
### Added

### Changed
- Invert delta colors moved from color to heigh metric column in ribbon bar #220
- Delta value now as kindOfMap shown #220
- Aggreate maps as multiple rename #220

### Removed

### Fixed
-  Single/delta buttons now correctly activated when delta in ulr shown #220


## [1.17.0] - 2018-09-21
### Added
- CodeMaatImport for temporal coupling dependencies #172
- EdgeFilter to aggregate edge-attributes as node-attributes #222
- Option to show and hide dependent edges from node-context-menu #218

### Changed
- MergeFilter merges edges #172

### Removed

### Fixed

## [1.16.2] - 2018-09-10
### Added

### Changed

### Removed

### Fixed
- missing event in firefox #232

## [1.16.1] - 2018-08-31
### Added
- gitlab + dotnet manual
### Changed

### Removed

### Fixed

## [1.16.0] - 2018-08-31
### Added
- add the option to add multiple files via url parameter (e.g. ?file=a&file=b...)
### Changed

### Removed

### Fixed

## [1.15.1] - 2018-08-13
### Added

### Changed

### Removed

### Fixed

## [1.15.0] - 2018-08-13
### Added
- e2e tests are running in CI Environment (headless)
- pupeteer as e2e test framework
- Show names of marked packages in legend
- Added a source code importer that can analyse rloc,mcc for java source code
- keep settings when the user changes a file
- Added option to set white background

### Changed

### Removed
- cypress

### Fixed

## [1.14.2] - 2018-07-16
### Added

### Changed
- Changed folder detail metrics from mean to sum

### Removed

### Fixed

## [1.14.1] - 2018-07-13
### Added

### Changed

### Removed

### Fixed

## [1.14.0] - 2018-07-13
### Added
- Added UnderstandImporter to Analysis
- Packages can be highlighted in different colors #152
- Adding a context menu with highlighting colors and convenience methods for the tree view and 3D view #155
- Folders and files to highlight can be described in the cc.json #165
- Dynamic/automatic margin computing de/activated by tick

### Changed
- Details panel: using the sum of the childrens metrics instead of the mean value

### Removed

### Fixed
- Display buttons do not trigger map changes #185
- Flickering surfaces when zooming out

## [1.13.0] - 2018-06-08
### Added
- Layout switcher #141
- Added CrococosmoImporter to Analysis
- Added type, dirs, name to CSVExporter
- Invert height of building checkbox
- Aggregate multiple maps in visualization #110
- Auto Focus selected map part
- Timmer added to applySettings in SettingsService

### Changed
- Crococosmo xml files will now generate a cc.json file for each version
- Suppressing ARIA warnings
- Simplified gradle structure of analysis part
- Deltas added in the metric quick access panel #138
- Ticks and ResetValue Buttons call to onSettingsChange to avoid applySettings timer
- compacting empty middle packages #150
- Detail panel minimized by default
### Removed

### Fixed
- filter by regex shows parent nodes #116
- typo in scss file

## [1.12.0] - 2018-04-27
### Added
- horizontal quick access metric chooser
- Link behind filepath in detailPanel #84
- Double click event-handler on Buildings #84
- Detail Panel can be minimized and maximized
- Settings option to minimize Detail Panel
- cypress as an e2e test runner


### Changed

### Removed
- metric details from legend
- metric chooser from settings panel

### Fixed

## [1.11.2] - 2018-04-13
### Added

### Changed

### Removed

### Fixed
- a sonar importer bug which prevented the importer to fetch the last page #122

## [1.11.1] - 2018-04-11
### Added

### Changed

### Removed

### Fixed

## [1.11.0] - 2018-04-11
### Added
- SASS support
- simple regex filter
- Reset Button
- Dialog Service replaces console log calls and window.alert calls
- linking tree view and map hover
- auto fit scene button
- anugularJS material
- Scenarios are now filtered by compatibility for the given map
- Link in visualization #84

### Changed

### Removed
- materialize-css
- grunt

### Fixed
- less flickering and artifacts

## [1.10.0] - 2018-03-22
### Added

### Changed
- Clean up UI #86
- Updated analysis dependencies

### Removed

### Fixed
- Delta View shows Deltas of itself as non-trivial if nodes have same name #89: Compare deltas by path not name
- Delta calculation performance boost #91
- Problems when intermediate nodes missed metrics #92
- removed unnecessary calculations
- removed bug in SonarImporter that slowed up performance and missed out multiple metrics
- minor bugs

## [1.9.3] - 2018-02-23
### Added

### Changed
- sorting treeview by folders and names

### Removed

### Fixed

## [1.9.2] - 2018-02-20
### Added
- added preliminary CSVExporter for visualisation data

### Changed
- padding rendering
- minimal building height is 1 to prevent clipping issues
- fallback values for visualization when no metric is available (area = 1, height = 1, color = grey). Data in data structure will not be changed.

### Removed

### Fixed

## [1.9.1] - 2018-02-20
### Added

### Changed

### Removed

### Fixed
- detail panel bug fix

## [1.9.0] - 2018-02-20
### Added

### Changed
- moved to unscoped npm packages

### Removed

### Fixed

## [1.8.2] - 2018-02-20
### Added

### Changed
- detail panel background is white now. better visibility

### Removed

### Fixed

## [1.8.1] - 2018-02-20
### Added

### Changed
- revision chooser moved to settings panel and uses now understandable dropdowns instead of links. Part of the #82 proposals

### Removed

### Fixed

## [1.8.0] - 2018-02-20
### Added
- Experimental dependency support
- loading indicator
- file path to detail panel
- collapsible tree view and visibility/isolation per node toggles

### Changed
- added a ray-aabb intersection test before precise testing. Less time is spent in intersection methods.

### Removed

### Fixed
- fixed a minor bug
- canvas mouse event listener are now limited to the canvas dom element. UI events will not trigger the canvas listeners anymore
- canvas mouse events distinguish now between click and drag. Dragging does not reset selection anymore
- slider input #64
- rz slider initialization bug
- increasing test coverage
- deltas where calculated on map loading even though, they were disabled

## [1.7.2] - 2018-02-02
### Added

### Changed

### Removed

### Fixed
- url to homepage
- analysis package

## [1.7.1] - 2018-02-02
### Added

### Changed

### Removed

### Fixed

## [1.7.0] - 2018-02-02
### Added

### Changed
- npm pachage scoped to @maibornwolff
- Defined further scenarios via json file
- Added description for metrics and scenarios
- using fixed point values in detail panel (ui) to truncate infinite or long decimals
- folders now use the mean attributes of their buildings(leaves)

### Removed

### Fixed
- Bugfix: detail panel should be cleared before setting new details else old values may survive

## [1.6.7] - 2018-02-01
### Added

### Changed

### Removed

### Fixed

## [1.6.6] - 2018-02-01
### Added
- added anonymous git log generator anongit
- browser demo shows codecharta-visualization sonar analysis

### Changed
- rewrote command line interface
- linking ccsh to bin/ccsh will be deleted later

### Removed

### Fixed
- No underscore for scenarios in tooltips #71

## [1.6.5] - 2018-01-30
### Added

### Changed

### Removed

### Fixed

## [1.6.4] - 2018-01-30
### Added

### Changed

### Removed

### Fixed
- fixed broken SonarImporter due to jdk9 migration

## [1.6.3] - 2018-01-26
### Added
- added npm publish for analysis
- simple release script for automatic changelog updates, commits, tags, version bumps

### Changed

### Removed

### Fixed

## [1.6.2] - 2018-01-25
### Added
- added support for git log --raw and git log --numstat --raw
- added support for git log --numstat and codechurn
- added support for renames in SCMLogParser for git log --name-status
- added support for renames in SCMLogParser for git log --numstat, git log --raw  and git log --numstat --raw
- added new SCM experimental metrics range_of_weeks_with_commits and successive_weeks_of_commits
- the file origin of a node is displayed in the details now
- sonarqube analysis on CI build
- npm publish support in visualization

### Changed
- Deltas are no longer experimental
- two selected delta maps now merge their nodes correctly. The map where 
a node was missing get's a copy of this node with metrics=0. 
File additions/deletions are therefore only visible when areaMetric is 
unary and deltas are activated.

### Removed

### Fixed
- delta display bug for heights
- going back from delta view now correctly removes deltas from node data
- Delta shown although not in delta mode #60
- Allow inversion of delta colors #57
- npm binary error

## [1.5.2] - 2018-01-04
### Added

### Changed
- scaling slider now has steps of 0.1. This allows the user to select precise values like 2.0
- updated jdk to jdk9

### Removed

### Fixed
- Opening the same file a second time does not work #53
- added missing require declaration
- added glsl loader in testing environment
- Native Application support is bugged while building in Travis CI #48

## [1.5.1] - 2017-11-14
### Added
- command line parameter to toggle "authors" attribute in SCMLogParser

### Changed

### Removed

### Fixed
- when passing a file through the "file" parameter in the URL, the map now renders correctly

## [1.5.0] - 2017-10-24
### Added
- experimental delta functionality
- loading multiple maps
- experimental margin slider

### Changed
- faster rendering

### Removed
- nwjs packages and native apps due to a bug

### Fixed
- using color metric instead of height metric for color range slider ceil

## [1.4.0] - 2017-09-14
### Added
- Typescript support
- Browsersync
- added advanced merging strategy "leaf" in MergeFilter
- advanced merging with restructuring

### Changed
- Browserify replaced with Webpack
- Better debugging
- Karma instead of Mocha

### Removed

### Fixed

## [1.3.2] - 2017-08-18
### Added
- add slider controls for color thresholds #19
- Added additional structuring in SonarImporter for multi-module projects
- button to generate current url parameters
- camera position is now a setting (e.g. in scenarios or url parameters)
- margin slider: make it easier to find out to which package/folder a class belongs #20

### Changed
- better url parameter resolution (nested parameters are handled correctly)
- changed hover color. Allows better distinction between hover and select

### Removed
- obsolete helper grid

### Fixed
- changing display or color settings resets scaling #18
- scenario description #32
- Scaling should not scale the labels #35

## [1.3.1] - 2017-07-05
### Added

### Changed

### Removed

### Fixed
- Prevented override of URL-parameters by default scenario

## [1.3.0] - 2017-07-05
### Added
- Adding simple merge functionality for multiple json files
- Added CSVImporter
- Added Translation for SonarQube metrics
- Added descriptions for metrics

### Changed
- Changed uppercase metrics, e.g. RLOC, to lowercase metrics

### Removed

### Fixed
- Simple cc.json does not display anything #17

## [1.2.0] - 2017-06-19
### Added
- Adding Labels and UI
- Support for links to source page of SonarQube in sonarimporter
- Added SCMLogParser

### Changed

### Removed

### Fixed
- GitHub Issue: legend is wrong #21


## [1.1.5] - 2017-05-31
### Fixed
- Wrong version numbers in analysis part

## [1.1.4] - 2017-05-26
### Added
- Scenarios and default scenario
- Translation API for Metrics
- Metric tooltips in dropdown

### Fixed
- GitHub Issue: Sonarimporter crashes with null pointer exception when there is a component without path. #13

## [1.1.3] - 2017-05-01
### Added
- Support for SonarQube Measures-API
- Error logging for sonarqube errors

### Changed
- Standard Sonar metric is now complexity,ncloc,functions,duplicated_lines,classes,blocker_violations,generated_lines,bugs,commented_out_code_lines,lines,violations,comment_lines,duplicated_blocks

## [1.1.2] - 2017-04-28
### Added
- Translation API for Metrics

## [1.1.1] - 2017-04-07
### Fixed
- GitHub Issue: Flickering surfaces #3
- GitHub Issue: Unable to install due to readlink error on macOS #4

## [1.1.0] - 2017-03-27
### Added
- SourceMonitorImporter for importing projects from SourceMonitor.

## [1.0.0] - 2017-03-17
### Added
- SonarImporter for importing projects from SonarQube.
- ValidationTool for validating an existing json file.<|MERGE_RESOLUTION|>--- conflicted
+++ resolved
@@ -6,14 +6,11 @@
 
 ## [unreleased]
 ### Added
-<<<<<<< HEAD
-- Colored color-slider inside the RibbonBar #318
-=======
 - Color searched node names green in TreeView #225
 - Option checkbox 'Hide Flattened Buildings' #225
 - Hide/Flatten non-searched buildings #225
 - Hide/Flatten all buildings, if searchPattern can't find any matching nodes #225
->>>>>>> 6d3f33c1
+- Colored color-slider inside the RibbonBar #318
 
 ### Changed
 - Update TreeView filter with search field #225

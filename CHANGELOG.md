# Change Log
All notable changes to this project will be documented in this file.

The format is based on [Keep a Changelog](http://keepachangelog.com/)
and this project adheres to [Semantic Versioning](http://semver.org/)

## [unreleased]
### Added
- Color searched node names green in TreeView #225
- Add option buttons (three dots) in TreeViewSearch to `Hide` or `Exclude` matching nodes #298
- Show blacklist entry counter in blacklistPanel header #298
- Option checkbox 'Hide Flattened Buildings' #225
- Hide/Flatten non-searched buildings #225
- Hide/Flatten all buildings, if searchPattern can't find any matching nodes #225
- Show maxValue of each metric in metricChooser select list #204
- Colored color-slider inside the RibbonBar #318
- Color positive buildings white and set as default option #311
<<<<<<< HEAD
- Adding Linter
=======
- Clicking the ribbonBar section-titles toggles the ribbonBar #324
>>>>>>> fcecd101

### Changed
- Update TreeView filter with search field #225
- Use 'gitignore' style matching in TreeViewSearch #225
- Reorder `Focus`, `Hide` and `Exclude` buttons in nodeContextMenu #298
- Reorder sidebarPanels (BlacklistPanel beneath TreeViewSearchPanel) #298
- Use `fa-ban`-icon as symbols for blacklistPanel (instead of `fa-list`) #298
- Use `fa-ban`-icon as symbols for blacklistType `Exclude` (instead of `fa-times`) #298
- Label size keeps readable for large maps or a high distance between camera and map #237
- updated dependencies to fix vulnerabilities
- Scenarios only update settings which exist in Scenario and not all #224
- MergeFilter to merge unique blacklist entries #275
- MergeFilter to only merge unique attributeType entries #275

### Removed
- Remove invertHeight checkbox in delta-view #306
- Remove option to add blacklist entries from inside the blacklistPanel #298
- Remove statistic functions in Experimental panel #308

### Fixed
- CodeMap does not move anymore when navigating in text-fields #307
- Merge blacklist in multipleFile view and convert paths #275
- Show logo in NW.js standalone application #233

## [1.20.1] - 2018-12-19
### Added

### Changed

### Removed

### Fixed

## [1.20.0] - 2018-12-19
### Added
- button to unfocus node 
- NodeContextMenu: Option to only hide dependent edges
- plop support

### Changed
- Renaming 'isolate node' to 'focus node'
- Focusing a node does not remove the blacklist items of type Hide

### Removed
- NodeContextMenu: Option to 'show all' nodes, which used to unhide all nodes

### Fixed
- Reshow hidden nodes from Treeview or Blacklist

## [1.19.0] - 2018-11-02
### Added
- Deleted files in delta view use their previous area value in order to be visible #254

### Changed

### Removed

### Fixed
- Buildings in the delta view are not colored correctly #253
- Reset Button in RibbonBar to reset 'Invert Colors' #255
- Remove lag of 'Invert Color' checkboxes, when selecting single/delta mode #255

## [1.18.1] - 2018-10-31
### Added

### Changed

### Removed

### Fixed

## [1.18.0] - 2018-10-29
### Added
- Integration with Jasome through JasomeImporter #245
- URL parameter 'mode' with the values Single, Multiple or Delta 
- Blacklist to persist excluded or hidden nodes #205
- Option to exclude nodes in nodeContextMenu #205
- BlacklistPanel in SettingsSidebar to manage blacklist #205
- Save-Button to download current CodeMap #205
- Publishing visualization on Docker Hub #252

### Changed
- No longer fat jar of every subcomponent of analysis, baked into ccsh
- Changed simple syserr write to logger call for analysis #243

### Removed
- URL parameter 'delta' does not exist anymore

### Fixed
- Show delta of CodeMap when URL parameter mode=delta is set

## [1.17.0] - 2018-09-28
### Added

### Changed
- Invert delta colors moved from color to heigh metric column in ribbon bar #220
- Delta value now as kindOfMap shown #220
- Aggreate maps as multiple rename #220

### Removed

### Fixed
-  Single/delta buttons now correctly activated when delta in ulr shown #220


## [1.17.0] - 2018-09-21
### Added
- CodeMaatImport for temporal coupling dependencies #172
- EdgeFilter to aggregate edge-attributes as node-attributes #222
- Option to show and hide dependent edges from node-context-menu #218

### Changed
- MergeFilter merges edges #172

### Removed

### Fixed

## [1.16.2] - 2018-09-10
### Added

### Changed

### Removed

### Fixed
- missing event in firefox #232

## [1.16.1] - 2018-08-31
### Added
- gitlab + dotnet manual
### Changed

### Removed

### Fixed

## [1.16.0] - 2018-08-31
### Added
- add the option to add multiple files via url parameter (e.g. ?file=a&file=b...)
### Changed

### Removed

### Fixed

## [1.15.1] - 2018-08-13
### Added

### Changed

### Removed

### Fixed

## [1.15.0] - 2018-08-13
### Added
- e2e tests are running in CI Environment (headless)
- pupeteer as e2e test framework
- Show names of marked packages in legend
- Added a source code importer that can analyse rloc,mcc for java source code
- keep settings when the user changes a file
- Added option to set white background

### Changed

### Removed
- cypress

### Fixed

## [1.14.2] - 2018-07-16
### Added

### Changed
- Changed folder detail metrics from mean to sum

### Removed

### Fixed

## [1.14.1] - 2018-07-13
### Added

### Changed

### Removed

### Fixed

## [1.14.0] - 2018-07-13
### Added
- Added UnderstandImporter to Analysis
- Packages can be highlighted in different colors #152
- Adding a context menu with highlighting colors and convenience methods for the tree view and 3D view #155
- Folders and files to highlight can be described in the cc.json #165
- Dynamic/automatic margin computing de/activated by tick

### Changed
- Details panel: using the sum of the childrens metrics instead of the mean value

### Removed

### Fixed
- Display buttons do not trigger map changes #185
- Flickering surfaces when zooming out

## [1.13.0] - 2018-06-08
### Added
- Layout switcher #141
- Added CrococosmoImporter to Analysis
- Added type, dirs, name to CSVExporter
- Invert height of building checkbox
- Aggregate multiple maps in visualization #110
- Auto Focus selected map part
- Timmer added to applySettings in SettingsService

### Changed
- Crococosmo xml files will now generate a cc.json file for each version
- Suppressing ARIA warnings
- Simplified gradle structure of analysis part
- Deltas added in the metric quick access panel #138
- Ticks and ResetValue Buttons call to onSettingsChange to avoid applySettings timer
- compacting empty middle packages #150
- Detail panel minimized by default
### Removed

### Fixed
- filter by regex shows parent nodes #116
- typo in scss file

## [1.12.0] - 2018-04-27
### Added
- horizontal quick access metric chooser
- Link behind filepath in detailPanel #84
- Double click event-handler on Buildings #84
- Detail Panel can be minimized and maximized
- Settings option to minimize Detail Panel
- cypress as an e2e test runner


### Changed

### Removed
- metric details from legend
- metric chooser from settings panel

### Fixed

## [1.11.2] - 2018-04-13
### Added

### Changed

### Removed

### Fixed
- a sonar importer bug which prevented the importer to fetch the last page #122

## [1.11.1] - 2018-04-11
### Added

### Changed

### Removed

### Fixed

## [1.11.0] - 2018-04-11
### Added
- SASS support
- simple regex filter
- Reset Button
- Dialog Service replaces console log calls and window.alert calls
- linking tree view and map hover
- auto fit scene button
- anugularJS material
- Scenarios are now filtered by compatibility for the given map
- Link in visualization #84

### Changed

### Removed
- materialize-css
- grunt

### Fixed
- less flickering and artifacts

## [1.10.0] - 2018-03-22
### Added

### Changed
- Clean up UI #86
- Updated analysis dependencies

### Removed

### Fixed
- Delta View shows Deltas of itself as non-trivial if nodes have same name #89: Compare deltas by path not name
- Delta calculation performance boost #91
- Problems when intermediate nodes missed metrics #92
- removed unnecessary calculations
- removed bug in SonarImporter that slowed up performance and missed out multiple metrics
- minor bugs

## [1.9.3] - 2018-02-23
### Added

### Changed
- sorting treeview by folders and names

### Removed

### Fixed

## [1.9.2] - 2018-02-20
### Added
- added preliminary CSVExporter for visualisation data

### Changed
- padding rendering
- minimal building height is 1 to prevent clipping issues
- fallback values for visualization when no metric is available (area = 1, height = 1, color = grey). Data in data structure will not be changed.

### Removed

### Fixed

## [1.9.1] - 2018-02-20
### Added

### Changed

### Removed

### Fixed
- detail panel bug fix

## [1.9.0] - 2018-02-20
### Added

### Changed
- moved to unscoped npm packages

### Removed

### Fixed

## [1.8.2] - 2018-02-20
### Added

### Changed
- detail panel background is white now. better visibility

### Removed

### Fixed

## [1.8.1] - 2018-02-20
### Added

### Changed
- revision chooser moved to settings panel and uses now understandable dropdowns instead of links. Part of the #82 proposals

### Removed

### Fixed

## [1.8.0] - 2018-02-20
### Added
- Experimental dependency support
- loading indicator
- file path to detail panel
- collapsible tree view and visibility/isolation per node toggles

### Changed
- added a ray-aabb intersection test before precise testing. Less time is spent in intersection methods.

### Removed

### Fixed
- fixed a minor bug
- canvas mouse event listener are now limited to the canvas dom element. UI events will not trigger the canvas listeners anymore
- canvas mouse events distinguish now between click and drag. Dragging does not reset selection anymore
- slider input #64
- rz slider initialization bug
- increasing test coverage
- deltas where calculated on map loading even though, they were disabled

## [1.7.2] - 2018-02-02
### Added

### Changed

### Removed

### Fixed
- url to homepage
- analysis package

## [1.7.1] - 2018-02-02
### Added

### Changed

### Removed

### Fixed

## [1.7.0] - 2018-02-02
### Added

### Changed
- npm pachage scoped to @maibornwolff
- Defined further scenarios via json file
- Added description for metrics and scenarios
- using fixed point values in detail panel (ui) to truncate infinite or long decimals
- folders now use the mean attributes of their buildings(leaves)

### Removed

### Fixed
- Bugfix: detail panel should be cleared before setting new details else old values may survive

## [1.6.7] - 2018-02-01
### Added

### Changed

### Removed

### Fixed

## [1.6.6] - 2018-02-01
### Added
- added anonymous git log generator anongit
- browser demo shows codecharta-visualization sonar analysis

### Changed
- rewrote command line interface
- linking ccsh to bin/ccsh will be deleted later

### Removed

### Fixed
- No underscore for scenarios in tooltips #71

## [1.6.5] - 2018-01-30
### Added

### Changed

### Removed

### Fixed

## [1.6.4] - 2018-01-30
### Added

### Changed

### Removed

### Fixed
- fixed broken SonarImporter due to jdk9 migration

## [1.6.3] - 2018-01-26
### Added
- added npm publish for analysis
- simple release script for automatic changelog updates, commits, tags, version bumps

### Changed

### Removed

### Fixed

## [1.6.2] - 2018-01-25
### Added
- added support for git log --raw and git log --numstat --raw
- added support for git log --numstat and codechurn
- added support for renames in SCMLogParser for git log --name-status
- added support for renames in SCMLogParser for git log --numstat, git log --raw  and git log --numstat --raw
- added new SCM experimental metrics range_of_weeks_with_commits and successive_weeks_of_commits
- the file origin of a node is displayed in the details now
- sonarqube analysis on CI build
- npm publish support in visualization

### Changed
- Deltas are no longer experimental
- two selected delta maps now merge their nodes correctly. The map where 
a node was missing get's a copy of this node with metrics=0. 
File additions/deletions are therefore only visible when areaMetric is 
unary and deltas are activated.

### Removed

### Fixed
- delta display bug for heights
- going back from delta view now correctly removes deltas from node data
- Delta shown although not in delta mode #60
- Allow inversion of delta colors #57
- npm binary error

## [1.5.2] - 2018-01-04
### Added

### Changed
- scaling slider now has steps of 0.1. This allows the user to select precise values like 2.0
- updated jdk to jdk9

### Removed

### Fixed
- Opening the same file a second time does not work #53
- added missing require declaration
- added glsl loader in testing environment
- Native Application support is bugged while building in Travis CI #48

## [1.5.1] - 2017-11-14
### Added
- command line parameter to toggle "authors" attribute in SCMLogParser

### Changed

### Removed

### Fixed
- when passing a file through the "file" parameter in the URL, the map now renders correctly

## [1.5.0] - 2017-10-24
### Added
- experimental delta functionality
- loading multiple maps
- experimental margin slider

### Changed
- faster rendering

### Removed
- nwjs packages and native apps due to a bug

### Fixed
- using color metric instead of height metric for color range slider ceil

## [1.4.0] - 2017-09-14
### Added
- Typescript support
- Browsersync
- added advanced merging strategy "leaf" in MergeFilter
- advanced merging with restructuring

### Changed
- Browserify replaced with Webpack
- Better debugging
- Karma instead of Mocha

### Removed

### Fixed

## [1.3.2] - 2017-08-18
### Added
- add slider controls for color thresholds #19
- Added additional structuring in SonarImporter for multi-module projects
- button to generate current url parameters
- camera position is now a setting (e.g. in scenarios or url parameters)
- margin slider: make it easier to find out to which package/folder a class belongs #20

### Changed
- better url parameter resolution (nested parameters are handled correctly)
- changed hover color. Allows better distinction between hover and select

### Removed
- obsolete helper grid

### Fixed
- changing display or color settings resets scaling #18
- scenario description #32
- Scaling should not scale the labels #35

## [1.3.1] - 2017-07-05
### Added

### Changed

### Removed

### Fixed
- Prevented override of URL-parameters by default scenario

## [1.3.0] - 2017-07-05
### Added
- Adding simple merge functionality for multiple json files
- Added CSVImporter
- Added Translation for SonarQube metrics
- Added descriptions for metrics

### Changed
- Changed uppercase metrics, e.g. RLOC, to lowercase metrics

### Removed

### Fixed
- Simple cc.json does not display anything #17

## [1.2.0] - 2017-06-19
### Added
- Adding Labels and UI
- Support for links to source page of SonarQube in sonarimporter
- Added SCMLogParser

### Changed

### Removed

### Fixed
- GitHub Issue: legend is wrong #21


## [1.1.5] - 2017-05-31
### Fixed
- Wrong version numbers in analysis part

## [1.1.4] - 2017-05-26
### Added
- Scenarios and default scenario
- Translation API for Metrics
- Metric tooltips in dropdown

### Fixed
- GitHub Issue: Sonarimporter crashes with null pointer exception when there is a component without path. #13

## [1.1.3] - 2017-05-01
### Added
- Support for SonarQube Measures-API
- Error logging for sonarqube errors

### Changed
- Standard Sonar metric is now complexity,ncloc,functions,duplicated_lines,classes,blocker_violations,generated_lines,bugs,commented_out_code_lines,lines,violations,comment_lines,duplicated_blocks

## [1.1.2] - 2017-04-28
### Added
- Translation API for Metrics

## [1.1.1] - 2017-04-07
### Fixed
- GitHub Issue: Flickering surfaces #3
- GitHub Issue: Unable to install due to readlink error on macOS #4

## [1.1.0] - 2017-03-27
### Added
- SourceMonitorImporter for importing projects from SourceMonitor.

## [1.0.0] - 2017-03-17
### Added
- SonarImporter for importing projects from SonarQube.
- ValidationTool for validating an existing json file.<|MERGE_RESOLUTION|>--- conflicted
+++ resolved
@@ -15,11 +15,8 @@
 - Show maxValue of each metric in metricChooser select list #204
 - Colored color-slider inside the RibbonBar #318
 - Color positive buildings white and set as default option #311
-<<<<<<< HEAD
+- Clicking the ribbonBar section-titles toggles the ribbonBar #324
 - Adding Linter
-=======
-- Clicking the ribbonBar section-titles toggles the ribbonBar #324
->>>>>>> fcecd101
 
 ### Changed
 - Update TreeView filter with search field #225

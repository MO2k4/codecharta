--- conflicted
+++ resolved
@@ -15,11 +15,8 @@
 
 ### Fixed
 
-<<<<<<< HEAD
 - Camera is now resetted correctly, when unfocusing #634
-=======
 - Inputs of Color Range Slider now waits a second before it commits its values #676
->>>>>>> 68afea77
 - Fixed root folder name in TreeView after new map after loading new map #649
 - Increased size of ribbonBar for big screens #644
 - Sanitize input for shelljs #600

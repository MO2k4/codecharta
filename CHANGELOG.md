# Change Log

All notable changes to this project will be documented in this file.

The format is based on [Keep a Changelog](http://keepachangelog.com/)
and this project adheres to [Semantic Versioning](http://semver.org/)

## [unreleased]

### Added

- Checkbox in global Settings for disabling camera reset, when new map is loaded #685
- Pipe support for SourceCodeParser #716

### Changed

### Removed

### Fixed

- Exclude and Hide options are disabled for empty and already existing search patterns #654

### Chore

## [1.34.0] - 2019-09-20

### Added

- Tokei Importer #538
- Prominent Notice that we use Sonar-jar #713
<<<<<<< HEAD
- Pipe support for SourceCodeParser #716
- Pipe support for SonarImporter #715
=======
>>>>>>> feb83960

### Changed

### Removed

### Fixed

### Chore

- Bump kotlin-reflect from 1.3.41 to 1.3.50 in /analysis
- Bump json from 20180813 to 20190722 in /analysis
- Bump rxjava from 2.2.9 to 2.2.12 in /analysis
- Bump assertj-core from 3.12.2 to 3.13.2 in /analysis
- Bump sonar-java-plugin from 5.12.1.17771 to 5.14.0.18788 in /analysis

## [1.33.0] - 2019-09-10

### Added

- Edge Previews (Palm-Tree-Effect) #529
- Dropdown to select Edge Metric, including Edge Counter #529
- Edge Metric settings for Edge Height, Number of Previews & show only building with Edges #529

### Changed

- Edge Visualization to better distinguish between incoming and outgoing edges #529
- Distribution metric is by default the same as area metric #689
- MapTreeView below searchBar opens the first level by default #690
- Focus metric search when opening metricChooser #693

### Removed

- Edge Options in Context menu #529

### Fixed

- SourceCodeParser now skips custom metrics for files, if the syntax tree cannot be created
- Nodes with color metric equals 0 are colored correct again #677

### Chore

- [Security] Bump mixin-deep from 1.3.1 to 1.3.2 in /visualization

## [1.32.0] - 2019-08-09

### Added

- Search for metrics and an indicator for the highest value in dropdown #575
- Button to enable PresentationMode that uses Flashlight-Hovering #576
- Clarifying information which file is which in the file bar when in delta mode #615

### Changed

- Replaced Scenario dropdown with button on the left of the metric sections #628

### Removed

### Fixed

### Chore

## [1.31.0] - 2019-08-02

### Added

- New Metric in SourceCodeParser: Maximum-Nesting-Level #659

### Changed

### Removed

### Fixed

- Label hight adjustment now matches scaling of map #594
- SCMLogParser now guesses the input file encoding #614

### Chore

## [1.30.0] - 2019-07-26

### Added

- New Search Bar #526
- Number of Renames Metric to SCMLogParser #621
- Age In Weeks Metric for SCMLogParser #620

### Changed

- ToolBar now shows partially cut-off controls if the window is too small #582
- Position of the legendPanel was moved to the bottom-right corner #633
- RibbonBar only opens the three metric section
- Moved Scenario-select to the right in order to use less space
- Moved loading-gif from ribbonBar to toolBar

### Removed

- RibbonBar toggle button

### Fixed

- FileExtensionBar height to not show a bottom-margin in Chrome
- PointerEvents not being propagated when RibbonBar was extended
- Reduced memory usage of SCMLogParser to avoid OutOfMemory Exception #631

### Chore

- [Security] Bump lodash.mergewith from 4.6.1 to 4.6.2 in /visualization
- [Security] Bump lodash from 4.17.11 to 4.17.13 in /visualization
- [Security] Bump fstream from 1.0.11 to 1.0.12 in /visualization

## [1.29.0] - 2019-07-12

### Added

### Changed

- Moved Button to reset the map to the center next to the view-cube #606
- Moved FileExtensionBar #527

### Removed

- Burger Menu / SideNav #526

### Fixed

- Colors in File-Extension-Bar will be displayed in MS Edge and Standlone now #584

### Chore

## [1.28.0] - 2019-06-28

### Added

- Releasing will now remind the developer to manually add the release notes #533
- StructureModifier to remove and move nodes and set root of projects #547 / #181

### Changed

- More informative log messages regarding the success of project merging #547

### Removed

- Release Notes are not generated and added automatically to a release #533

### Fixed

- Margin will now be set correctly depending on whether dynamicMargin is enabled or not #602

### Chore

## [1.27.0] - 2019-06-25

### Added

- Automatically generates release notes from changelog and appends it to release #533
- Adds global settings-menu with settings from options panel and weblinks #528

### Changed

- Moved File Settings from Ribbon Bar to new File Setting Bar #525
- Rename sample file codemap-nodes #587
- Hide checkbox to select white-positive-buildings in delta state #345

### Removed

- Removes Options panel from sidebar #528
- Removes Weblinks panel from sidebar #528
- Removed URL-parameter info from sidebar #525

### Fixed

- Unary Metric will no longer be auto-selected when a new map is loaded #579

### Chore

## [1.26.0] - 2019-06-14

### Added

- FileExtensionBar to show file-distribution of chosen metric #495
- sum icon is now displayed on the left of the metric value #364
- Added Pop-up dialog before downloading file to set filename and see what data will be stored #523

### Changed

### Removed

### Fixed

- Fix set default ColorRange when resetting color section #560

### Chore

## [1.25.1] - 2019-05-30

### Added

- SVN log parser keeps track of renaming of files for metric calculation #542

### Changed

### Removed

### Fixed

- Entries with renaming information in SVN logs are attributed to correct file #542
- Unary metric will no longer be removed from the MetricChooser-Dropdown when a folder was excluded or hidden #548
- Changing margin and then file or mode will no longer freeze the application #524

### Chore

- [Security] Bump tar from 2.2.1 to 2.2.2 in /visualization

## [1.25.0] - 2019-05-17

### Added

- Added SonarJava to Source code parser #343
- Added exclude and defaultExclude options to SourceCodeParser #508
- Show loading-gif in ribbonBar when rerendering map

### Changed

- Using Sonar Plugins for Source code parser, giving the Sonar Metrics #343
- Use debounced settings update instead of throttled
- Filename of downloaded file now contains time #484

### Removed

### Fixed

- Fixed issue with too long line in ccsh.bat #506
- Prevent downloaded files from having multiple Timestamps #484
- Do not show loadingGif when cancelling the fileChooser #498
- Excluding a building now updates the maximum value of colorRange #355

### Chore

- Bump angular-material from 1.1.9 to 1.1.14 in /visualization
- [Security] Bump jquery from 3.3.1 to 3.4.0 in /visualization

## [1.24.0] - 2019-04-23

### Added

### Changed

### Removed

- Settings as URL parameters #470

### Fixed

- Fixed issue with trailing slash in URL parameter of SonarImporter #356

### Chore

- Bump d3 from 4.13.0 to 5.9.2 in /visualization
- Bump sinon from 4.5.0 to 7.3.1 in /visualization

## [1.23.0] - 2019-03-22

### Added

- Project Name can be specified for merge filter #394

### Changed

- Throw a MergeException if project names do not match in MergeFilter #394

### Removed

### Fixed

- Excluded buildings are no longer used for aggregated metric calculation #352

### Chore

- Bump browser-sync-webpack-plugin from 1.2.0 to 2.2.2 in /visualization
- Bump @types/node from 8.10.19 to 11.11.3 in /visualization
- Bump html-webpack-plugin from 2.30.1 to 3.2.0 in /visualization
- Bump load-grunt-tasks from 3.5.2 to 4.0.0 in /visualization #444
- Bump ajv from 5.5.2 to 6.10.0 in /visualization #447
- Bump resolve-url-loader from 2.3.0 to 3.0.1 in /visualization #448

## [1.22.0] - 2019-03-15

### Added

- Added buttons to select all/none/inversion of revisions/maps in multiple mode #391
- Merge filter can merge all files of folders #392

### Changed

### Removed

### Fixed

- Fixed bug that code map was not re-loaded when changing from multiple to single revision mode #396
- Fixed missing apiVersion in aggregated map #398
- Input Fields of color sliders adjust width according to content #409

### Chore

- Bump nouislider from 11.1.0 to 13.1.1 in /visualization
- Bump typescript from 2.7.2 to 3.3.3333 in /visualization
- Bump @types/d3 from 4.13.0 to 5.7.1 in /visualization

## [1.21.2] - 2019-02-26

### Added

- When entering Multiple Mode, all Maps/revisions are preselected

### Changed

### Removed

### Fixed

- Fixing non-existent metric aggregation on root-level when using multiple Files

## [1.21.1] - 2019-02-22

### Added

- Hovering a node in the map also hovers it in the tree view #351

### Changed

### Removed

### Fixed

- Fixing sync between treeview hovering and map hovering #351
- Folders can no longer be colored in the CodeMap or TreeView #359

## [1.21.0] - 2019-02-16

### Added

- Color searched node names green in TreeView #225
- Add option buttons (three dots) in TreeViewSearch to `Hide` or `Exclude` matching nodes #298
- Show blacklist entry counter in blacklistPanel header #298
- Option checkbox 'Hide Flattened Buildings' #225
- Hide/Flatten non-searched buildings #225
- Hide/Flatten all buildings, if searchPattern can't find any matching nodes #225
- Show maxValue of each metric in metricChooser select list #204
- Colored color-slider inside the RibbonBar #318
- Option to color positive buildings white #311
- Clicking the ribbonBar section-titles toggles the ribbonBar #324
- View-Cube displayed in top right corner #274
- Adding prettier formatter
- Adapt colorRange when changing colorMetric #330

### Changed

- Update TreeView filter with search field #225
- Use 'gitignore' style matching in TreeViewSearch #225
- Reorder `Focus`, `Hide` and `Exclude` buttons in nodeContextMenu #298
- Reorder sidebarPanels (BlacklistPanel beneath TreeViewSearchPanel) #298
- Use `fa-ban`-icon as symbols for blacklistPanel (instead of `fa-list`) #298
- Use `fa-ban`-icon as symbols for blacklistType `Exclude` (instead of `fa-times`) #298
- Label size keeps readable for large maps or a high distance between camera and map #237
- updated dependencies to fix vulnerabilities
- Scenarios only update settings which exist in Scenario and not all #224
- MergeFilter to merge unique blacklist entries #275
- MergeFilter to only merge unique attributeType entries #275

### Removed

- Remove invertHeight checkbox in delta-view #306
- Remove option to add blacklist entries from inside the blacklistPanel #298
- Remove statistic functions in Experimental panel #308

### Fixed

- CodeMap does not move anymore when navigating in text-fields #307
- Merge blacklist in multipleFile view and convert paths #275
- Show logo in NW.js standalone application #233

## [1.20.1] - 2018-12-19

### Added

### Changed

### Removed

### Fixed

## [1.20.0] - 2018-12-19

### Added

- button to unfocus node
- NodeContextMenu: Option to only hide dependent edges
- plop support

### Changed

- Renaming 'isolate node' to 'focus node'
- Focusing a node does not remove the blacklist items of type Hide

### Removed

- NodeContextMenu: Option to 'show all' nodes, which used to unhide all nodes

### Fixed

- Reshow hidden nodes from Treeview or Blacklist

## [1.19.0] - 2018-11-02

### Added

- Deleted files in delta view use their previous area value in order to be visible #254

### Changed

### Removed

### Fixed

- Buildings in the delta view are not colored correctly #253
- Reset Button in RibbonBar to reset 'Invert Colors' #255
- Remove lag of 'Invert Color' checkboxes, when selecting single/delta mode #255

## [1.18.1] - 2018-10-31

### Added

### Changed

### Removed

### Fixed

## [1.18.0] - 2018-10-29

### Added

- Integration with Jasome through JasomeImporter #245
- URL parameter 'mode' with the values Single, Multiple or Delta
- Blacklist to persist excluded or hidden nodes #205
- Option to exclude nodes in nodeContextMenu #205
- BlacklistPanel in SettingsSidebar to manage blacklist #205
- Save-Button to download current CodeMap #205
- Publishing visualization on Docker Hub #252

### Changed

- No longer fat jar of every subcomponent of analysis, baked into ccsh
- Changed simple syserr write to logger call for analysis #243

### Removed

- URL parameter 'delta' does not exist anymore

### Fixed

- Show delta of CodeMap when URL parameter mode=delta is set

## [1.17.0] - 2018-09-28

### Added

### Changed

- Invert delta colors moved from color to heigh metric column in ribbon bar #220
- Delta value now as kindOfMap shown #220
- Aggreate maps as multiple rename #220

### Removed

### Fixed

- Single/delta buttons now correctly activated when delta in ulr shown #220

## [1.17.0] - 2018-09-21

### Added

- CodeMaatImport for temporal coupling dependencies #172
- EdgeFilter to aggregate edge-attributes as node-attributes #222
- Option to show and hide dependent edges from node-context-menu #218

### Changed

- MergeFilter merges edges #172

### Removed

### Fixed

## [1.16.2] - 2018-09-10

### Added

### Changed

### Removed

### Fixed

- missing event in firefox #232

## [1.16.1] - 2018-08-31

### Added

- gitlab + dotnet manual

### Changed

### Removed

### Fixed

## [1.16.0] - 2018-08-31

### Added

- add the option to add multiple files via url parameter (e.g. ?file=a&file=b...)

### Changed

### Removed

### Fixed

## [1.15.1] - 2018-08-13

### Added

### Changed

### Removed

### Fixed

## [1.15.0] - 2018-08-13

### Added

- e2e tests are running in CI Environment (headless)
- pupeteer as e2e test framework
- Show names of marked packages in legend
- Added a source code importer that can analyse rloc,mcc for java source code
- keep settings when the user changes a file
- Added option to set white background

### Changed

### Removed

- cypress

### Fixed

## [1.14.2] - 2018-07-16

### Added

### Changed

- Changed folder detail metrics from mean to sum

### Removed

### Fixed

## [1.14.1] - 2018-07-13

### Added

### Changed

### Removed

### Fixed

## [1.14.0] - 2018-07-13

### Added

- Added UnderstandImporter to Analysis
- Packages can be highlighted in different colors #152
- Adding a context menu with highlighting colors and convenience methods for the tree view and 3D view #155
- Folders and files to highlight can be described in the cc.json #165
- Dynamic/automatic margin computing de/activated by tick

### Changed

- Details panel: using the sum of the childrens metrics instead of the mean value

### Removed

### Fixed

- Display buttons do not trigger map changes #185
- Flickering surfaces when zooming out

## [1.13.0] - 2018-06-08

### Added

- Layout switcher #141
- Added CrococosmoImporter to Analysis
- Added type, dirs, name to CSVExporter
- Invert height of building checkbox
- Aggregate multiple maps in visualization #110
- Auto Focus selected map part
- Timmer added to applySettings in SettingsService

### Changed

- Crococosmo xml files will now generate a cc.json file for each version
- Suppressing ARIA warnings
- Simplified gradle structure of analysis part
- Deltas added in the metric quick access panel #138
- Ticks and ResetValue Buttons call to onSettingsChange to avoid applySettings timer
- compacting empty middle packages #150
- Detail panel minimized by default

### Removed

### Fixed

- filter by regex shows parent nodes #116
- typo in scss file

## [1.12.0] - 2018-04-27

### Added

- horizontal quick access metric chooser
- Link behind filepath in detailPanel #84
- Double click event-handler on Buildings #84
- Detail Panel can be minimized and maximized
- Settings option to minimize Detail Panel
- cypress as an e2e test runner

### Changed

### Removed

- metric details from legend
- metric chooser from settings panel

### Fixed

## [1.11.2] - 2018-04-13

### Added

### Changed

### Removed

### Fixed

- a sonar importer bug which prevented the importer to fetch the last page #122

## [1.11.1] - 2018-04-11

### Added

### Changed

### Removed

### Fixed

## [1.11.0] - 2018-04-11

### Added

- SASS support
- simple regex filter
- Reset Button
- Dialog Service replaces console log calls and window.alert calls
- linking tree view and map hover
- auto fit scene button
- anugularJS material
- Scenarios are now filtered by compatibility for the given map
- Link in visualization #84

### Changed

### Removed

- materialize-css
- grunt

### Fixed

- less flickering and artifacts

## [1.10.0] - 2018-03-22

### Added

### Changed

- Clean up UI #86
- Updated analysis dependencies

### Removed

### Fixed

- Delta View shows Deltas of itself as non-trivial if nodes have same name #89: Compare deltas by path not name
- Delta calculation performance boost #91
- Problems when intermediate nodes missed metrics #92
- removed unnecessary calculations
- removed bug in SonarImporter that slowed up performance and missed out multiple metrics
- minor bugs

## [1.9.3] - 2018-02-23

### Added

### Changed

- sorting treeview by folders and names

### Removed

### Fixed

## [1.9.2] - 2018-02-20

### Added

- added preliminary CSVExporter for visualisation data

### Changed

- padding rendering
- minimal building height is 1 to prevent clipping issues
- fallback values for visualization when no metric is available (area = 1, height = 1, color = grey). Data in data structure will not be changed.

### Removed

### Fixed

## [1.9.1] - 2018-02-20

### Added

### Changed

### Removed

### Fixed

- detail panel bug fix

## [1.9.0] - 2018-02-20

### Added

### Changed

- moved to unscoped npm packages

### Removed

### Fixed

## [1.8.2] - 2018-02-20

### Added

### Changed

- detail panel background is white now. better visibility

### Removed

### Fixed

## [1.8.1] - 2018-02-20

### Added

### Changed

- revision chooser moved to settings panel and uses now understandable dropdowns instead of links. Part of the #82 proposals

### Removed

### Fixed

## [1.8.0] - 2018-02-20

### Added

- Experimental dependency support
- loading indicator
- file path to detail panel
- collapsible tree view and visibility/isolation per node toggles

### Changed

- added a ray-aabb intersection test before precise testing. Less time is spent in intersection methods.

### Removed

### Fixed

- fixed a minor bug
- canvas mouse event listener are now limited to the canvas dom element. UI events will not trigger the canvas listeners anymore
- canvas mouse events distinguish now between click and drag. Dragging does not reset selection anymore
- slider input #64
- rz slider initialization bug
- increasing test coverage
- deltas where calculated on map loading even though, they were disabled

## [1.7.2] - 2018-02-02

### Added

### Changed

### Removed

### Fixed

- url to homepage
- analysis package

## [1.7.1] - 2018-02-02

### Added

### Changed

### Removed

### Fixed

## [1.7.0] - 2018-02-02

### Added

### Changed

- npm pachage scoped to @maibornwolff
- Defined further scenarios via json file
- Added description for metrics and scenarios
- using fixed point values in detail panel (ui) to truncate infinite or long decimals
- folders now use the mean attributes of their buildings(leaves)

### Removed

### Fixed

- Bugfix: detail panel should be cleared before setting new details else old values may survive

## [1.6.7] - 2018-02-01

### Added

### Changed

### Removed

### Fixed

## [1.6.6] - 2018-02-01

### Added

- added anonymous git log generator anongit
- browser demo shows codecharta-visualization sonar analysis

### Changed

- rewrote command line interface
- linking ccsh to bin/ccsh will be deleted later

### Removed

### Fixed

- No underscore for scenarios in tooltips #71

## [1.6.5] - 2018-01-30

### Added

### Changed

### Removed

### Fixed

## [1.6.4] - 2018-01-30

### Added

### Changed

### Removed

### Fixed

- fixed broken SonarImporter due to jdk9 migration

## [1.6.3] - 2018-01-26

### Added

- added npm publish for analysis
- simple release script for automatic changelog updates, commits, tags, version bumps

### Changed

### Removed

### Fixed

## [1.6.2] - 2018-01-25

### Added

- added support for git log --raw and git log --numstat --raw
- added support for git log --numstat and codechurn
- added support for renames in SCMLogParser for git log --name-status
- added support for renames in SCMLogParser for git log --numstat, git log --raw and git log --numstat --raw
- added new SCM experimental metrics range_of_weeks_with_commits and successive_weeks_of_commits
- the file origin of a node is displayed in the details now
- sonarqube analysis on CI build
- npm publish support in visualization

### Changed

- Deltas are no longer experimental
- two selected delta maps now merge their nodes correctly. The map where
  a node was missing get's a copy of this node with metrics=0.
  File additions/deletions are therefore only visible when areaMetric is
  unary and deltas are activated.

### Removed

### Fixed

- delta display bug for heights
- going back from delta view now correctly removes deltas from node data
- Delta shown although not in delta mode #60
- Allow inversion of delta colors #57
- npm binary error

## [1.5.2] - 2018-01-04

### Added

### Changed

- scaling slider now has steps of 0.1. This allows the user to select precise values like 2.0
- updated jdk to jdk9

### Removed

### Fixed

- Opening the same file a second time does not work #53
- added missing require declaration
- added glsl loader in testing environment
- Native Application support is bugged while building in Travis CI #48

## [1.5.1] - 2017-11-14

### Added

- command line parameter to toggle "authors" attribute in SCMLogParser

### Changed

### Removed

### Fixed

- when passing a file through the "file" parameter in the URL, the map now renders correctly

## [1.5.0] - 2017-10-24

### Added

- experimental delta functionality
- loading multiple maps
- experimental margin slider

### Changed

- faster rendering

### Removed

- nwjs packages and native apps due to a bug

### Fixed

- using color metric instead of height metric for color range slider ceil

## [1.4.0] - 2017-09-14

### Added

- Typescript support
- Browsersync
- added advanced merging strategy "leaf" in MergeFilter
- advanced merging with restructuring

### Changed

- Browserify replaced with Webpack
- Better debugging
- Karma instead of Mocha

### Removed

### Fixed

## [1.3.2] - 2017-08-18

### Added

- add slider controls for color thresholds #19
- Added additional structuring in SonarImporter for multi-module projects
- button to generate current url parameters
- camera position is now a setting (e.g. in scenarios or url parameters)
- margin slider: make it easier to find out to which package/folder a class belongs #20

### Changed

- better url parameter resolution (nested parameters are handled correctly)
- changed hover color. Allows better distinction between hover and select

### Removed

- obsolete helper grid

### Fixed

- changing display or color settings resets scaling #18
- scenario description #32
- Scaling should not scale the labels #35

## [1.3.1] - 2017-07-05

### Added

### Changed

### Removed

### Fixed

- Prevented override of URL-parameters by default scenario

## [1.3.0] - 2017-07-05

### Added

- Adding simple merge functionality for multiple json files
- Added CSVImporter
- Added Translation for SonarQube metrics
- Added descriptions for metrics

### Changed

- Changed uppercase metrics, e.g. RLOC, to lowercase metrics

### Removed

### Fixed

- Simple cc.json does not display anything #17

## [1.2.0] - 2017-06-19

### Added

- Adding Labels and UI
- Support for links to source page of SonarQube in sonarimporter
- Added SCMLogParser

### Changed

### Removed

### Fixed

- GitHub Issue: legend is wrong #21

## [1.1.5] - 2017-05-31

### Fixed

- Wrong version numbers in analysis part

## [1.1.4] - 2017-05-26

### Added

- Scenarios and default scenario
- Translation API for Metrics
- Metric tooltips in dropdown

### Fixed

- GitHub Issue: Sonarimporter crashes with null pointer exception when there is a component without path. #13

## [1.1.3] - 2017-05-01

### Added

- Support for SonarQube Measures-API
- Error logging for sonarqube errors

### Changed

- Standard Sonar metric is now complexity,ncloc,functions,duplicated_lines,classes,blocker_violations,generated_lines,bugs,commented_out_code_lines,lines,violations,comment_lines,duplicated_blocks

## [1.1.2] - 2017-04-28

### Added

- Translation API for Metrics

## [1.1.1] - 2017-04-07

### Fixed

- GitHub Issue: Flickering surfaces #3
- GitHub Issue: Unable to install due to readlink error on macOS #4

## [1.1.0] - 2017-03-27

### Added

- SourceMonitorImporter for importing projects from SourceMonitor.

## [1.0.0] - 2017-03-17

### Added

- SonarImporter for importing projects from SonarQube.
- ValidationTool for validating an existing json file.<|MERGE_RESOLUTION|>--- conflicted
+++ resolved
@@ -11,6 +11,7 @@
 
 - Checkbox in global Settings for disabling camera reset, when new map is loaded #685
 - Pipe support for SourceCodeParser #716
+- Pipe support for SonarImporter #715
 
 ### Changed
 
@@ -28,11 +29,6 @@
 
 - Tokei Importer #538
 - Prominent Notice that we use Sonar-jar #713
-<<<<<<< HEAD
-- Pipe support for SourceCodeParser #716
-- Pipe support for SonarImporter #715
-=======
->>>>>>> feb83960
 
 ### Changed
 

# Change Log
All notable changes to this project will be documented in this file.

The format is based on [Keep a Changelog](http://keepachangelog.com/)
and this project adheres to [Semantic Versioning](http://semver.org/)

## [unreleased]
### Added
- loading indicator

### Changed
- added a ray-aabb intersection test before precise testing. Less time is spent in intersection methods. 

### Removed

### Fixed
<<<<<<< HEAD
- fixed a minor bug
=======
- deltas where calculated on map loading even though, they were disabled
>>>>>>> 6975270e

## [1.7.2] - 2018-02-02
### Added

### Changed

### Removed

### Fixed
- url to homepage
- analysis package

## [1.7.1] - 2018-02-02
### Added

### Changed

### Removed

### Fixed

## [1.7.0] - 2018-02-02
### Added

### Changed
- npm pachage scoped to @maibornwolff
- Defined further scenarios via json file
- Added description for metrics and scenarios
- using fixed point values in detail panel (ui) to truncate infinite or long decimals
- folders now use the mean attributes of their buildings(leaves)

### Removed

### Fixed
- Bugfix: detail panel should be cleared before setting new details else old values may survive

## [1.6.7] - 2018-02-01
### Added

### Changed

### Removed

### Fixed

## [1.6.6] - 2018-02-01
### Added
- added anonymous git log generator anongit
- browser demo shows codecharta-visualization sonar analysis

### Changed
- rewrote command line interface
- linking ccsh to bin/ccsh will be deleted later

### Removed

### Fixed
- No underscore for scenarios in tooltips #71

## [1.6.5] - 2018-01-30
### Added

### Changed

### Removed

### Fixed

## [1.6.4] - 2018-01-30
### Added

### Changed

### Removed

### Fixed
- fixed broken SonarImporter due to jdk9 migration

## [1.6.3] - 2018-01-26
### Added
- added npm publish for analysis
- simple release script for automatic changelog updates, commits, tags, version bumps

### Changed

### Removed

### Fixed

## [1.6.2] - 2018-01-25
### Added
- added support for git log --raw and git log --numstat --raw
- added support for git log --numstat and codechurn
- added support for renames in SCMLogParser for git log --name-status
- added support for renames in SCMLogParser for git log --numstat, git log --raw  and git log --numstat --raw
- added new SCM experimental metrics range_of_weeks_with_commits and successive_weeks_of_commits
- the file origin of a node is displayed in the details now
- sonarqube analysis on CI build
- npm publish support in visualization

### Changed
- Deltas are no longer experimental
- two selected delta maps now merge their nodes correctly. The map where 
a node was missing get's a copy of this node with metrics=0. 
File additions/deletions are therefore only visible when areaMetric is 
unary and deltas are activated.

### Removed

### Fixed
- delta display bug for heights
- going back from delta view now correctly removes deltas from node data
- Delta shown although not in delta mode #60
- Allow inversion of delta colors #57
- npm binary error

## [1.5.2] - 2018-01-04
### Added

### Changed
- scaling slider now has steps of 0.1. This allows the user to select precise values like 2.0
- updated jdk to jdk9

### Removed

### Fixed
- Opening the same file a second time does not work #53
- added missing require declaration
- added glsl loader in testing environment
- Native Application support is bugged while building in Travis CI #48

## [1.5.1] - 2017-11-14
### Added
- command line parameter to toggle "authors" attribute in SCMLogParser

### Changed

### Removed

### Fixed
- when passing a file through the "file" parameter in the URL, the map now renders correctly

## [1.5.0] - 2017-10-24
### Added
- experimental delta functionality
- loading multiple maps
- experimental margin slider

### Changed
- faster rendering

### Removed
- nwjs packages and native apps due to a bug

### Fixed
- using color metric instead of height metric for color range slider ceil

## [1.4.0] - 2017-09-14
### Added
- Typescript support
- Browsersync
- added advanced merging strategy "leaf" in MergeFilter
- advanced merging with restructuring

### Changed
- Browserify replaced with Webpack
- Better debugging
- Karma instead of Mocha

### Removed

### Fixed

## [1.3.2] - 2017-08-18
### Added
- add slider controls for color thresholds #19
- Added additional structuring in SonarImporter for multi-module projects
- button to generate current url parameters
- camera position is now a setting (e.g. in scenarios or url parameters)
- margin slider: make it easier to find out to which package/folder a class belongs #20

### Changed
- better url parameter resolution (nested parameters are handled correctly)
- changed hover color. Allows better distinction between hover and select

### Removed
- obsolete helper grid

### Fixed
- changing display or color settings resets scaling #18
- scenario description #32
- Scaling should not scale the labels #35

## [1.3.1] - 2017-07-05
### Added

### Changed

### Removed

### Fixed
- Prevented override of URL-parameters by default scenario

## [1.3.0] - 2017-07-05
### Added
- Adding simple merge functionality for multiple json files
- Added CSVImporter
- Added Translation for SonarQube metrics
- Added descriptions for metrics

### Changed
- Changed uppercase metrics, e.g. RLOC, to lowercase metrics

### Removed

### Fixed
- Simple cc.json does not display anything #17

## [1.2.0] - 2017-06-19
### Added
- Adding Labels and UI
- Support for links to source page of SonarQube in sonarimporter
- Added SCMLogParser

### Changed

### Removed

### Fixed
- GitHub Issue: legend is wrong #21


## [1.1.5] - 2017-05-31
### Fixed
- Wrong version numbers in analysis part

## [1.1.4] - 2017-05-26
### Added
- Scenarios and default scenario
- Translation API for Metrics
- Metric tooltips in dropdown

### Fixed
- GitHub Issue: Sonarimporter crashes with null pointer exception when there is a component without path. #13

## [1.1.3] - 2017-05-01
### Added
- Support for SonarQube Measures-API
- Error logging for sonarqube errors

### Changed
- Standard Sonar metric is now complexity,ncloc,functions,duplicated_lines,classes,blocker_violations,generated_lines,bugs,commented_out_code_lines,lines,violations,comment_lines,duplicated_blocks

## [1.1.2] - 2017-04-28
### Added
- Translation API for Metrics

## [1.1.1] - 2017-04-07
### Fixed
- GitHub Issue: Flickering surfaces #3
- GitHub Issue: Unable to install due to readlink error on macOS #4

## [1.1.0] - 2017-03-27
### Added
- SourceMonitorImporter for importing projects from SourceMonitor.

## [1.0.0] - 2017-03-17
### Added
- SonarImporter for importing projects from SonarQube.
- ValidationTool for validating an existing json file.<|MERGE_RESOLUTION|>--- conflicted
+++ resolved
@@ -14,11 +14,8 @@
 ### Removed
 
 ### Fixed
-<<<<<<< HEAD
 - fixed a minor bug
-=======
 - deltas where calculated on map loading even though, they were disabled
->>>>>>> 6975270e
 
 ## [1.7.2] - 2018-02-02
 ### Added

# Change Log

All notable changes to this project will be documented in this file.

The format is based on [Keep a Changelog](http://keepachangelog.com/)
and this project adheres to [Semantic Versioning](http://semver.org/)

## [unreleased]

### Added 🚀

<<<<<<< HEAD
- Support for camel and kebab-case for ccsh arguments #772
=======
- RawTextParser for analysis #660
- IndentationLevel as metric for RawTextParser #660
- Show additional Pairing Rate of Selected Building, simultaneously to the currently hovered Buildings #736
>>>>>>> f881efdf

### Changed

- Options of the ccsh are now consistently in kebab-case #772

### Removed 🗑

### Fixed 🐞

### Chore 👨‍💻 👩‍💻

## [1.41.9] - 2020-01-17

### Added 🚀

### Changed

### Removed 🗑

### Fixed 🐞

### Chore 👨‍💻 👩‍💻

## [1.41.8] - 2020-01-17

### Added 🚀

### Changed

### Removed 🗑

- Project name parameters in the ccsh #773

### Fixed 🐞

### Chore 👨‍💻 👩‍💻

## [1.41.6] - 2020-01-10

### Added 🚀

### Changed

### Removed 🗑

### Fixed 🐞

- Deployment

### Chore 👨‍💻 👩‍💻

## [1.41.1] - 2020-01-10

### Added 🚀

### Changed

### Removed 🗑

### Fixed 🐞

- Performance of loading maps with edges improved #823
- Calculation of other Group for fileExtensionBar #768
- Remove focus of UI elements when they are not visible anymore

### Chore 👨‍💻 👩‍💻

## [1.41.0] - 2019-12-06

### Added 🚀

- Show the relative number of files a folder includes compared to the project in the TreeView #380
- Show the number of files a folder includes in the TreeView when hovering #380
- When the File Extension Bar is hovered, all buildings corresponding to that extension are highlighted #545
- Toggle between percentage and absolute values when clicking the file extension details section #545
- Sum hovered delta values for folders #781

### Changed

### Removed 🗑

### Fixed 🐞

### Chore 👨‍💻 👩‍💻

## [1.40.0] - 2019-11-22

### Added 🚀

### Changed

- Replaced Blacklist Hide with Flatten option #691
- Flattened buildings are not hidden by default #691

### Removed 🗑

### Fixed 🐞

### Chore 👨‍💻 👩‍💻

- Bump @types/three from 0.89.12 to 0.103.2 in /visualization #453
- Bump angularjs-slider from 6.5.1 to 7.0.0 in /visualization #454
- Bump webpack from 3.12.0 to 4.41.2 in /visualization #436
- [Security] Bump angular from 1.7.7 to 1.7.9 in /visualization #800

## [1.39.0] - 2019-11-15

### Added

- Progress indicator for SonarImporter #544

### Changed

- New style for hovered metric values #696
- Redesigned slider labels in ribbonBar sections #696
- Shortened ribbonBar sections #696

### Removed

### Fixed

- Missing pictures and broken links in docs #785
- SCMLogParser is now more resilient to unusual SVN commit messages #763

### Chore

## [1.38.1] - 2019-11-13

### Added

- New github-pages https://maibornwolff.github.io/codecharta/

### Changed

### Removed

### Fixed

- Sum symbol for hovered metric values only shows for folders #775

### Chore

## [1.38.0] - 2019-11-08

### Added

- Temporal coupling edges generated by SCMLogParser #622

### Changed

- Downloaded files are no longer formatted #679
- Added highly and median coupled files metrics to non-churn metric list of SCMLogParser #622
- Moved nodePathPanel to toolBar and updated style #607

### Removed

### Fixed

- Removed attributes from downloaded files that should not be there #679

### Chore

## [1.37.0] - 2019-10-25

### Added

- Sidebar with information regarding the selected building #527
- Sidebar closes when selected buildings is excluded #748

### Changed

- Animation to show or hide the legend panel #527

### Removed

- Expandable detail panel in lower left corner #527
- Removed option to maximize/minimize detail panel #527

### Fixed

- Autofocus and label size for focused nodes #747
- Selected buildings stays selected when settings are changed #748
- IllegalStateException when scanning single file in SourceCodeParser #573
- SourceCodeParser places files in the project root correctly into the hierarchy #574

### Chore

## [1.36.0] - 2019-10-18

### Added

### Changed

- Open and close the ribbonBar sections independently with an updated animation

### Removed

### Fixed

- Camera is now resetted correctly, when unfocusing #634
- Inputs of Color Range Slider now waits a second before it commits its values #676
- Fixed root folder name in TreeView after new map after loading new map #649
- Increased size of ribbonBar for big screens #644
- File-Extension-Bar will not display excluded nodes anymore #725
- Sanitize input for shelljs #600

### Chore

- Bump jacoco from 0.8.1 to 0.8.4 in /analysis

## [1.35.0] - 2019-10-04

### Added

- Checkbox in global Settings for disabling camera reset, when new map is loaded #685
- Pipe support for SourceCodeParser #716
- Pipe support for SCMLogParser #717
- Pipe support for SonarImporter #715

### Changed

### Removed

### Fixed

- Exclude and Hide options are disabled for empty and already existing search patterns #654

### Chore

## [1.34.0] - 2019-09-20

### Added

- Tokei Importer #538
- Prominent Notice that we use Sonar-jar #713

### Changed

### Removed

### Fixed

### Chore

- Bump kotlin-reflect from 1.3.41 to 1.3.50 in /analysis
- Bump json from 20180813 to 20190722 in /analysis
- Bump rxjava from 2.2.9 to 2.2.12 in /analysis
- Bump assertj-core from 3.12.2 to 3.13.2 in /analysis
- Bump sonar-java-plugin from 5.12.1.17771 to 5.14.0.18788 in /analysis

## [1.33.0] - 2019-09-10

### Added

- Edge Previews (Palm-Tree-Effect) #529
- Dropdown to select Edge Metric, including Edge Counter #529
- Edge Metric settings for Edge Height, Number of Previews & show only building with Edges #529

### Changed

- Edge Visualization to better distinguish between incoming and outgoing edges #529
- Distribution metric is by default the same as area metric #689
- MapTreeView below searchBar opens the first level by default #690
- Focus metric search when opening metricChooser #693

### Removed

- Edge Options in Context menu #529

### Fixed

- SourceCodeParser now skips custom metrics for files, if the syntax tree cannot be created
- Nodes with color metric equals 0 are colored correct again #677

### Chore

- [Security] Bump mixin-deep from 1.3.1 to 1.3.2 in /visualization

## [1.32.0] - 2019-08-09

### Added

- Search for metrics and an indicator for the highest value in dropdown #575
- Button to enable PresentationMode that uses Flashlight-Hovering #576
- Clarifying information which file is which in the file bar when in delta mode #615

### Changed

- Replaced Scenario dropdown with button on the left of the metric sections #628

### Removed

### Fixed

### Chore

## [1.31.0] - 2019-08-02

### Added

- New Metric in SourceCodeParser: Maximum-Nesting-Level #659

### Changed

### Removed

### Fixed

- Label hight adjustment now matches scaling of map #594
- SCMLogParser now guesses the input file encoding #614

### Chore

## [1.30.0] - 2019-07-26

### Added

- New Search Bar #526
- Number of Renames Metric to SCMLogParser #621
- Age In Weeks Metric for SCMLogParser #620

### Changed

- ToolBar now shows partially cut-off controls if the window is too small #582
- Position of the legendPanel was moved to the bottom-right corner #633
- RibbonBar only opens the three metric section
- Moved Scenario-select to the right in order to use less space
- Moved loading-gif from ribbonBar to toolBar

### Removed

- RibbonBar toggle button

### Fixed

- FileExtensionBar height to not show a bottom-margin in Chrome
- PointerEvents not being propagated when RibbonBar was extended
- Reduced memory usage of SCMLogParser to avoid OutOfMemory Exception #631

### Chore

- [Security] Bump lodash.mergewith from 4.6.1 to 4.6.2 in /visualization
- [Security] Bump lodash from 4.17.11 to 4.17.13 in /visualization
- [Security] Bump fstream from 1.0.11 to 1.0.12 in /visualization

## [1.29.0] - 2019-07-12

### Added

### Changed

- Moved Button to reset the map to the center next to the view-cube #606
- Moved FileExtensionBar #527

### Removed

- Burger Menu / SideNav #526

### Fixed

- Colors in File-Extension-Bar will be displayed in MS Edge and Standlone now #584

### Chore

## [1.28.0] - 2019-06-28

### Added

- Releasing will now remind the developer to manually add the release notes #533
- StructureModifier to remove and move nodes and set root of projects #547 / #181

### Changed

- More informative log messages regarding the success of project merging #547

### Removed

- Release Notes are not generated and added automatically to a release #533

### Fixed

- Margin will now be set correctly depending on whether dynamicMargin is enabled or not #602

### Chore

## [1.27.0] - 2019-06-25

### Added

- Automatically generates release notes from changelog and appends it to release #533
- Adds global settings-menu with settings from options panel and weblinks #528

### Changed

- Moved File Settings from Ribbon Bar to new File Setting Bar #525
- Rename sample file codemap-nodes #587
- Hide checkbox to select white-positive-buildings in delta state #345

### Removed

- Removes Options panel from sidebar #528
- Removes Weblinks panel from sidebar #528
- Removed URL-parameter info from sidebar #525

### Fixed

- Unary Metric will no longer be auto-selected when a new map is loaded #579

### Chore

## [1.26.0] - 2019-06-14

### Added

- FileExtensionBar to show file-distribution of chosen metric #495
- sum icon is now displayed on the left of the metric value #364
- Added Pop-up dialog before downloading file to set filename and see what data will be stored #523

### Changed

### Removed

### Fixed

- Fix set default ColorRange when resetting color section #560

### Chore

## [1.25.1] - 2019-05-30

### Added

- SVN log parser keeps track of renaming of files for metric calculation #542

### Changed

### Removed

### Fixed

- Entries with renaming information in SVN logs are attributed to correct file #542
- Unary metric will no longer be removed from the MetricChooser-Dropdown when a folder was excluded or hidden #548
- Changing margin and then file or mode will no longer freeze the application #524

### Chore

- [Security] Bump tar from 2.2.1 to 2.2.2 in /visualization

## [1.25.0] - 2019-05-17

### Added

- Added SonarJava to Source code parser #343
- Added exclude and defaultExclude options to SourceCodeParser #508
- Show loading-gif in ribbonBar when rerendering map

### Changed

- Using Sonar Plugins for Source code parser, giving the Sonar Metrics #343
- Use debounced settings update instead of throttled
- Filename of downloaded file now contains time #484

### Removed

### Fixed

- Fixed issue with too long line in ccsh.bat #506
- Prevent downloaded files from having multiple Timestamps #484
- Do not show loadingGif when cancelling the fileChooser #498
- Excluding a building now updates the maximum value of colorRange #355

### Chore

- Bump angular-material from 1.1.9 to 1.1.14 in /visualization
- [Security] Bump jquery from 3.3.1 to 3.4.0 in /visualization

## [1.24.0] - 2019-04-23

### Added

### Changed

### Removed

- Settings as URL parameters #470

### Fixed

- Fixed issue with trailing slash in URL parameter of SonarImporter #356

### Chore

- Bump d3 from 4.13.0 to 5.9.2 in /visualization
- Bump sinon from 4.5.0 to 7.3.1 in /visualization

## [1.23.0] - 2019-03-22

### Added

- Project Name can be specified for merge filter #394

### Changed

- Throw a MergeException if project names do not match in MergeFilter #394

### Removed

### Fixed

- Excluded buildings are no longer used for aggregated metric calculation #352

### Chore

- Bump browser-sync-webpack-plugin from 1.2.0 to 2.2.2 in /visualization
- Bump @types/node from 8.10.19 to 11.11.3 in /visualization
- Bump html-webpack-plugin from 2.30.1 to 3.2.0 in /visualization
- Bump load-grunt-tasks from 3.5.2 to 4.0.0 in /visualization #444
- Bump ajv from 5.5.2 to 6.10.0 in /visualization #447
- Bump resolve-url-loader from 2.3.0 to 3.0.1 in /visualization #448

## [1.22.0] - 2019-03-15

### Added

- Added buttons to select all/none/inversion of revisions/maps in multiple mode #391
- Merge filter can merge all files of folders #392

### Changed

### Removed

### Fixed

- Fixed bug that code map was not re-loaded when changing from multiple to single revision mode #396
- Fixed missing apiVersion in aggregated map #398
- Input Fields of color sliders adjust width according to content #409

### Chore

- Bump nouislider from 11.1.0 to 13.1.1 in /visualization
- Bump typescript from 2.7.2 to 3.3.3333 in /visualization
- Bump @types/d3 from 4.13.0 to 5.7.1 in /visualization

## [1.21.2] - 2019-02-26

### Added

- When entering Multiple Mode, all Maps/revisions are preselected

### Changed

### Removed

### Fixed

- Fixing non-existent metric aggregation on root-level when using multiple Files

## [1.21.1] - 2019-02-22

### Added

- Hovering a node in the map also hovers it in the tree view #351

### Changed

### Removed

### Fixed

- Fixing sync between treeview hovering and map hovering #351
- Folders can no longer be colored in the CodeMap or TreeView #359

## [1.21.0] - 2019-02-16

### Added

- Color searched node names green in TreeView #225
- Add option buttons (three dots) in TreeViewSearch to `Hide` or `Exclude` matching nodes #298
- Show blacklist entry counter in blacklistPanel header #298
- Option checkbox 'Hide Flattened Buildings' #225
- Hide/Flatten non-searched buildings #225
- Hide/Flatten all buildings, if searchPattern can't find any matching nodes #225
- Show maxValue of each metric in metricChooser select list #204
- Colored color-slider inside the RibbonBar #318
- Option to color positive buildings white #311
- Clicking the ribbonBar section-titles toggles the ribbonBar #324
- View-Cube displayed in top right corner #274
- Adding prettier formatter
- Adapt colorRange when changing colorMetric #330

### Changed

- Update TreeView filter with search field #225
- Use 'gitignore' style matching in TreeViewSearch #225
- Reorder `Focus`, `Hide` and `Exclude` buttons in nodeContextMenu #298
- Reorder sidebarPanels (BlacklistPanel beneath TreeViewSearchPanel) #298
- Use `fa-ban`-icon as symbols for blacklistPanel (instead of `fa-list`) #298
- Use `fa-ban`-icon as symbols for blacklistType `Exclude` (instead of `fa-times`) #298
- Label size keeps readable for large maps or a high distance between camera and map #237
- updated dependencies to fix vulnerabilities
- Scenarios only update settings which exist in Scenario and not all #224
- MergeFilter to merge unique blacklist entries #275
- MergeFilter to only merge unique attributeType entries #275

### Removed

- Remove invertHeight checkbox in delta-view #306
- Remove option to add blacklist entries from inside the blacklistPanel #298
- Remove statistic functions in Experimental panel #308

### Fixed

- CodeMap does not move anymore when navigating in text-fields #307
- Merge blacklist in multipleFile view and convert paths #275
- Show logo in NW.js standalone application #233

## [1.20.1] - 2018-12-19

### Added

### Changed

### Removed

### Fixed

## [1.20.0] - 2018-12-19

### Added

- button to unfocus node
- NodeContextMenu: Option to only hide dependent edges
- plop support

### Changed

- Renaming 'isolate node' to 'focus node'
- Focusing a node does not remove the blacklist items of type Hide

### Removed

- NodeContextMenu: Option to 'show all' nodes, which used to unhide all nodes

### Fixed

- Reshow hidden nodes from Treeview or Blacklist

## [1.19.0] - 2018-11-02

### Added

- Deleted files in delta view use their previous area value in order to be visible #254

### Changed

### Removed

### Fixed

- Buildings in the delta view are not colored correctly #253
- Reset Button in RibbonBar to reset 'Invert Colors' #255
- Remove lag of 'Invert Color' checkboxes, when selecting single/delta mode #255

## [1.18.1] - 2018-10-31

### Added

### Changed

### Removed

### Fixed

## [1.18.0] - 2018-10-29

### Added

- Integration with Jasome through JasomeImporter #245
- URL parameter 'mode' with the values Single, Multiple or Delta
- Blacklist to persist excluded or hidden nodes #205
- Option to exclude nodes in nodeContextMenu #205
- BlacklistPanel in SettingsSidebar to manage blacklist #205
- Save-Button to download current CodeMap #205
- Publishing visualization on Docker Hub #252

### Changed

- No longer fat jar of every subcomponent of analysis, baked into ccsh
- Changed simple syserr write to logger call for analysis #243

### Removed

- URL parameter 'delta' does not exist anymore

### Fixed

- Show delta of CodeMap when URL parameter mode=delta is set

## [1.17.0] - 2018-09-28

### Added

### Changed

- Invert delta colors moved from color to heigh metric column in ribbon bar #220
- Delta value now as kindOfMap shown #220
- Aggreate maps as multiple rename #220

### Removed

### Fixed

- Single/delta buttons now correctly activated when delta in ulr shown #220

## [1.17.0] - 2018-09-21

### Added

- CodeMaatImport for temporal coupling dependencies #172
- EdgeFilter to aggregate edge-attributes as node-attributes #222
- Option to show and hide dependent edges from node-context-menu #218

### Changed

- MergeFilter merges edges #172

### Removed

### Fixed

## [1.16.2] - 2018-09-10

### Added

### Changed

### Removed

### Fixed

- missing event in firefox #232

## [1.16.1] - 2018-08-31

### Added

- gitlab + dotnet manual

### Changed

### Removed

### Fixed

## [1.16.0] - 2018-08-31

### Added

- add the option to add multiple files via url parameter (e.g. ?file=a&file=b...)

### Changed

### Removed

### Fixed

## [1.15.1] - 2018-08-13

### Added

### Changed

### Removed

### Fixed

## [1.15.0] - 2018-08-13

### Added

- e2e tests are running in CI Environment (headless)
- pupeteer as e2e test framework
- Show names of marked packages in legend
- Added a source code importer that can analyse rloc,mcc for java source code
- keep settings when the user changes a file
- Added option to set white background

### Changed

### Removed

- cypress

### Fixed

## [1.14.2] - 2018-07-16

### Added

### Changed

- Changed folder detail metrics from mean to sum

### Removed

### Fixed

## [1.14.1] - 2018-07-13

### Added

### Changed

### Removed

### Fixed

## [1.14.0] - 2018-07-13

### Added

- Added UnderstandImporter to Analysis
- Packages can be highlighted in different colors #152
- Adding a context menu with highlighting colors and convenience methods for the tree view and 3D view #155
- Folders and files to highlight can be described in the cc.json #165
- Dynamic/automatic margin computing de/activated by tick

### Changed

- Details panel: using the sum of the childrens metrics instead of the mean value

### Removed

### Fixed

- Display buttons do not trigger map changes #185
- Flickering surfaces when zooming out

## [1.13.0] - 2018-06-08

### Added

- Layout switcher #141
- Added CrococosmoImporter to Analysis
- Added type, dirs, name to CSVExporter
- Invert height of building checkbox
- Aggregate multiple maps in visualization #110
- Auto Focus selected map part
- Timmer added to applySettings in SettingsService

### Changed

- Crococosmo xml files will now generate a cc.json file for each version
- Suppressing ARIA warnings
- Simplified gradle structure of analysis part
- Deltas added in the metric quick access panel #138
- Ticks and ResetValue Buttons call to onSettingsChange to avoid applySettings timer
- compacting empty middle packages #150
- Detail panel minimized by default

### Removed

### Fixed

- filter by regex shows parent nodes #116
- typo in scss file

## [1.12.0] - 2018-04-27

### Added

- horizontal quick access metric chooser
- Link behind filepath in detailPanel #84
- Double click event-handler on Buildings #84
- Detail Panel can be minimized and maximized
- Settings option to minimize Detail Panel
- cypress as an e2e test runner

### Changed

### Removed

- metric details from legend
- metric chooser from settings panel

### Fixed

## [1.11.2] - 2018-04-13

### Added

### Changed

### Removed

### Fixed

- a sonar importer bug which prevented the importer to fetch the last page #122

## [1.11.1] - 2018-04-11

### Added

### Changed

### Removed

### Fixed

## [1.11.0] - 2018-04-11

### Added

- SASS support
- simple regex filter
- Reset Button
- Dialog Service replaces console log calls and window.alert calls
- linking tree view and map hover
- auto fit scene button
- anugularJS material
- Scenarios are now filtered by compatibility for the given map
- Link in visualization #84

### Changed

### Removed

- materialize-css
- grunt

### Fixed

- less flickering and artifacts

## [1.10.0] - 2018-03-22

### Added

### Changed

- Clean up UI #86
- Updated analysis dependencies

### Removed

### Fixed

- Delta View shows Deltas of itself as non-trivial if nodes have same name #89: Compare deltas by path not name
- Delta calculation performance boost #91
- Problems when intermediate nodes missed metrics #92
- removed unnecessary calculations
- removed bug in SonarImporter that slowed up performance and missed out multiple metrics
- minor bugs

## [1.9.3] - 2018-02-23

### Added

### Changed

- sorting treeview by folders and names

### Removed

### Fixed

## [1.9.2] - 2018-02-20

### Added

- added preliminary CSVExporter for visualisation data

### Changed

- padding rendering
- minimal building height is 1 to prevent clipping issues
- fallback values for visualization when no metric is available (area = 1, height = 1, color = grey). Data in data structure will not be changed.

### Removed

### Fixed

## [1.9.1] - 2018-02-20

### Added

### Changed

### Removed

### Fixed

- detail panel bug fix

## [1.9.0] - 2018-02-20

### Added

### Changed

- moved to unscoped npm packages

### Removed

### Fixed

## [1.8.2] - 2018-02-20

### Added

### Changed

- detail panel background is white now. better visibility

### Removed

### Fixed

## [1.8.1] - 2018-02-20

### Added

### Changed

- revision chooser moved to settings panel and uses now understandable dropdowns instead of links. Part of the #82 proposals

### Removed

### Fixed

## [1.8.0] - 2018-02-20

### Added

- Experimental dependency support
- loading indicator
- file path to detail panel
- collapsible tree view and visibility/isolation per node toggles

### Changed

- added a ray-aabb intersection test before precise testing. Less time is spent in intersection methods.

### Removed

### Fixed

- fixed a minor bug
- canvas mouse event listener are now limited to the canvas dom element. UI events will not trigger the canvas listeners anymore
- canvas mouse events distinguish now between click and drag. Dragging does not reset selection anymore
- slider input #64
- rz slider initialization bug
- increasing test coverage
- deltas where calculated on map loading even though, they were disabled

## [1.7.2] - 2018-02-02

### Added

### Changed

### Removed

### Fixed

- url to homepage
- analysis package

## [1.7.1] - 2018-02-02

### Added

### Changed

### Removed

### Fixed

## [1.7.0] - 2018-02-02

### Added

### Changed

- npm pachage scoped to @maibornwolff
- Defined further scenarios via json file
- Added description for metrics and scenarios
- using fixed point values in detail panel (ui) to truncate infinite or long decimals
- folders now use the mean attributes of their buildings(leaves)

### Removed

### Fixed

- Bugfix: detail panel should be cleared before setting new details else old values may survive

## [1.6.7] - 2018-02-01

### Added

### Changed

### Removed

### Fixed

## [1.6.6] - 2018-02-01

### Added

- added anonymous git log generator anongit
- browser demo shows codecharta-visualization sonar analysis

### Changed

- rewrote command line interface
- linking ccsh to bin/ccsh will be deleted later

### Removed

### Fixed

- No underscore for scenarios in tooltips #71

## [1.6.5] - 2018-01-30

### Added

### Changed

### Removed

### Fixed

## [1.6.4] - 2018-01-30

### Added

### Changed

### Removed

### Fixed

- fixed broken SonarImporter due to jdk9 migration

## [1.6.3] - 2018-01-26

### Added

- added npm publish for analysis
- simple release script for automatic changelog updates, commits, tags, version bumps

### Changed

### Removed

### Fixed

## [1.6.2] - 2018-01-25

### Added

- added support for git log --raw and git log --numstat --raw
- added support for git log --numstat and codechurn
- added support for renames in SCMLogParser for git log --name-status
- added support for renames in SCMLogParser for git log --numstat, git log --raw and git log --numstat --raw
- added new SCM experimental metrics range_of_weeks_with_commits and successive_weeks_of_commits
- the file origin of a node is displayed in the details now
- sonarqube analysis on CI build
- npm publish support in visualization

### Changed

- Deltas are no longer experimental
- two selected delta maps now merge their nodes correctly. The map where
  a node was missing get's a copy of this node with metrics=0.
  File additions/deletions are therefore only visible when areaMetric is
  unary and deltas are activated.

### Removed

### Fixed

- delta display bug for heights
- going back from delta view now correctly removes deltas from node data
- Delta shown although not in delta mode #60
- Allow inversion of delta colors #57
- npm binary error

## [1.5.2] - 2018-01-04

### Added

### Changed

- scaling slider now has steps of 0.1. This allows the user to select precise values like 2.0
- updated jdk to jdk9

### Removed

### Fixed

- Opening the same file a second time does not work #53
- added missing require declaration
- added glsl loader in testing environment
- Native Application support is bugged while building in Travis CI #48

## [1.5.1] - 2017-11-14

### Added

- command line parameter to toggle "authors" attribute in SCMLogParser

### Changed

### Removed

### Fixed

- when passing a file through the "file" parameter in the URL, the map now renders correctly

## [1.5.0] - 2017-10-24

### Added

- experimental delta functionality
- loading multiple maps
- experimental margin slider

### Changed

- faster rendering

### Removed

- nwjs packages and native apps due to a bug

### Fixed

- using color metric instead of height metric for color range slider ceil

## [1.4.0] - 2017-09-14

### Added

- Typescript support
- Browsersync
- added advanced merging strategy "leaf" in MergeFilter
- advanced merging with restructuring

### Changed

- Browserify replaced with Webpack
- Better debugging
- Karma instead of Mocha

### Removed

### Fixed

## [1.3.2] - 2017-08-18

### Added

- add slider controls for color thresholds #19
- Added additional structuring in SonarImporter for multi-module projects
- button to generate current url parameters
- camera position is now a setting (e.g. in scenarios or url parameters)
- margin slider: make it easier to find out to which package/folder a class belongs #20

### Changed

- better url parameter resolution (nested parameters are handled correctly)
- changed hover color. Allows better distinction between hover and select

### Removed

- obsolete helper grid

### Fixed

- changing display or color settings resets scaling #18
- scenario description #32
- Scaling should not scale the labels #35

## [1.3.1] - 2017-07-05

### Added

### Changed

### Removed

### Fixed

- Prevented override of URL-parameters by default scenario

## [1.3.0] - 2017-07-05

### Added

- Adding simple merge functionality for multiple json files
- Added CSVImporter
- Added Translation for SonarQube metrics
- Added descriptions for metrics

### Changed

- Changed uppercase metrics, e.g. RLOC, to lowercase metrics

### Removed

### Fixed

- Simple cc.json does not display anything #17

## [1.2.0] - 2017-06-19

### Added

- Adding Labels and UI
- Support for links to source page of SonarQube in sonarimporter
- Added SCMLogParser

### Changed

### Removed

### Fixed

- GitHub Issue: legend is wrong #21

## [1.1.5] - 2017-05-31

### Fixed

- Wrong version numbers in analysis part

## [1.1.4] - 2017-05-26

### Added

- Scenarios and default scenario
- Translation API for Metrics
- Metric tooltips in dropdown

### Fixed

- GitHub Issue: Sonarimporter crashes with null pointer exception when there is a component without path. #13

## [1.1.3] - 2017-05-01

### Added

- Support for SonarQube Measures-API
- Error logging for sonarqube errors

### Changed

- Standard Sonar metric is now complexity,ncloc,functions,duplicated_lines,classes,blocker_violations,generated_lines,bugs,commented_out_code_lines,lines,violations,comment_lines,duplicated_blocks

## [1.1.2] - 2017-04-28

### Added

- Translation API for Metrics

## [1.1.1] - 2017-04-07

### Fixed

- GitHub Issue: Flickering surfaces #3
- GitHub Issue: Unable to install due to readlink error on macOS #4

## [1.1.0] - 2017-03-27

### Added

- SourceMonitorImporter for importing projects from SourceMonitor.

## [1.0.0] - 2017-03-17

### Added

- SonarImporter for importing projects from SonarQube.
- ValidationTool for validating an existing json file.<|MERGE_RESOLUTION|>--- conflicted
+++ resolved
@@ -9,13 +9,10 @@
 
 ### Added 🚀
 
-<<<<<<< HEAD
 - Support for camel and kebab-case for ccsh arguments #772
-=======
 - RawTextParser for analysis #660
 - IndentationLevel as metric for RawTextParser #660
 - Show additional Pairing Rate of Selected Building, simultaneously to the currently hovered Buildings #736
->>>>>>> f881efdf
 
 ### Changed
 

--- conflicted
+++ resolved
@@ -14,11 +14,8 @@
 - Hide/Flatten all buildings, if searchPattern can't find any matching nodes #225
 - Show maxValue of each metric in metricChooser select list #204
 - Colored color-slider inside the RibbonBar #318
-<<<<<<< HEAD
+- Color positive buildings white and set as default option #311
 - Adapt colorRange in when changing colorMetric #330
-=======
-- Color positive buildings white and set as default option #311
->>>>>>> 99017c8e
 
 ### Changed
 - Update TreeView filter with search field #225

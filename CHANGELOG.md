# Change Log
All notable changes to this project will be documented in this file.

The format is based on [Keep a Changelog](http://keepachangelog.com/)
and this project adheres to [Semantic Versioning](http://semver.org/)

## [unreleased]
### Added
- Added UnderstandImporter to Analysis
<<<<<<< HEAD
- Packages can be highlighted in different colors #152
- Adding a context menu with highlighting colors and convenience methods for the tree view and 3D view #155
- Folders and files to highlight can be described in the cc.json #165
=======
- Dynamic/automatic margin computing de/activated by tick 
>>>>>>> 526168ff

### Changed

### Removed

### Fixed
- Display buttons do not trigger map changes #185
- Flickering surfaces when zooming out

## [1.13.0] - 2018-06-08
### Added
- Layout switcher #141
- Added CrococosmoImporter to Analysis
- Added type, dirs, name to CSVExporter
- Invert height of building checkbox
- Aggregate multiple maps in visualization #110
- Auto Focus selected map part
- Timmer added to applySettings in SettingsService

### Changed
- Crococosmo xml files will now generate a cc.json file for each version
- Suppressing ARIA warnings
- Simplified gradle structure of analysis part
- Deltas added in the metric quick access panel #138
- Ticks and ResetValue Buttons call to onSettingsChange to avoid applySettings timer
- compacting empty middle packages #150
- Detail panel minimized by default
### Removed

### Fixed
- filter by regex shows parent nodes #116
- typo in scss file

## [1.12.0] - 2018-04-27
### Added
- horizontal quick access metric chooser
- Link behind filepath in detailPanel #84
- Double click event-handler on Buildings #84
- Detail Panel can be minimized and maximized
- Settings option to minimize Detail Panel
- cypress as an e2e test runner


### Changed

### Removed
- metric details from legend
- metric chooser from settings panel

### Fixed

## [1.11.2] - 2018-04-13
### Added

### Changed

### Removed

### Fixed
- a sonar importer bug which prevented the importer to fetch the last page #122

## [1.11.1] - 2018-04-11
### Added

### Changed

### Removed

### Fixed

## [1.11.0] - 2018-04-11
### Added
- SASS support
- simple regex filter
- Reset Button
- Dialog Service replaces console log calls and window.alert calls
- linking tree view and map hover
- auto fit scene button
- anugularJS material
- Scenarios are now filtered by compatibility for the given map
- Link in visualization #84

### Changed

### Removed
- materialize-css
- grunt

### Fixed
- less flickering and artifacts

## [1.10.0] - 2018-03-22
### Added

### Changed
- Clean up UI #86
- Updated analysis dependencies

### Removed

### Fixed
- Delta View shows Deltas of itself as non-trivial if nodes have same name #89: Compare deltas by path not name
- Delta calculation performance boost #91
- Problems when intermediate nodes missed metrics #92
- removed unnecessary calculations
- removed bug in SonarImporter that slowed up performance and missed out multiple metrics
- minor bugs

## [1.9.3] - 2018-02-23
### Added

### Changed
- sorting treeview by folders and names

### Removed

### Fixed

## [1.9.2] - 2018-02-20
### Added
- added preliminary CSVExporter for visualisation data

### Changed
- padding rendering
- minimal building height is 1 to prevent clipping issues
- fallback values for visualization when no metric is available (area = 1, height = 1, color = grey). Data in data structure will not be changed.

### Removed

### Fixed

## [1.9.1] - 2018-02-20
### Added

### Changed

### Removed

### Fixed
- detail panel bug fix

## [1.9.0] - 2018-02-20
### Added

### Changed
- moved to unscoped npm packages

### Removed

### Fixed

## [1.8.2] - 2018-02-20
### Added

### Changed
- detail panel background is white now. better visibility

### Removed

### Fixed

## [1.8.1] - 2018-02-20
### Added

### Changed
- revision chooser moved to settings panel and uses now understandable dropdowns instead of links. Part of the #82 proposals

### Removed

### Fixed

## [1.8.0] - 2018-02-20
### Added
- Experimental dependency support
- loading indicator
- file path to detail panel
- collapsible tree view and visibility/isolation per node toggles

### Changed
- added a ray-aabb intersection test before precise testing. Less time is spent in intersection methods.

### Removed

### Fixed
- fixed a minor bug
- canvas mouse event listener are now limited to the canvas dom element. UI events will not trigger the canvas listeners anymore
- canvas mouse events distinguish now between click and drag. Dragging does not reset selection anymore
- slider input #64
- rz slider initialization bug
- increasing test coverage
- deltas where calculated on map loading even though, they were disabled

## [1.7.2] - 2018-02-02
### Added

### Changed

### Removed

### Fixed
- url to homepage
- analysis package

## [1.7.1] - 2018-02-02
### Added

### Changed

### Removed

### Fixed

## [1.7.0] - 2018-02-02
### Added

### Changed
- npm pachage scoped to @maibornwolff
- Defined further scenarios via json file
- Added description for metrics and scenarios
- using fixed point values in detail panel (ui) to truncate infinite or long decimals
- folders now use the mean attributes of their buildings(leaves)

### Removed

### Fixed
- Bugfix: detail panel should be cleared before setting new details else old values may survive

## [1.6.7] - 2018-02-01
### Added

### Changed

### Removed

### Fixed

## [1.6.6] - 2018-02-01
### Added
- added anonymous git log generator anongit
- browser demo shows codecharta-visualization sonar analysis

### Changed
- rewrote command line interface
- linking ccsh to bin/ccsh will be deleted later

### Removed

### Fixed
- No underscore for scenarios in tooltips #71

## [1.6.5] - 2018-01-30
### Added

### Changed

### Removed

### Fixed

## [1.6.4] - 2018-01-30
### Added

### Changed

### Removed

### Fixed
- fixed broken SonarImporter due to jdk9 migration

## [1.6.3] - 2018-01-26
### Added
- added npm publish for analysis
- simple release script for automatic changelog updates, commits, tags, version bumps

### Changed

### Removed

### Fixed

## [1.6.2] - 2018-01-25
### Added
- added support for git log --raw and git log --numstat --raw
- added support for git log --numstat and codechurn
- added support for renames in SCMLogParser for git log --name-status
- added support for renames in SCMLogParser for git log --numstat, git log --raw  and git log --numstat --raw
- added new SCM experimental metrics range_of_weeks_with_commits and successive_weeks_of_commits
- the file origin of a node is displayed in the details now
- sonarqube analysis on CI build
- npm publish support in visualization

### Changed
- Deltas are no longer experimental
- two selected delta maps now merge their nodes correctly. The map where 
a node was missing get's a copy of this node with metrics=0. 
File additions/deletions are therefore only visible when areaMetric is 
unary and deltas are activated.

### Removed

### Fixed
- delta display bug for heights
- going back from delta view now correctly removes deltas from node data
- Delta shown although not in delta mode #60
- Allow inversion of delta colors #57
- npm binary error

## [1.5.2] - 2018-01-04
### Added

### Changed
- scaling slider now has steps of 0.1. This allows the user to select precise values like 2.0
- updated jdk to jdk9

### Removed

### Fixed
- Opening the same file a second time does not work #53
- added missing require declaration
- added glsl loader in testing environment
- Native Application support is bugged while building in Travis CI #48

## [1.5.1] - 2017-11-14
### Added
- command line parameter to toggle "authors" attribute in SCMLogParser

### Changed

### Removed

### Fixed
- when passing a file through the "file" parameter in the URL, the map now renders correctly

## [1.5.0] - 2017-10-24
### Added
- experimental delta functionality
- loading multiple maps
- experimental margin slider

### Changed
- faster rendering

### Removed
- nwjs packages and native apps due to a bug

### Fixed
- using color metric instead of height metric for color range slider ceil

## [1.4.0] - 2017-09-14
### Added
- Typescript support
- Browsersync
- added advanced merging strategy "leaf" in MergeFilter
- advanced merging with restructuring

### Changed
- Browserify replaced with Webpack
- Better debugging
- Karma instead of Mocha

### Removed

### Fixed

## [1.3.2] - 2017-08-18
### Added
- add slider controls for color thresholds #19
- Added additional structuring in SonarImporter for multi-module projects
- button to generate current url parameters
- camera position is now a setting (e.g. in scenarios or url parameters)
- margin slider: make it easier to find out to which package/folder a class belongs #20

### Changed
- better url parameter resolution (nested parameters are handled correctly)
- changed hover color. Allows better distinction between hover and select

### Removed
- obsolete helper grid

### Fixed
- changing display or color settings resets scaling #18
- scenario description #32
- Scaling should not scale the labels #35

## [1.3.1] - 2017-07-05
### Added

### Changed

### Removed

### Fixed
- Prevented override of URL-parameters by default scenario

## [1.3.0] - 2017-07-05
### Added
- Adding simple merge functionality for multiple json files
- Added CSVImporter
- Added Translation for SonarQube metrics
- Added descriptions for metrics

### Changed
- Changed uppercase metrics, e.g. RLOC, to lowercase metrics

### Removed

### Fixed
- Simple cc.json does not display anything #17

## [1.2.0] - 2017-06-19
### Added
- Adding Labels and UI
- Support for links to source page of SonarQube in sonarimporter
- Added SCMLogParser

### Changed

### Removed

### Fixed
- GitHub Issue: legend is wrong #21


## [1.1.5] - 2017-05-31
### Fixed
- Wrong version numbers in analysis part

## [1.1.4] - 2017-05-26
### Added
- Scenarios and default scenario
- Translation API for Metrics
- Metric tooltips in dropdown

### Fixed
- GitHub Issue: Sonarimporter crashes with null pointer exception when there is a component without path. #13

## [1.1.3] - 2017-05-01
### Added
- Support for SonarQube Measures-API
- Error logging for sonarqube errors

### Changed
- Standard Sonar metric is now complexity,ncloc,functions,duplicated_lines,classes,blocker_violations,generated_lines,bugs,commented_out_code_lines,lines,violations,comment_lines,duplicated_blocks

## [1.1.2] - 2017-04-28
### Added
- Translation API for Metrics

## [1.1.1] - 2017-04-07
### Fixed
- GitHub Issue: Flickering surfaces #3
- GitHub Issue: Unable to install due to readlink error on macOS #4

## [1.1.0] - 2017-03-27
### Added
- SourceMonitorImporter for importing projects from SourceMonitor.

## [1.0.0] - 2017-03-17
### Added
- SonarImporter for importing projects from SonarQube.
- ValidationTool for validating an existing json file.<|MERGE_RESOLUTION|>--- conflicted
+++ resolved
@@ -7,13 +7,10 @@
 ## [unreleased]
 ### Added
 - Added UnderstandImporter to Analysis
-<<<<<<< HEAD
 - Packages can be highlighted in different colors #152
 - Adding a context menu with highlighting colors and convenience methods for the tree view and 3D view #155
 - Folders and files to highlight can be described in the cc.json #165
-=======
 - Dynamic/automatic margin computing de/activated by tick 
->>>>>>> 526168ff
 
 ### Changed
 

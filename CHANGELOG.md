# Change Log
All notable changes to this project will be documented in this file.

The format is based on [Keep a Changelog](http://keepachangelog.com/)
and this project adheres to [Semantic Versioning](http://semver.org/)

## [unreleased]
### Added
<<<<<<< HEAD
- Experimental dependency support
=======
- loading indicator
>>>>>>> 6975270e

### Changed

### Removed

### Fixed
<<<<<<< HEAD
- canvas mouse event listener are now limited to the canvas dom element. UI events will not trigger the canvas listeners anymore
- canvas mouse events distinguish now between click and drag. Dragging does not reset selection anymore
- slider input #64
- rz slider initialization bug
- increasing test coverage
=======
- deltas where calculated on map loading even though, they were disabled
>>>>>>> 6975270e

## [1.7.2] - 2018-02-02
### Added

### Changed

### Removed

### Fixed
- url to homepage
- analysis package

## [1.7.1] - 2018-02-02
### Added

### Changed

### Removed

### Fixed

## [1.7.0] - 2018-02-02
### Added

### Changed
- npm pachage scoped to @maibornwolff
- Defined further scenarios via json file
- Added description for metrics and scenarios
- using fixed point values in detail panel (ui) to truncate infinite or long decimals
- folders now use the mean attributes of their buildings(leaves)

### Removed

### Fixed
- Bugfix: detail panel should be cleared before setting new details else old values may survive

## [1.6.7] - 2018-02-01
### Added

### Changed

### Removed

### Fixed

## [1.6.6] - 2018-02-01
### Added
- added anonymous git log generator anongit
- browser demo shows codecharta-visualization sonar analysis

### Changed
- rewrote command line interface
- linking ccsh to bin/ccsh will be deleted later

### Removed

### Fixed
- No underscore for scenarios in tooltips #71

## [1.6.5] - 2018-01-30
### Added

### Changed

### Removed

### Fixed

## [1.6.4] - 2018-01-30
### Added

### Changed

### Removed

### Fixed
- fixed broken SonarImporter due to jdk9 migration

## [1.6.3] - 2018-01-26
### Added
- added npm publish for analysis
- simple release script for automatic changelog updates, commits, tags, version bumps

### Changed

### Removed

### Fixed

## [1.6.2] - 2018-01-25
### Added
- added support for git log --raw and git log --numstat --raw
- added support for git log --numstat and codechurn
- added support for renames in SCMLogParser for git log --name-status
- added support for renames in SCMLogParser for git log --numstat, git log --raw  and git log --numstat --raw
- added new SCM experimental metrics range_of_weeks_with_commits and successive_weeks_of_commits
- the file origin of a node is displayed in the details now
- sonarqube analysis on CI build
- npm publish support in visualization

### Changed
- Deltas are no longer experimental
- two selected delta maps now merge their nodes correctly. The map where 
a node was missing get's a copy of this node with metrics=0. 
File additions/deletions are therefore only visible when areaMetric is 
unary and deltas are activated.

### Removed

### Fixed
- delta display bug for heights
- going back from delta view now correctly removes deltas from node data
- Delta shown although not in delta mode #60
- Allow inversion of delta colors #57
- npm binary error

## [1.5.2] - 2018-01-04
### Added

### Changed
- scaling slider now has steps of 0.1. This allows the user to select precise values like 2.0
- updated jdk to jdk9

### Removed

### Fixed
- Opening the same file a second time does not work #53
- added missing require declaration
- added glsl loader in testing environment
- Native Application support is bugged while building in Travis CI #48

## [1.5.1] - 2017-11-14
### Added
- command line parameter to toggle "authors" attribute in SCMLogParser

### Changed

### Removed

### Fixed
- when passing a file through the "file" parameter in the URL, the map now renders correctly

## [1.5.0] - 2017-10-24
### Added
- experimental delta functionality
- loading multiple maps
- experimental margin slider

### Changed
- faster rendering

### Removed
- nwjs packages and native apps due to a bug

### Fixed
- using color metric instead of height metric for color range slider ceil

## [1.4.0] - 2017-09-14
### Added
- Typescript support
- Browsersync
- added advanced merging strategy "leaf" in MergeFilter
- advanced merging with restructuring

### Changed
- Browserify replaced with Webpack
- Better debugging
- Karma instead of Mocha

### Removed

### Fixed

## [1.3.2] - 2017-08-18
### Added
- add slider controls for color thresholds #19
- Added additional structuring in SonarImporter for multi-module projects
- button to generate current url parameters
- camera position is now a setting (e.g. in scenarios or url parameters)
- margin slider: make it easier to find out to which package/folder a class belongs #20

### Changed
- better url parameter resolution (nested parameters are handled correctly)
- changed hover color. Allows better distinction between hover and select

### Removed
- obsolete helper grid

### Fixed
- changing display or color settings resets scaling #18
- scenario description #32
- Scaling should not scale the labels #35

## [1.3.1] - 2017-07-05
### Added

### Changed

### Removed

### Fixed
- Prevented override of URL-parameters by default scenario

## [1.3.0] - 2017-07-05
### Added
- Adding simple merge functionality for multiple json files
- Added CSVImporter
- Added Translation for SonarQube metrics
- Added descriptions for metrics

### Changed
- Changed uppercase metrics, e.g. RLOC, to lowercase metrics

### Removed

### Fixed
- Simple cc.json does not display anything #17

## [1.2.0] - 2017-06-19
### Added
- Adding Labels and UI
- Support for links to source page of SonarQube in sonarimporter
- Added SCMLogParser

### Changed

### Removed

### Fixed
- GitHub Issue: legend is wrong #21


## [1.1.5] - 2017-05-31
### Fixed
- Wrong version numbers in analysis part

## [1.1.4] - 2017-05-26
### Added
- Scenarios and default scenario
- Translation API for Metrics
- Metric tooltips in dropdown

### Fixed
- GitHub Issue: Sonarimporter crashes with null pointer exception when there is a component without path. #13

## [1.1.3] - 2017-05-01
### Added
- Support for SonarQube Measures-API
- Error logging for sonarqube errors

### Changed
- Standard Sonar metric is now complexity,ncloc,functions,duplicated_lines,classes,blocker_violations,generated_lines,bugs,commented_out_code_lines,lines,violations,comment_lines,duplicated_blocks

## [1.1.2] - 2017-04-28
### Added
- Translation API for Metrics

## [1.1.1] - 2017-04-07
### Fixed
- GitHub Issue: Flickering surfaces #3
- GitHub Issue: Unable to install due to readlink error on macOS #4

## [1.1.0] - 2017-03-27
### Added
- SourceMonitorImporter for importing projects from SourceMonitor.

## [1.0.0] - 2017-03-17
### Added
- SonarImporter for importing projects from SonarQube.
- ValidationTool for validating an existing json file.<|MERGE_RESOLUTION|>--- conflicted
+++ resolved
@@ -6,26 +6,20 @@
 
 ## [unreleased]
 ### Added
-<<<<<<< HEAD
 - Experimental dependency support
-=======
 - loading indicator
->>>>>>> 6975270e
-
-### Changed
-
-### Removed
-
-### Fixed
-<<<<<<< HEAD
+
+### Changed
+
+### Removed
+
+### Fixed
 - canvas mouse event listener are now limited to the canvas dom element. UI events will not trigger the canvas listeners anymore
 - canvas mouse events distinguish now between click and drag. Dragging does not reset selection anymore
 - slider input #64
 - rz slider initialization bug
 - increasing test coverage
-=======
 - deltas where calculated on map loading even though, they were disabled
->>>>>>> 6975270e
 
 ## [1.7.2] - 2018-02-02
 ### Added

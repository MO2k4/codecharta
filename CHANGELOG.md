# Change Log
All notable changes to this project will be documented in this file.

The format is based on [Keep a Changelog](http://keepachangelog.com/)
and this project adheres to [Semantic Versioning](http://semver.org/)

## [unreleased]
### Added
- Layout switcher #141
- Added CrococosmoImporter to Analysis
- Added type, dirs, name to CSVExporter
- Invert height of building checkbox
- Timmer added to applySettings in SettingsService

### Changed
- Crococosmo xml files will now generate a cc.json file for each version
- Suppressing ARIA warnings
- Simplified gradle structure of analysis part
<<<<<<< HEAD
- Deltas substitute height and color in the metric quick access panel
=======
- Ticks and ResetValue Buttons call to onSettingsChange to avoid applySettings timer
>>>>>>> 8af427fb
- compacting empty middle packages #150
### Removed

### Fixed
- filter by regex shows parent nodes #116

## [1.12.0] - 2018-04-27
### Added
- horizontal quick access metric chooser
- Link behind filepath in detailPanel #84
- Double click event-handler on Buildings #84
- Detail Panel can be minimized and maximized
- Settings option to minimize Detail Panel
- cypress as an e2e test runner


### Changed

### Removed
- metric details from legend
- metric chooser from settings panel

### Fixed

## [1.11.2] - 2018-04-13
### Added

### Changed

### Removed

### Fixed
- a sonar importer bug which prevented the importer to fetch the last page #122

## [1.11.1] - 2018-04-11
### Added

### Changed

### Removed

### Fixed

## [1.11.0] - 2018-04-11
### Added
- SASS support
- simple regex filter
- Reset Button
- Dialog Service replaces console log calls and window.alert calls
- linking tree view and map hover
- auto fit scene button
- anugularJS material
- Scenarios are now filtered by compatibility for the given map
- Link in visualization #84

### Changed

### Removed
- materialize-css
- grunt

### Fixed
- less flickering and artifacts

## [1.10.0] - 2018-03-22
### Added

### Changed
- Clean up UI #86
- Updated analysis dependencies

### Removed

### Fixed
- Delta View shows Deltas of itself as non-trivial if nodes have same name #89: Compare deltas by path not name
- Delta calculation performance boost #91
- Problems when intermediate nodes missed metrics #92
- removed unnecessary calculations
- removed bug in SonarImporter that slowed up performance and missed out multiple metrics
- minor bugs

## [1.9.3] - 2018-02-23
### Added

### Changed
- sorting treeview by folders and names

### Removed

### Fixed

## [1.9.2] - 2018-02-20
### Added
- added preliminary CSVExporter for visualisation data

### Changed
- padding rendering
- minimal building height is 1 to prevent clipping issues
- fallback values for visualization when no metric is available (area = 1, height = 1, color = grey). Data in data structure will not be changed.

### Removed

### Fixed

## [1.9.1] - 2018-02-20
### Added

### Changed

### Removed

### Fixed
- detail panel bug fix

## [1.9.0] - 2018-02-20
### Added

### Changed
- moved to unscoped npm packages

### Removed

### Fixed

## [1.8.2] - 2018-02-20
### Added

### Changed
- detail panel background is white now. better visibility

### Removed

### Fixed

## [1.8.1] - 2018-02-20
### Added

### Changed
- revision chooser moved to settings panel and uses now understandable dropdowns instead of links. Part of the #82 proposals

### Removed

### Fixed

## [1.8.0] - 2018-02-20
### Added
- Experimental dependency support
- loading indicator
- file path to detail panel
- collapsible tree view and visibility/isolation per node toggles

### Changed
- added a ray-aabb intersection test before precise testing. Less time is spent in intersection methods.

### Removed

### Fixed
- fixed a minor bug
- canvas mouse event listener are now limited to the canvas dom element. UI events will not trigger the canvas listeners anymore
- canvas mouse events distinguish now between click and drag. Dragging does not reset selection anymore
- slider input #64
- rz slider initialization bug
- increasing test coverage
- deltas where calculated on map loading even though, they were disabled

## [1.7.2] - 2018-02-02
### Added

### Changed

### Removed

### Fixed
- url to homepage
- analysis package

## [1.7.1] - 2018-02-02
### Added

### Changed

### Removed

### Fixed

## [1.7.0] - 2018-02-02
### Added

### Changed
- npm pachage scoped to @maibornwolff
- Defined further scenarios via json file
- Added description for metrics and scenarios
- using fixed point values in detail panel (ui) to truncate infinite or long decimals
- folders now use the mean attributes of their buildings(leaves)

### Removed

### Fixed
- Bugfix: detail panel should be cleared before setting new details else old values may survive

## [1.6.7] - 2018-02-01
### Added

### Changed

### Removed

### Fixed

## [1.6.6] - 2018-02-01
### Added
- added anonymous git log generator anongit
- browser demo shows codecharta-visualization sonar analysis

### Changed
- rewrote command line interface
- linking ccsh to bin/ccsh will be deleted later

### Removed

### Fixed
- No underscore for scenarios in tooltips #71

## [1.6.5] - 2018-01-30
### Added

### Changed

### Removed

### Fixed

## [1.6.4] - 2018-01-30
### Added

### Changed

### Removed

### Fixed
- fixed broken SonarImporter due to jdk9 migration

## [1.6.3] - 2018-01-26
### Added
- added npm publish for analysis
- simple release script for automatic changelog updates, commits, tags, version bumps

### Changed

### Removed

### Fixed

## [1.6.2] - 2018-01-25
### Added
- added support for git log --raw and git log --numstat --raw
- added support for git log --numstat and codechurn
- added support for renames in SCMLogParser for git log --name-status
- added support for renames in SCMLogParser for git log --numstat, git log --raw  and git log --numstat --raw
- added new SCM experimental metrics range_of_weeks_with_commits and successive_weeks_of_commits
- the file origin of a node is displayed in the details now
- sonarqube analysis on CI build
- npm publish support in visualization

### Changed
- Deltas are no longer experimental
- two selected delta maps now merge their nodes correctly. The map where 
a node was missing get's a copy of this node with metrics=0. 
File additions/deletions are therefore only visible when areaMetric is 
unary and deltas are activated.

### Removed

### Fixed
- delta display bug for heights
- going back from delta view now correctly removes deltas from node data
- Delta shown although not in delta mode #60
- Allow inversion of delta colors #57
- npm binary error

## [1.5.2] - 2018-01-04
### Added

### Changed
- scaling slider now has steps of 0.1. This allows the user to select precise values like 2.0
- updated jdk to jdk9

### Removed

### Fixed
- Opening the same file a second time does not work #53
- added missing require declaration
- added glsl loader in testing environment
- Native Application support is bugged while building in Travis CI #48

## [1.5.1] - 2017-11-14
### Added
- command line parameter to toggle "authors" attribute in SCMLogParser

### Changed

### Removed

### Fixed
- when passing a file through the "file" parameter in the URL, the map now renders correctly

## [1.5.0] - 2017-10-24
### Added
- experimental delta functionality
- loading multiple maps
- experimental margin slider

### Changed
- faster rendering

### Removed
- nwjs packages and native apps due to a bug

### Fixed
- using color metric instead of height metric for color range slider ceil

## [1.4.0] - 2017-09-14
### Added
- Typescript support
- Browsersync
- added advanced merging strategy "leaf" in MergeFilter
- advanced merging with restructuring

### Changed
- Browserify replaced with Webpack
- Better debugging
- Karma instead of Mocha

### Removed

### Fixed

## [1.3.2] - 2017-08-18
### Added
- add slider controls for color thresholds #19
- Added additional structuring in SonarImporter for multi-module projects
- button to generate current url parameters
- camera position is now a setting (e.g. in scenarios or url parameters)
- margin slider: make it easier to find out to which package/folder a class belongs #20

### Changed
- better url parameter resolution (nested parameters are handled correctly)
- changed hover color. Allows better distinction between hover and select

### Removed
- obsolete helper grid

### Fixed
- changing display or color settings resets scaling #18
- scenario description #32
- Scaling should not scale the labels #35

## [1.3.1] - 2017-07-05
### Added

### Changed

### Removed

### Fixed
- Prevented override of URL-parameters by default scenario

## [1.3.0] - 2017-07-05
### Added
- Adding simple merge functionality for multiple json files
- Added CSVImporter
- Added Translation for SonarQube metrics
- Added descriptions for metrics

### Changed
- Changed uppercase metrics, e.g. RLOC, to lowercase metrics

### Removed

### Fixed
- Simple cc.json does not display anything #17

## [1.2.0] - 2017-06-19
### Added
- Adding Labels and UI
- Support for links to source page of SonarQube in sonarimporter
- Added SCMLogParser

### Changed

### Removed

### Fixed
- GitHub Issue: legend is wrong #21


## [1.1.5] - 2017-05-31
### Fixed
- Wrong version numbers in analysis part

## [1.1.4] - 2017-05-26
### Added
- Scenarios and default scenario
- Translation API for Metrics
- Metric tooltips in dropdown

### Fixed
- GitHub Issue: Sonarimporter crashes with null pointer exception when there is a component without path. #13

## [1.1.3] - 2017-05-01
### Added
- Support for SonarQube Measures-API
- Error logging for sonarqube errors

### Changed
- Standard Sonar metric is now complexity,ncloc,functions,duplicated_lines,classes,blocker_violations,generated_lines,bugs,commented_out_code_lines,lines,violations,comment_lines,duplicated_blocks

## [1.1.2] - 2017-04-28
### Added
- Translation API for Metrics

## [1.1.1] - 2017-04-07
### Fixed
- GitHub Issue: Flickering surfaces #3
- GitHub Issue: Unable to install due to readlink error on macOS #4

## [1.1.0] - 2017-03-27
### Added
- SourceMonitorImporter for importing projects from SourceMonitor.

## [1.0.0] - 2017-03-17
### Added
- SonarImporter for importing projects from SonarQube.
- ValidationTool for validating an existing json file.<|MERGE_RESOLUTION|>--- conflicted
+++ resolved
@@ -16,11 +16,8 @@
 - Crococosmo xml files will now generate a cc.json file for each version
 - Suppressing ARIA warnings
 - Simplified gradle structure of analysis part
-<<<<<<< HEAD
-- Deltas substitute height and color in the metric quick access panel
-=======
+- Deltas substitute height and color in the metric quick access panel #138
 - Ticks and ResetValue Buttons call to onSettingsChange to avoid applySettings timer
->>>>>>> 8af427fb
 - compacting empty middle packages #150
 ### Removed
 

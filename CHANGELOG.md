# Change Log
All notable changes to this project will be documented in this file.

The format is based on [Keep a Changelog](http://keepachangelog.com/)
and this project adheres to [Semantic Versioning](http://semver.org/)

## [unreleased]
### Added
<<<<<<< HEAD
- Integration with Jasome through JasomeImporter #245
=======
- URL parameter 'mode' with the values Single, Multiple or Delta 
- Blacklist to persist excluded or hidden nodes #205
- Option to exclude nodes in nodeContextMenu #205
- BlacklistPanel in SettingsSidebar to manage blacklist #205 
- Save-Button to download current CodeMap #205
>>>>>>> 437c0d97

### Changed
- No longer fat jar of every subcomponent of analysis, baked into ccsh
- Changed simple syserr write to logger call for analysis #243

### Removed
- URL parameter 'delta' does not exist anymore

### Fixed
- Show delta of CodeMap when URL parameter mode=delta is set

## [1.17.0] - 2018-09-28
### Added

### Changed
- Invert delta colors moved from color to heigh metric column in ribbon bar #220
- Delta value now as kindOfMap shown #220
- Aggreate maps as multiple rename #220

### Removed

### Fixed
-  Single/delta buttons now correctly activated when delta in ulr shown #220


## [1.17.0] - 2018-09-21
### Added
- CodeMaatImport for temporal coupling dependencies #172
- EdgeFilter to aggregate edge-attributes as node-attributes #222
- Option to show and hide dependent edges from node-context-menu #218

### Changed
- MergeFilter merges edges #172

### Removed

### Fixed

## [1.16.2] - 2018-09-10
### Added

### Changed

### Removed

### Fixed
- missing event in firefox #232

## [1.16.1] - 2018-08-31
### Added
- gitlab + dotnet manual
### Changed

### Removed

### Fixed

## [1.16.0] - 2018-08-31
### Added
- add the option to add multiple files via url parameter (e.g. ?file=a&file=b...)
### Changed

### Removed

### Fixed

## [1.15.1] - 2018-08-13
### Added

### Changed

### Removed

### Fixed

## [1.15.0] - 2018-08-13
### Added
- e2e tests are running in CI Environment (headless)
- pupeteer as e2e test framework
- Show names of marked packages in legend
- Added a source code importer that can analyse rloc,mcc for java source code
- keep settings when the user changes a file
- Added option to set white background

### Changed

### Removed
- cypress

### Fixed

## [1.14.2] - 2018-07-16
### Added

### Changed
- Changed folder detail metrics from mean to sum

### Removed

### Fixed

## [1.14.1] - 2018-07-13
### Added

### Changed

### Removed

### Fixed

## [1.14.0] - 2018-07-13
### Added
- Added UnderstandImporter to Analysis
- Packages can be highlighted in different colors #152
- Adding a context menu with highlighting colors and convenience methods for the tree view and 3D view #155
- Folders and files to highlight can be described in the cc.json #165
- Dynamic/automatic margin computing de/activated by tick

### Changed
- Details panel: using the sum of the childrens metrics instead of the mean value

### Removed

### Fixed
- Display buttons do not trigger map changes #185
- Flickering surfaces when zooming out

## [1.13.0] - 2018-06-08
### Added
- Layout switcher #141
- Added CrococosmoImporter to Analysis
- Added type, dirs, name to CSVExporter
- Invert height of building checkbox
- Aggregate multiple maps in visualization #110
- Auto Focus selected map part
- Timmer added to applySettings in SettingsService

### Changed
- Crococosmo xml files will now generate a cc.json file for each version
- Suppressing ARIA warnings
- Simplified gradle structure of analysis part
- Deltas added in the metric quick access panel #138
- Ticks and ResetValue Buttons call to onSettingsChange to avoid applySettings timer
- compacting empty middle packages #150
- Detail panel minimized by default
### Removed

### Fixed
- filter by regex shows parent nodes #116
- typo in scss file

## [1.12.0] - 2018-04-27
### Added
- horizontal quick access metric chooser
- Link behind filepath in detailPanel #84
- Double click event-handler on Buildings #84
- Detail Panel can be minimized and maximized
- Settings option to minimize Detail Panel
- cypress as an e2e test runner


### Changed

### Removed
- metric details from legend
- metric chooser from settings panel

### Fixed

## [1.11.2] - 2018-04-13
### Added

### Changed

### Removed

### Fixed
- a sonar importer bug which prevented the importer to fetch the last page #122

## [1.11.1] - 2018-04-11
### Added

### Changed

### Removed

### Fixed

## [1.11.0] - 2018-04-11
### Added
- SASS support
- simple regex filter
- Reset Button
- Dialog Service replaces console log calls and window.alert calls
- linking tree view and map hover
- auto fit scene button
- anugularJS material
- Scenarios are now filtered by compatibility for the given map
- Link in visualization #84

### Changed

### Removed
- materialize-css
- grunt

### Fixed
- less flickering and artifacts

## [1.10.0] - 2018-03-22
### Added

### Changed
- Clean up UI #86
- Updated analysis dependencies

### Removed

### Fixed
- Delta View shows Deltas of itself as non-trivial if nodes have same name #89: Compare deltas by path not name
- Delta calculation performance boost #91
- Problems when intermediate nodes missed metrics #92
- removed unnecessary calculations
- removed bug in SonarImporter that slowed up performance and missed out multiple metrics
- minor bugs

## [1.9.3] - 2018-02-23
### Added

### Changed
- sorting treeview by folders and names

### Removed

### Fixed

## [1.9.2] - 2018-02-20
### Added
- added preliminary CSVExporter for visualisation data

### Changed
- padding rendering
- minimal building height is 1 to prevent clipping issues
- fallback values for visualization when no metric is available (area = 1, height = 1, color = grey). Data in data structure will not be changed.

### Removed

### Fixed

## [1.9.1] - 2018-02-20
### Added

### Changed

### Removed

### Fixed
- detail panel bug fix

## [1.9.0] - 2018-02-20
### Added

### Changed
- moved to unscoped npm packages

### Removed

### Fixed

## [1.8.2] - 2018-02-20
### Added

### Changed
- detail panel background is white now. better visibility

### Removed

### Fixed

## [1.8.1] - 2018-02-20
### Added

### Changed
- revision chooser moved to settings panel and uses now understandable dropdowns instead of links. Part of the #82 proposals

### Removed

### Fixed

## [1.8.0] - 2018-02-20
### Added
- Experimental dependency support
- loading indicator
- file path to detail panel
- collapsible tree view and visibility/isolation per node toggles

### Changed
- added a ray-aabb intersection test before precise testing. Less time is spent in intersection methods.

### Removed

### Fixed
- fixed a minor bug
- canvas mouse event listener are now limited to the canvas dom element. UI events will not trigger the canvas listeners anymore
- canvas mouse events distinguish now between click and drag. Dragging does not reset selection anymore
- slider input #64
- rz slider initialization bug
- increasing test coverage
- deltas where calculated on map loading even though, they were disabled

## [1.7.2] - 2018-02-02
### Added

### Changed

### Removed

### Fixed
- url to homepage
- analysis package

## [1.7.1] - 2018-02-02
### Added

### Changed

### Removed

### Fixed

## [1.7.0] - 2018-02-02
### Added

### Changed
- npm pachage scoped to @maibornwolff
- Defined further scenarios via json file
- Added description for metrics and scenarios
- using fixed point values in detail panel (ui) to truncate infinite or long decimals
- folders now use the mean attributes of their buildings(leaves)

### Removed

### Fixed
- Bugfix: detail panel should be cleared before setting new details else old values may survive

## [1.6.7] - 2018-02-01
### Added

### Changed

### Removed

### Fixed

## [1.6.6] - 2018-02-01
### Added
- added anonymous git log generator anongit
- browser demo shows codecharta-visualization sonar analysis

### Changed
- rewrote command line interface
- linking ccsh to bin/ccsh will be deleted later

### Removed

### Fixed
- No underscore for scenarios in tooltips #71

## [1.6.5] - 2018-01-30
### Added

### Changed

### Removed

### Fixed

## [1.6.4] - 2018-01-30
### Added

### Changed

### Removed

### Fixed
- fixed broken SonarImporter due to jdk9 migration

## [1.6.3] - 2018-01-26
### Added
- added npm publish for analysis
- simple release script for automatic changelog updates, commits, tags, version bumps

### Changed

### Removed

### Fixed

## [1.6.2] - 2018-01-25
### Added
- added support for git log --raw and git log --numstat --raw
- added support for git log --numstat and codechurn
- added support for renames in SCMLogParser for git log --name-status
- added support for renames in SCMLogParser for git log --numstat, git log --raw  and git log --numstat --raw
- added new SCM experimental metrics range_of_weeks_with_commits and successive_weeks_of_commits
- the file origin of a node is displayed in the details now
- sonarqube analysis on CI build
- npm publish support in visualization

### Changed
- Deltas are no longer experimental
- two selected delta maps now merge their nodes correctly. The map where 
a node was missing get's a copy of this node with metrics=0. 
File additions/deletions are therefore only visible when areaMetric is 
unary and deltas are activated.

### Removed

### Fixed
- delta display bug for heights
- going back from delta view now correctly removes deltas from node data
- Delta shown although not in delta mode #60
- Allow inversion of delta colors #57
- npm binary error

## [1.5.2] - 2018-01-04
### Added

### Changed
- scaling slider now has steps of 0.1. This allows the user to select precise values like 2.0
- updated jdk to jdk9

### Removed

### Fixed
- Opening the same file a second time does not work #53
- added missing require declaration
- added glsl loader in testing environment
- Native Application support is bugged while building in Travis CI #48

## [1.5.1] - 2017-11-14
### Added
- command line parameter to toggle "authors" attribute in SCMLogParser

### Changed

### Removed

### Fixed
- when passing a file through the "file" parameter in the URL, the map now renders correctly

## [1.5.0] - 2017-10-24
### Added
- experimental delta functionality
- loading multiple maps
- experimental margin slider

### Changed
- faster rendering

### Removed
- nwjs packages and native apps due to a bug

### Fixed
- using color metric instead of height metric for color range slider ceil

## [1.4.0] - 2017-09-14
### Added
- Typescript support
- Browsersync
- added advanced merging strategy "leaf" in MergeFilter
- advanced merging with restructuring

### Changed
- Browserify replaced with Webpack
- Better debugging
- Karma instead of Mocha

### Removed

### Fixed

## [1.3.2] - 2017-08-18
### Added
- add slider controls for color thresholds #19
- Added additional structuring in SonarImporter for multi-module projects
- button to generate current url parameters
- camera position is now a setting (e.g. in scenarios or url parameters)
- margin slider: make it easier to find out to which package/folder a class belongs #20

### Changed
- better url parameter resolution (nested parameters are handled correctly)
- changed hover color. Allows better distinction between hover and select

### Removed
- obsolete helper grid

### Fixed
- changing display or color settings resets scaling #18
- scenario description #32
- Scaling should not scale the labels #35

## [1.3.1] - 2017-07-05
### Added

### Changed

### Removed

### Fixed
- Prevented override of URL-parameters by default scenario

## [1.3.0] - 2017-07-05
### Added
- Adding simple merge functionality for multiple json files
- Added CSVImporter
- Added Translation for SonarQube metrics
- Added descriptions for metrics

### Changed
- Changed uppercase metrics, e.g. RLOC, to lowercase metrics

### Removed

### Fixed
- Simple cc.json does not display anything #17

## [1.2.0] - 2017-06-19
### Added
- Adding Labels and UI
- Support for links to source page of SonarQube in sonarimporter
- Added SCMLogParser

### Changed

### Removed

### Fixed
- GitHub Issue: legend is wrong #21


## [1.1.5] - 2017-05-31
### Fixed
- Wrong version numbers in analysis part

## [1.1.4] - 2017-05-26
### Added
- Scenarios and default scenario
- Translation API for Metrics
- Metric tooltips in dropdown

### Fixed
- GitHub Issue: Sonarimporter crashes with null pointer exception when there is a component without path. #13

## [1.1.3] - 2017-05-01
### Added
- Support for SonarQube Measures-API
- Error logging for sonarqube errors

### Changed
- Standard Sonar metric is now complexity,ncloc,functions,duplicated_lines,classes,blocker_violations,generated_lines,bugs,commented_out_code_lines,lines,violations,comment_lines,duplicated_blocks

## [1.1.2] - 2017-04-28
### Added
- Translation API for Metrics

## [1.1.1] - 2017-04-07
### Fixed
- GitHub Issue: Flickering surfaces #3
- GitHub Issue: Unable to install due to readlink error on macOS #4

## [1.1.0] - 2017-03-27
### Added
- SourceMonitorImporter for importing projects from SourceMonitor.

## [1.0.0] - 2017-03-17
### Added
- SonarImporter for importing projects from SonarQube.
- ValidationTool for validating an existing json file.<|MERGE_RESOLUTION|>--- conflicted
+++ resolved
@@ -6,15 +6,12 @@
 
 ## [unreleased]
 ### Added
-<<<<<<< HEAD
 - Integration with Jasome through JasomeImporter #245
-=======
 - URL parameter 'mode' with the values Single, Multiple or Delta 
 - Blacklist to persist excluded or hidden nodes #205
 - Option to exclude nodes in nodeContextMenu #205
 - BlacklistPanel in SettingsSidebar to manage blacklist #205 
 - Save-Button to download current CodeMap #205
->>>>>>> 437c0d97
 
 ### Changed
 - No longer fat jar of every subcomponent of analysis, baked into ccsh

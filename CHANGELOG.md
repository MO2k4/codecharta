--- conflicted
+++ resolved
@@ -9,9 +9,7 @@
 
 ### Added
 
-<<<<<<< HEAD
 - Search for metrics and an indicator for the highest value in dropdown #575
-=======
 - Button to enable PresentationMode that uses Flashlight-Hovering #576
 
 ### Changed
@@ -26,7 +24,6 @@
 
 ### Added
 
->>>>>>> b2739d78
 - New Metric in SourceCodeParser: Maximum-Nesting-Level #659
 
 ### Changed

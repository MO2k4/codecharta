--- conflicted
+++ resolved
@@ -15,9 +15,6 @@
 
 ### Fixed 🐞
 
-<<<<<<< HEAD
-- Replaced non standard `[[` in sh scripts #849
-=======
 ### Chore 👨‍💻 👩‍💻
 
 ## [1.42.2] - 2020-02-14
@@ -32,7 +29,6 @@
 
 - Replaced non standard `[[` in sh scripts #849
 - Improved performance for loading a new file #836
->>>>>>> be9b17bf
 
 ### Chore 👨‍💻 👩‍💻
 

# Change Log

All notable changes to this project will be documented in this file.

The format is based on [Keep a Changelog](http://keepachangelog.com/)
and this project adheres to [Semantic Versioning](http://semver.org/)

## [unreleased]
### Added

### Changed

### Removed

### Fixed

### Chore

## [1.28.0] - 2019-06-28
### Added

- Releasing will now remind the developer to manually add the release notes #533
- StructureModifier to remove and move nodes and set root of projects #547 / #181

### Changed

<<<<<<< HEAD
- Moved Button to reset the map to the center next to the view-cube #606
=======
- More informative log messages regarding the success of project merging #547
>>>>>>> 7c6f7b95

### Removed

- Release Notes are not generated and added automatically to a release #533

### Fixed

- Margin will now be set correctly depending on whether dynamicMargin is enabled or not #602


### Chore

## [1.27.0] - 2019-06-25
### Added

- Automatically generates release notes from changelog and appends it to release #533
- Adds global settings-menu with settings from options panel and weblinks #528

### Changed

- Moved File Settings from Ribbon Bar to new File Setting Bar #525
- Rename sample file codemap-nodes #587
- Hide checkbox to select white-positive-buildings in delta state #345

### Removed

- Removes Options panel from sidebar #528
- Removes Weblinks panel from sidebar #528
- Removed URL-parameter info from sidebar #525

### Fixed

-  Unary Metric will no longer be auto-selected when a new map is loaded #579

### Chore

## [1.26.0] - 2019-06-14

### Added

- FileExtensionBar to show file-distribution of chosen metric #495
- sum icon is now displayed on the left of the metric value #364
- Added Pop-up dialog before downloading file to set filename and see what data will be stored #523

### Changed

### Removed

### Fixed

- Fix set default ColorRange when resetting color section #560

### Chore

## [1.25.1] - 2019-05-30

### Added

- SVN log parser keeps track of renaming of files for metric calculation #542

### Changed

### Removed

### Fixed

- Entries with renaming information in SVN logs are attributed to correct file #542
- Unary metric will no longer be removed from the MetricChooser-Dropdown when a folder was excluded or hidden #548
- Changing margin and then file or mode will no longer freeze the application #524

### Chore

- [Security] Bump tar from 2.2.1 to 2.2.2 in /visualization

## [1.25.0] - 2019-05-17

### Added

- Added SonarJava to Source code parser #343
- Added exclude and defaultExclude options to SourceCodeParser #508
- Show loading-gif in ribbonBar when rerendering map

### Changed

- Using Sonar Plugins for Source code parser, giving the Sonar Metrics #343
- Use debounced settings update instead of throttled
- Filename of downloaded file now contains time #484

### Removed

### Fixed

- Fixed issue with too long line in ccsh.bat #506
- Prevent downloaded files from having multiple Timestamps #484
- Do not show loadingGif when cancelling the fileChooser #498
- Excluding a building now updates the maximum value of colorRange #355

### Chore

- Bump angular-material from 1.1.9 to 1.1.14 in /visualization
- [Security] Bump jquery from 3.3.1 to 3.4.0 in /visualization

## [1.24.0] - 2019-04-23

### Added

### Changed

### Removed

- Settings as URL parameters #470

### Fixed

- Fixed issue with trailing slash in URL parameter of SonarImporter #356

### Chore

- Bump d3 from 4.13.0 to 5.9.2 in /visualization
- Bump sinon from 4.5.0 to 7.3.1 in /visualization

## [1.23.0] - 2019-03-22

### Added

- Project Name can be specified for merge filter #394

### Changed

- Throw a MergeException if project names do not match in MergeFilter #394

### Removed

### Fixed

- Excluded buildings are no longer used for aggregated metric calculation #352

### Chore

- Bump browser-sync-webpack-plugin from 1.2.0 to 2.2.2 in /visualization
- Bump @types/node from 8.10.19 to 11.11.3 in /visualization
- Bump html-webpack-plugin from 2.30.1 to 3.2.0 in /visualization
- Bump load-grunt-tasks from 3.5.2 to 4.0.0 in /visualization #444
- Bump ajv from 5.5.2 to 6.10.0 in /visualization #447
- Bump resolve-url-loader from 2.3.0 to 3.0.1 in /visualization #448

## [1.22.0] - 2019-03-15

### Added

- Added buttons to select all/none/inversion of revisions/maps in multiple mode #391
- Merge filter can merge all files of folders #392

### Changed

### Removed

### Fixed

- Fixed bug that code map was not re-loaded when changing from multiple to single revision mode #396
- Fixed missing apiVersion in aggregated map #398
- Input Fields of color sliders adjust width according to content #409

### Chore

- Bump nouislider from 11.1.0 to 13.1.1 in /visualization
- Bump typescript from 2.7.2 to 3.3.3333 in /visualization
- Bump @types/d3 from 4.13.0 to 5.7.1 in /visualization

## [1.21.2] - 2019-02-26

### Added

- When entering Multiple Mode, all Maps/revisions are preselected

### Changed

### Removed

### Fixed

- Fixing non-existent metric aggregation on root-level when using multiple Files

## [1.21.1] - 2019-02-22

### Added

- Hovering a node in the map also hovers it in the tree view #351

### Changed

### Removed

### Fixed

- Fixing sync between treeview hovering and map hovering #351
- Folders can no longer be colored in the CodeMap or TreeView #359

## [1.21.0] - 2019-02-16

### Added

- Color searched node names green in TreeView #225
- Add option buttons (three dots) in TreeViewSearch to `Hide` or `Exclude` matching nodes #298
- Show blacklist entry counter in blacklistPanel header #298
- Option checkbox 'Hide Flattened Buildings' #225
- Hide/Flatten non-searched buildings #225
- Hide/Flatten all buildings, if searchPattern can't find any matching nodes #225
- Show maxValue of each metric in metricChooser select list #204
- Colored color-slider inside the RibbonBar #318
- Option to color positive buildings white #311
- Clicking the ribbonBar section-titles toggles the ribbonBar #324
- View-Cube displayed in top right corner #274
- Adding prettier formatter
- Adapt colorRange when changing colorMetric #330

### Changed

- Update TreeView filter with search field #225
- Use 'gitignore' style matching in TreeViewSearch #225
- Reorder `Focus`, `Hide` and `Exclude` buttons in nodeContextMenu #298
- Reorder sidebarPanels (BlacklistPanel beneath TreeViewSearchPanel) #298
- Use `fa-ban`-icon as symbols for blacklistPanel (instead of `fa-list`) #298
- Use `fa-ban`-icon as symbols for blacklistType `Exclude` (instead of `fa-times`) #298
- Label size keeps readable for large maps or a high distance between camera and map #237
- updated dependencies to fix vulnerabilities
- Scenarios only update settings which exist in Scenario and not all #224
- MergeFilter to merge unique blacklist entries #275
- MergeFilter to only merge unique attributeType entries #275

### Removed

- Remove invertHeight checkbox in delta-view #306
- Remove option to add blacklist entries from inside the blacklistPanel #298
- Remove statistic functions in Experimental panel #308

### Fixed

- CodeMap does not move anymore when navigating in text-fields #307
- Merge blacklist in multipleFile view and convert paths #275
- Show logo in NW.js standalone application #233

## [1.20.1] - 2018-12-19

### Added

### Changed

### Removed

### Fixed

## [1.20.0] - 2018-12-19

### Added

- button to unfocus node
- NodeContextMenu: Option to only hide dependent edges
- plop support

### Changed

- Renaming 'isolate node' to 'focus node'
- Focusing a node does not remove the blacklist items of type Hide

### Removed

- NodeContextMenu: Option to 'show all' nodes, which used to unhide all nodes

### Fixed

- Reshow hidden nodes from Treeview or Blacklist

## [1.19.0] - 2018-11-02

### Added

- Deleted files in delta view use their previous area value in order to be visible #254

### Changed

### Removed

### Fixed

- Buildings in the delta view are not colored correctly #253
- Reset Button in RibbonBar to reset 'Invert Colors' #255
- Remove lag of 'Invert Color' checkboxes, when selecting single/delta mode #255

## [1.18.1] - 2018-10-31

### Added

### Changed

### Removed

### Fixed

## [1.18.0] - 2018-10-29

### Added

- Integration with Jasome through JasomeImporter #245
- URL parameter 'mode' with the values Single, Multiple or Delta
- Blacklist to persist excluded or hidden nodes #205
- Option to exclude nodes in nodeContextMenu #205
- BlacklistPanel in SettingsSidebar to manage blacklist #205
- Save-Button to download current CodeMap #205
- Publishing visualization on Docker Hub #252

### Changed

- No longer fat jar of every subcomponent of analysis, baked into ccsh
- Changed simple syserr write to logger call for analysis #243

### Removed

- URL parameter 'delta' does not exist anymore

### Fixed

- Show delta of CodeMap when URL parameter mode=delta is set

## [1.17.0] - 2018-09-28

### Added

### Changed

- Invert delta colors moved from color to heigh metric column in ribbon bar #220
- Delta value now as kindOfMap shown #220
- Aggreate maps as multiple rename #220

### Removed

### Fixed

- Single/delta buttons now correctly activated when delta in ulr shown #220

## [1.17.0] - 2018-09-21

### Added

- CodeMaatImport for temporal coupling dependencies #172
- EdgeFilter to aggregate edge-attributes as node-attributes #222
- Option to show and hide dependent edges from node-context-menu #218

### Changed

- MergeFilter merges edges #172

### Removed

### Fixed

## [1.16.2] - 2018-09-10

### Added

### Changed

### Removed

### Fixed

- missing event in firefox #232

## [1.16.1] - 2018-08-31

### Added

- gitlab + dotnet manual

### Changed

### Removed

### Fixed

## [1.16.0] - 2018-08-31

### Added

- add the option to add multiple files via url parameter (e.g. ?file=a&file=b...)

### Changed

### Removed

### Fixed

## [1.15.1] - 2018-08-13

### Added

### Changed

### Removed

### Fixed

## [1.15.0] - 2018-08-13

### Added

- e2e tests are running in CI Environment (headless)
- pupeteer as e2e test framework
- Show names of marked packages in legend
- Added a source code importer that can analyse rloc,mcc for java source code
- keep settings when the user changes a file
- Added option to set white background

### Changed

### Removed

- cypress

### Fixed

## [1.14.2] - 2018-07-16

### Added

### Changed

- Changed folder detail metrics from mean to sum

### Removed

### Fixed

## [1.14.1] - 2018-07-13

### Added

### Changed

### Removed

### Fixed

## [1.14.0] - 2018-07-13

### Added

- Added UnderstandImporter to Analysis
- Packages can be highlighted in different colors #152
- Adding a context menu with highlighting colors and convenience methods for the tree view and 3D view #155
- Folders and files to highlight can be described in the cc.json #165
- Dynamic/automatic margin computing de/activated by tick

### Changed

- Details panel: using the sum of the childrens metrics instead of the mean value

### Removed

### Fixed

- Display buttons do not trigger map changes #185
- Flickering surfaces when zooming out

## [1.13.0] - 2018-06-08

### Added

- Layout switcher #141
- Added CrococosmoImporter to Analysis
- Added type, dirs, name to CSVExporter
- Invert height of building checkbox
- Aggregate multiple maps in visualization #110
- Auto Focus selected map part
- Timmer added to applySettings in SettingsService

### Changed

- Crococosmo xml files will now generate a cc.json file for each version
- Suppressing ARIA warnings
- Simplified gradle structure of analysis part
- Deltas added in the metric quick access panel #138
- Ticks and ResetValue Buttons call to onSettingsChange to avoid applySettings timer
- compacting empty middle packages #150
- Detail panel minimized by default

### Removed

### Fixed

- filter by regex shows parent nodes #116
- typo in scss file

## [1.12.0] - 2018-04-27

### Added

- horizontal quick access metric chooser
- Link behind filepath in detailPanel #84
- Double click event-handler on Buildings #84
- Detail Panel can be minimized and maximized
- Settings option to minimize Detail Panel
- cypress as an e2e test runner

### Changed

### Removed

- metric details from legend
- metric chooser from settings panel

### Fixed

## [1.11.2] - 2018-04-13

### Added

### Changed

### Removed

### Fixed

- a sonar importer bug which prevented the importer to fetch the last page #122

## [1.11.1] - 2018-04-11

### Added

### Changed

### Removed

### Fixed

## [1.11.0] - 2018-04-11

### Added

- SASS support
- simple regex filter
- Reset Button
- Dialog Service replaces console log calls and window.alert calls
- linking tree view and map hover
- auto fit scene button
- anugularJS material
- Scenarios are now filtered by compatibility for the given map
- Link in visualization #84

### Changed

### Removed

- materialize-css
- grunt

### Fixed

- less flickering and artifacts

## [1.10.0] - 2018-03-22

### Added

### Changed

- Clean up UI #86
- Updated analysis dependencies

### Removed

### Fixed

- Delta View shows Deltas of itself as non-trivial if nodes have same name #89: Compare deltas by path not name
- Delta calculation performance boost #91
- Problems when intermediate nodes missed metrics #92
- removed unnecessary calculations
- removed bug in SonarImporter that slowed up performance and missed out multiple metrics
- minor bugs

## [1.9.3] - 2018-02-23

### Added

### Changed

- sorting treeview by folders and names

### Removed

### Fixed

## [1.9.2] - 2018-02-20

### Added

- added preliminary CSVExporter for visualisation data

### Changed

- padding rendering
- minimal building height is 1 to prevent clipping issues
- fallback values for visualization when no metric is available (area = 1, height = 1, color = grey). Data in data structure will not be changed.

### Removed

### Fixed

## [1.9.1] - 2018-02-20

### Added

### Changed

### Removed

### Fixed

- detail panel bug fix

## [1.9.0] - 2018-02-20

### Added

### Changed

- moved to unscoped npm packages

### Removed

### Fixed

## [1.8.2] - 2018-02-20

### Added

### Changed

- detail panel background is white now. better visibility

### Removed

### Fixed

## [1.8.1] - 2018-02-20

### Added

### Changed

- revision chooser moved to settings panel and uses now understandable dropdowns instead of links. Part of the #82 proposals

### Removed

### Fixed

## [1.8.0] - 2018-02-20

### Added

- Experimental dependency support
- loading indicator
- file path to detail panel
- collapsible tree view and visibility/isolation per node toggles

### Changed

- added a ray-aabb intersection test before precise testing. Less time is spent in intersection methods.

### Removed

### Fixed

- fixed a minor bug
- canvas mouse event listener are now limited to the canvas dom element. UI events will not trigger the canvas listeners anymore
- canvas mouse events distinguish now between click and drag. Dragging does not reset selection anymore
- slider input #64
- rz slider initialization bug
- increasing test coverage
- deltas where calculated on map loading even though, they were disabled

## [1.7.2] - 2018-02-02

### Added

### Changed

### Removed

### Fixed

- url to homepage
- analysis package

## [1.7.1] - 2018-02-02

### Added

### Changed

### Removed

### Fixed

## [1.7.0] - 2018-02-02

### Added

### Changed

- npm pachage scoped to @maibornwolff
- Defined further scenarios via json file
- Added description for metrics and scenarios
- using fixed point values in detail panel (ui) to truncate infinite or long decimals
- folders now use the mean attributes of their buildings(leaves)

### Removed

### Fixed

- Bugfix: detail panel should be cleared before setting new details else old values may survive

## [1.6.7] - 2018-02-01

### Added

### Changed

### Removed

### Fixed

## [1.6.6] - 2018-02-01

### Added

- added anonymous git log generator anongit
- browser demo shows codecharta-visualization sonar analysis

### Changed

- rewrote command line interface
- linking ccsh to bin/ccsh will be deleted later

### Removed

### Fixed

- No underscore for scenarios in tooltips #71

## [1.6.5] - 2018-01-30

### Added

### Changed

### Removed

### Fixed

## [1.6.4] - 2018-01-30

### Added

### Changed

### Removed

### Fixed

- fixed broken SonarImporter due to jdk9 migration

## [1.6.3] - 2018-01-26

### Added

- added npm publish for analysis
- simple release script for automatic changelog updates, commits, tags, version bumps

### Changed

### Removed

### Fixed

## [1.6.2] - 2018-01-25

### Added

- added support for git log --raw and git log --numstat --raw
- added support for git log --numstat and codechurn
- added support for renames in SCMLogParser for git log --name-status
- added support for renames in SCMLogParser for git log --numstat, git log --raw and git log --numstat --raw
- added new SCM experimental metrics range_of_weeks_with_commits and successive_weeks_of_commits
- the file origin of a node is displayed in the details now
- sonarqube analysis on CI build
- npm publish support in visualization

### Changed

- Deltas are no longer experimental
- two selected delta maps now merge their nodes correctly. The map where
  a node was missing get's a copy of this node with metrics=0.
  File additions/deletions are therefore only visible when areaMetric is
  unary and deltas are activated.

### Removed

### Fixed

- delta display bug for heights
- going back from delta view now correctly removes deltas from node data
- Delta shown although not in delta mode #60
- Allow inversion of delta colors #57
- npm binary error

## [1.5.2] - 2018-01-04

### Added

### Changed

- scaling slider now has steps of 0.1. This allows the user to select precise values like 2.0
- updated jdk to jdk9

### Removed

### Fixed

- Opening the same file a second time does not work #53
- added missing require declaration
- added glsl loader in testing environment
- Native Application support is bugged while building in Travis CI #48

## [1.5.1] - 2017-11-14

### Added

- command line parameter to toggle "authors" attribute in SCMLogParser

### Changed

### Removed

### Fixed

- when passing a file through the "file" parameter in the URL, the map now renders correctly

## [1.5.0] - 2017-10-24

### Added

- experimental delta functionality
- loading multiple maps
- experimental margin slider

### Changed

- faster rendering

### Removed

- nwjs packages and native apps due to a bug

### Fixed

- using color metric instead of height metric for color range slider ceil

## [1.4.0] - 2017-09-14

### Added

- Typescript support
- Browsersync
- added advanced merging strategy "leaf" in MergeFilter
- advanced merging with restructuring

### Changed

- Browserify replaced with Webpack
- Better debugging
- Karma instead of Mocha

### Removed

### Fixed

## [1.3.2] - 2017-08-18

### Added

- add slider controls for color thresholds #19
- Added additional structuring in SonarImporter for multi-module projects
- button to generate current url parameters
- camera position is now a setting (e.g. in scenarios or url parameters)
- margin slider: make it easier to find out to which package/folder a class belongs #20

### Changed

- better url parameter resolution (nested parameters are handled correctly)
- changed hover color. Allows better distinction between hover and select

### Removed

- obsolete helper grid

### Fixed

- changing display or color settings resets scaling #18
- scenario description #32
- Scaling should not scale the labels #35

## [1.3.1] - 2017-07-05

### Added

### Changed

### Removed

### Fixed

- Prevented override of URL-parameters by default scenario

## [1.3.0] - 2017-07-05

### Added

- Adding simple merge functionality for multiple json files
- Added CSVImporter
- Added Translation for SonarQube metrics
- Added descriptions for metrics

### Changed

- Changed uppercase metrics, e.g. RLOC, to lowercase metrics

### Removed

### Fixed

- Simple cc.json does not display anything #17

## [1.2.0] - 2017-06-19

### Added

- Adding Labels and UI
- Support for links to source page of SonarQube in sonarimporter
- Added SCMLogParser

### Changed

### Removed

### Fixed

- GitHub Issue: legend is wrong #21

## [1.1.5] - 2017-05-31

### Fixed

- Wrong version numbers in analysis part

## [1.1.4] - 2017-05-26

### Added

- Scenarios and default scenario
- Translation API for Metrics
- Metric tooltips in dropdown

### Fixed

- GitHub Issue: Sonarimporter crashes with null pointer exception when there is a component without path. #13

## [1.1.3] - 2017-05-01

### Added

- Support for SonarQube Measures-API
- Error logging for sonarqube errors

### Changed

- Standard Sonar metric is now complexity,ncloc,functions,duplicated_lines,classes,blocker_violations,generated_lines,bugs,commented_out_code_lines,lines,violations,comment_lines,duplicated_blocks

## [1.1.2] - 2017-04-28

### Added

- Translation API for Metrics

## [1.1.1] - 2017-04-07

### Fixed

- GitHub Issue: Flickering surfaces #3
- GitHub Issue: Unable to install due to readlink error on macOS #4

## [1.1.0] - 2017-03-27

### Added

- SourceMonitorImporter for importing projects from SourceMonitor.

## [1.0.0] - 2017-03-17

### Added

- SonarImporter for importing projects from SonarQube.
- ValidationTool for validating an existing json file.<|MERGE_RESOLUTION|>--- conflicted
+++ resolved
@@ -6,9 +6,12 @@
 and this project adheres to [Semantic Versioning](http://semver.org/)
 
 ## [unreleased]
-### Added
-
-### Changed
+
+### Added
+
+### Changed
+
+- Moved Button to reset the map to the center next to the view-cube #606
 
 ### Removed
 
@@ -17,6 +20,7 @@
 ### Chore
 
 ## [1.28.0] - 2019-06-28
+
 ### Added
 
 - Releasing will now remind the developer to manually add the release notes #533
@@ -24,11 +28,7 @@
 
 ### Changed
 
-<<<<<<< HEAD
-- Moved Button to reset the map to the center next to the view-cube #606
-=======
 - More informative log messages regarding the success of project merging #547
->>>>>>> 7c6f7b95
 
 ### Removed
 
@@ -38,10 +38,10 @@
 
 - Margin will now be set correctly depending on whether dynamicMargin is enabled or not #602
 
-
 ### Chore
 
 ## [1.27.0] - 2019-06-25
+
 ### Added
 
 - Automatically generates release notes from changelog and appends it to release #533
@@ -61,7 +61,7 @@
 
 ### Fixed
 
--  Unary Metric will no longer be auto-selected when a new map is loaded #579
+- Unary Metric will no longer be auto-selected when a new map is loaded #579
 
 ### Chore
 
@@ -71,9 +71,12 @@
 
 - FileExtensionBar to show file-distribution of chosen metric #495
 - sum icon is now displayed on the left of the metric value #364
+- StructureModifier to remove and move nodes and set root of projects #547 / #181
 - Added Pop-up dialog before downloading file to set filename and see what data will be stored #523
 
 ### Changed
+
+- More informative log messages regarding the success of project merging #547
 
 ### Removed
 

# Change Log

All notable changes to this project will be documented in this file.

The format is based on [Keep a Changelog](http://keepachangelog.com/)
and this project adheres to [Semantic Versioning](http://semver.org/)

## [unreleased]

### Added

-   Project Name can be specified for merge filter #394

### Changed

-   Throw a MergeException if project names do not match in MergeFilter #394

### Removed

### Fixed

### Chore

-   Bump browser-sync-webpack-plugin from 1.2.0 to 2.2.2 in /visualization
-   Bump @types/node from 8.10.19 to 11.11.3 in /visualization
-   Bump html-webpack-plugin from 2.30.1 to 3.2.0 in /visualization

## [1.22.0] - 2019-03-15

### Added

-   Added buttons to select all/none/inversion of revisions/maps in multiple mode #391
-   Merge filter can merge all files of folders #392

### Changed

### Removed

### Fixed

-   Fixed bug that code map was not re-loaded when changing from multiple to single revision mode #396
-   Fixed missing apiVersion in aggregated map #398
<<<<<<< HEAD
-             Input Fields of color sliders adjust width according to content #409
=======
-   Input Fields of color sliders adjust width according to content #409
>>>>>>> 8e1f80d9

### Chore

-   Bump nouislider from 11.1.0 to 13.1.1 in /visualization
<<<<<<< HEAD
=======
-   Bump typescript from 2.7.2 to 3.3.3333 in /visualization
-   Bump @types/d3 from 4.13.0 to 5.7.1 in /visualization
>>>>>>> 8e1f80d9

## [1.21.2] - 2019-02-26

### Added

-   When entering Multiple Mode, all Maps/revisions are preselected

### Changed

### Removed

### Fixed

-   Fixing non-existent metric aggregation on root-level when using multiple Files
-   Excluded buildings are no longer used for aggregated metric calculation #352

## [1.21.1] - 2019-02-22

### Added

-   Hovering a node in the map also hovers it in the tree view #351

### Changed

### Removed

### Fixed

-   Fixing sync between treeview hovering and map hovering #351
-   Folders can no longer be colored in the CodeMap or TreeView #359

## [1.21.0] - 2019-02-16

### Added

-   Color searched node names green in TreeView #225
-   Add option buttons (three dots) in TreeViewSearch to `Hide` or `Exclude` matching nodes #298
-   Show blacklist entry counter in blacklistPanel header #298
-   Option checkbox 'Hide Flattened Buildings' #225
-   Hide/Flatten non-searched buildings #225
-   Hide/Flatten all buildings, if searchPattern can't find any matching nodes #225
-   Show maxValue of each metric in metricChooser select list #204
-   Colored color-slider inside the RibbonBar #318
-   Option to color positive buildings white #311
-   Clicking the ribbonBar section-titles toggles the ribbonBar #324
-   View-Cube displayed in top right corner #274
-   Adding prettier formatter
-   Adapt colorRange when changing colorMetric #330

### Changed

-   Update TreeView filter with search field #225
-   Use 'gitignore' style matching in TreeViewSearch #225
-   Reorder `Focus`, `Hide` and `Exclude` buttons in nodeContextMenu #298
-   Reorder sidebarPanels (BlacklistPanel beneath TreeViewSearchPanel) #298
-   Use `fa-ban`-icon as symbols for blacklistPanel (instead of `fa-list`) #298
-   Use `fa-ban`-icon as symbols for blacklistType `Exclude` (instead of `fa-times`) #298
-   Label size keeps readable for large maps or a high distance between camera and map #237
-   updated dependencies to fix vulnerabilities
-   Scenarios only update settings which exist in Scenario and not all #224
-   MergeFilter to merge unique blacklist entries #275
-   MergeFilter to only merge unique attributeType entries #275

### Removed

-   Remove invertHeight checkbox in delta-view #306
-   Remove option to add blacklist entries from inside the blacklistPanel #298
-   Remove statistic functions in Experimental panel #308

### Fixed

-   CodeMap does not move anymore when navigating in text-fields #307
-   Merge blacklist in multipleFile view and convert paths #275
-   Show logo in NW.js standalone application #233

## [1.20.1] - 2018-12-19

### Added

### Changed

### Removed

### Fixed

## [1.20.0] - 2018-12-19

### Added

-   button to unfocus node
-   NodeContextMenu: Option to only hide dependent edges
-   plop support

### Changed

-   Renaming 'isolate node' to 'focus node'
-   Focusing a node does not remove the blacklist items of type Hide

### Removed

-   NodeContextMenu: Option to 'show all' nodes, which used to unhide all nodes

### Fixed

-   Reshow hidden nodes from Treeview or Blacklist

## [1.19.0] - 2018-11-02

### Added

-   Deleted files in delta view use their previous area value in order to be visible #254

### Changed

### Removed

### Fixed

-   Buildings in the delta view are not colored correctly #253
-   Reset Button in RibbonBar to reset 'Invert Colors' #255
-   Remove lag of 'Invert Color' checkboxes, when selecting single/delta mode #255

## [1.18.1] - 2018-10-31

### Added

### Changed

### Removed

### Fixed

## [1.18.0] - 2018-10-29

### Added

-   Integration with Jasome through JasomeImporter #245
-   URL parameter 'mode' with the values Single, Multiple or Delta
-   Blacklist to persist excluded or hidden nodes #205
-   Option to exclude nodes in nodeContextMenu #205
-   BlacklistPanel in SettingsSidebar to manage blacklist #205
-   Save-Button to download current CodeMap #205
-   Publishing visualization on Docker Hub #252

### Changed

-   No longer fat jar of every subcomponent of analysis, baked into ccsh
-   Changed simple syserr write to logger call for analysis #243

### Removed

-   URL parameter 'delta' does not exist anymore

### Fixed

-   Show delta of CodeMap when URL parameter mode=delta is set

## [1.17.0] - 2018-09-28

### Added

### Changed

-   Invert delta colors moved from color to heigh metric column in ribbon bar #220
-   Delta value now as kindOfMap shown #220
-   Aggreate maps as multiple rename #220

### Removed

### Fixed

-   Single/delta buttons now correctly activated when delta in ulr shown #220

## [1.17.0] - 2018-09-21

### Added

-   CodeMaatImport for temporal coupling dependencies #172
-   EdgeFilter to aggregate edge-attributes as node-attributes #222
-   Option to show and hide dependent edges from node-context-menu #218

### Changed

-   MergeFilter merges edges #172

### Removed

### Fixed

## [1.16.2] - 2018-09-10

### Added

### Changed

### Removed

### Fixed

-   missing event in firefox #232

## [1.16.1] - 2018-08-31

### Added

-   gitlab + dotnet manual

### Changed

### Removed

### Fixed

## [1.16.0] - 2018-08-31

### Added

-   add the option to add multiple files via url parameter (e.g. ?file=a&file=b...)

### Changed

### Removed

### Fixed

## [1.15.1] - 2018-08-13

### Added

### Changed

### Removed

### Fixed

## [1.15.0] - 2018-08-13

### Added

-   e2e tests are running in CI Environment (headless)
-   pupeteer as e2e test framework
-   Show names of marked packages in legend
-   Added a source code importer that can analyse rloc,mcc for java source code
-   keep settings when the user changes a file
-   Added option to set white background

### Changed

### Removed

-   cypress

### Fixed

## [1.14.2] - 2018-07-16

### Added

### Changed

-   Changed folder detail metrics from mean to sum

### Removed

### Fixed

## [1.14.1] - 2018-07-13

### Added

### Changed

### Removed

### Fixed

## [1.14.0] - 2018-07-13

### Added

-   Added UnderstandImporter to Analysis
-   Packages can be highlighted in different colors #152
-   Adding a context menu with highlighting colors and convenience methods for the tree view and 3D view #155
-   Folders and files to highlight can be described in the cc.json #165
-   Dynamic/automatic margin computing de/activated by tick

### Changed

-   Details panel: using the sum of the childrens metrics instead of the mean value

### Removed

### Fixed

-   Display buttons do not trigger map changes #185
-   Flickering surfaces when zooming out

## [1.13.0] - 2018-06-08

### Added

-   Layout switcher #141
-   Added CrococosmoImporter to Analysis
-   Added type, dirs, name to CSVExporter
-   Invert height of building checkbox
-   Aggregate multiple maps in visualization #110
-   Auto Focus selected map part
-   Timmer added to applySettings in SettingsService

### Changed

-   Crococosmo xml files will now generate a cc.json file for each version
-   Suppressing ARIA warnings
-   Simplified gradle structure of analysis part
-   Deltas added in the metric quick access panel #138
-   Ticks and ResetValue Buttons call to onSettingsChange to avoid applySettings timer
-   compacting empty middle packages #150
-   Detail panel minimized by default

### Removed

### Fixed

-   filter by regex shows parent nodes #116
-   typo in scss file

## [1.12.0] - 2018-04-27

### Added

-   horizontal quick access metric chooser
-   Link behind filepath in detailPanel #84
-   Double click event-handler on Buildings #84
-   Detail Panel can be minimized and maximized
-   Settings option to minimize Detail Panel
-   cypress as an e2e test runner

### Changed

### Removed

-   metric details from legend
-   metric chooser from settings panel

### Fixed

## [1.11.2] - 2018-04-13

### Added

### Changed

### Removed

### Fixed

-   a sonar importer bug which prevented the importer to fetch the last page #122

## [1.11.1] - 2018-04-11

### Added

### Changed

### Removed

### Fixed

## [1.11.0] - 2018-04-11

### Added

-   SASS support
-   simple regex filter
-   Reset Button
-   Dialog Service replaces console log calls and window.alert calls
-   linking tree view and map hover
-   auto fit scene button
-   anugularJS material
-   Scenarios are now filtered by compatibility for the given map
-   Link in visualization #84

### Changed

### Removed

-   materialize-css
-   grunt

### Fixed

-   less flickering and artifacts

## [1.10.0] - 2018-03-22

### Added

### Changed

-   Clean up UI #86
-   Updated analysis dependencies

### Removed

### Fixed

-   Delta View shows Deltas of itself as non-trivial if nodes have same name #89: Compare deltas by path not name
-   Delta calculation performance boost #91
-   Problems when intermediate nodes missed metrics #92
-   removed unnecessary calculations
-   removed bug in SonarImporter that slowed up performance and missed out multiple metrics
-   minor bugs

## [1.9.3] - 2018-02-23

### Added

### Changed

-   sorting treeview by folders and names

### Removed

### Fixed

## [1.9.2] - 2018-02-20

### Added

-   added preliminary CSVExporter for visualisation data

### Changed

-   padding rendering
-   minimal building height is 1 to prevent clipping issues
-   fallback values for visualization when no metric is available (area = 1, height = 1, color = grey). Data in data structure will not be changed.

### Removed

### Fixed

## [1.9.1] - 2018-02-20

### Added

### Changed

### Removed

### Fixed

-   detail panel bug fix

## [1.9.0] - 2018-02-20

### Added

### Changed

-   moved to unscoped npm packages

### Removed

### Fixed

## [1.8.2] - 2018-02-20

### Added

### Changed

-   detail panel background is white now. better visibility

### Removed

### Fixed

## [1.8.1] - 2018-02-20

### Added

### Changed

-   revision chooser moved to settings panel and uses now understandable dropdowns instead of links. Part of the #82 proposals

### Removed

### Fixed

## [1.8.0] - 2018-02-20

### Added

-   Experimental dependency support
-   loading indicator
-   file path to detail panel
-   collapsible tree view and visibility/isolation per node toggles

### Changed

-   added a ray-aabb intersection test before precise testing. Less time is spent in intersection methods.

### Removed

### Fixed

-   fixed a minor bug
-   canvas mouse event listener are now limited to the canvas dom element. UI events will not trigger the canvas listeners anymore
-   canvas mouse events distinguish now between click and drag. Dragging does not reset selection anymore
-   slider input #64
-   rz slider initialization bug
-   increasing test coverage
-   deltas where calculated on map loading even though, they were disabled

## [1.7.2] - 2018-02-02

### Added

### Changed

### Removed

### Fixed

-   url to homepage
-   analysis package

## [1.7.1] - 2018-02-02

### Added

### Changed

### Removed

### Fixed

## [1.7.0] - 2018-02-02

### Added

### Changed

-   npm pachage scoped to @maibornwolff
-   Defined further scenarios via json file
-   Added description for metrics and scenarios
-   using fixed point values in detail panel (ui) to truncate infinite or long decimals
-   folders now use the mean attributes of their buildings(leaves)

### Removed

### Fixed

-   Bugfix: detail panel should be cleared before setting new details else old values may survive

## [1.6.7] - 2018-02-01

### Added

### Changed

### Removed

### Fixed

## [1.6.6] - 2018-02-01

### Added

-   added anonymous git log generator anongit
-   browser demo shows codecharta-visualization sonar analysis

### Changed

-   rewrote command line interface
-   linking ccsh to bin/ccsh will be deleted later

### Removed

### Fixed

-   No underscore for scenarios in tooltips #71

## [1.6.5] - 2018-01-30

### Added

### Changed

### Removed

### Fixed

## [1.6.4] - 2018-01-30

### Added

### Changed

### Removed

### Fixed

-   fixed broken SonarImporter due to jdk9 migration

## [1.6.3] - 2018-01-26

### Added

-   added npm publish for analysis
-   simple release script for automatic changelog updates, commits, tags, version bumps

### Changed

### Removed

### Fixed

## [1.6.2] - 2018-01-25

### Added

-   added support for git log --raw and git log --numstat --raw
-   added support for git log --numstat and codechurn
-   added support for renames in SCMLogParser for git log --name-status
-   added support for renames in SCMLogParser for git log --numstat, git log --raw and git log --numstat --raw
-   added new SCM experimental metrics range_of_weeks_with_commits and successive_weeks_of_commits
-   the file origin of a node is displayed in the details now
-   sonarqube analysis on CI build
-   npm publish support in visualization

### Changed

-   Deltas are no longer experimental
-   two selected delta maps now merge their nodes correctly. The map where
    a node was missing get's a copy of this node with metrics=0.
    File additions/deletions are therefore only visible when areaMetric is
    unary and deltas are activated.

### Removed

### Fixed

-   delta display bug for heights
-   going back from delta view now correctly removes deltas from node data
-   Delta shown although not in delta mode #60
-   Allow inversion of delta colors #57
-   npm binary error

## [1.5.2] - 2018-01-04

### Added

### Changed

-   scaling slider now has steps of 0.1. This allows the user to select precise values like 2.0
-   updated jdk to jdk9

### Removed

### Fixed

-   Opening the same file a second time does not work #53
-   added missing require declaration
-   added glsl loader in testing environment
-   Native Application support is bugged while building in Travis CI #48

## [1.5.1] - 2017-11-14

### Added

-   command line parameter to toggle "authors" attribute in SCMLogParser

### Changed

### Removed

### Fixed

-   when passing a file through the "file" parameter in the URL, the map now renders correctly

## [1.5.0] - 2017-10-24

### Added

-   experimental delta functionality
-   loading multiple maps
-   experimental margin slider

### Changed

-   faster rendering

### Removed

-   nwjs packages and native apps due to a bug

### Fixed

-   using color metric instead of height metric for color range slider ceil

## [1.4.0] - 2017-09-14

### Added

-   Typescript support
-   Browsersync
-   added advanced merging strategy "leaf" in MergeFilter
-   advanced merging with restructuring

### Changed

-   Browserify replaced with Webpack
-   Better debugging
-   Karma instead of Mocha

### Removed

### Fixed

## [1.3.2] - 2017-08-18

### Added

-   add slider controls for color thresholds #19
-   Added additional structuring in SonarImporter for multi-module projects
-   button to generate current url parameters
-   camera position is now a setting (e.g. in scenarios or url parameters)
-   margin slider: make it easier to find out to which package/folder a class belongs #20

### Changed

-   better url parameter resolution (nested parameters are handled correctly)
-   changed hover color. Allows better distinction between hover and select

### Removed

-   obsolete helper grid

### Fixed

-   changing display or color settings resets scaling #18
-   scenario description #32
-   Scaling should not scale the labels #35

## [1.3.1] - 2017-07-05

### Added

### Changed

### Removed

### Fixed

-   Prevented override of URL-parameters by default scenario

## [1.3.0] - 2017-07-05

### Added

-   Adding simple merge functionality for multiple json files
-   Added CSVImporter
-   Added Translation for SonarQube metrics
-   Added descriptions for metrics

### Changed

-   Changed uppercase metrics, e.g. RLOC, to lowercase metrics

### Removed

### Fixed

-   Simple cc.json does not display anything #17

## [1.2.0] - 2017-06-19

### Added

-   Adding Labels and UI
-   Support for links to source page of SonarQube in sonarimporter
-   Added SCMLogParser

### Changed

### Removed

### Fixed

-   GitHub Issue: legend is wrong #21

## [1.1.5] - 2017-05-31

### Fixed

-   Wrong version numbers in analysis part

## [1.1.4] - 2017-05-26

### Added

-   Scenarios and default scenario
-   Translation API for Metrics
-   Metric tooltips in dropdown

### Fixed

-   GitHub Issue: Sonarimporter crashes with null pointer exception when there is a component without path. #13

## [1.1.3] - 2017-05-01

### Added

-   Support for SonarQube Measures-API
-   Error logging for sonarqube errors

### Changed

-   Standard Sonar metric is now complexity,ncloc,functions,duplicated_lines,classes,blocker_violations,generated_lines,bugs,commented_out_code_lines,lines,violations,comment_lines,duplicated_blocks

## [1.1.2] - 2017-04-28

### Added

-   Translation API for Metrics

## [1.1.1] - 2017-04-07

### Fixed

-   GitHub Issue: Flickering surfaces #3
-   GitHub Issue: Unable to install due to readlink error on macOS #4

## [1.1.0] - 2017-03-27

### Added

-   SourceMonitorImporter for importing projects from SourceMonitor.

## [1.0.0] - 2017-03-17

### Added

-   SonarImporter for importing projects from SonarQube.
-   ValidationTool for validating an existing json file.<|MERGE_RESOLUTION|>--- conflicted
+++ resolved
@@ -18,6 +18,8 @@
 ### Removed
 
 ### Fixed
+
+-   Excluded buildings are no longer used for aggregated metric calculation #352
 
 ### Chore
 
@@ -40,20 +42,13 @@
 
 -   Fixed bug that code map was not re-loaded when changing from multiple to single revision mode #396
 -   Fixed missing apiVersion in aggregated map #398
-<<<<<<< HEAD
--             Input Fields of color sliders adjust width according to content #409
-=======
 -   Input Fields of color sliders adjust width according to content #409
->>>>>>> 8e1f80d9
 
 ### Chore
 
 -   Bump nouislider from 11.1.0 to 13.1.1 in /visualization
-<<<<<<< HEAD
-=======
 -   Bump typescript from 2.7.2 to 3.3.3333 in /visualization
 -   Bump @types/d3 from 4.13.0 to 5.7.1 in /visualization
->>>>>>> 8e1f80d9
 
 ## [1.21.2] - 2019-02-26
 
@@ -68,7 +63,6 @@
 ### Fixed
 
 -   Fixing non-existent metric aggregation on root-level when using multiple Files
--   Excluded buildings are no longer used for aggregated metric calculation #352
 
 ## [1.21.1] - 2019-02-22
 

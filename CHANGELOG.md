# Change Log

All notable changes to this project will be documented in this file.

The format is based on [Keep a Changelog](http://keepachangelog.com/)
and this project adheres to [Semantic Versioning](http://semver.org/)

## [unreleased]

### Added 🚀

### Changed

### Removed 🗑

### Fixed 🐞

<<<<<<< HEAD
- Calculation of other Group for fileExtensionBar #768
=======
- Remove focus of UI elements when they are not visible anymore
>>>>>>> 686508bc

### Chore 👨‍💻 👩‍💻

## [1.41.0] - 2019-12-06

### Added 🚀

- Show the relative number of files a folder includes compared to the project in the TreeView #380
- Show the number of files a folder includes in the TreeView when hovering #380
- When the File Extension Bar is hovered, all buildings corresponding to that extension are highlighted #545
- Toggle between percentage and absolute values when clicking the file extension details section #545
- Sum hovered delta values for folders #781

### Changed

### Removed 🗑

### Fixed 🐞

### Chore 👨‍💻 👩‍💻

## [1.40.0] - 2019-11-22

### Added 🚀

### Changed

- Replaced Blacklist Hide with Flatten option #691
- Flattened buildings are not hidden by default #691

### Removed 🗑

### Fixed 🐞

### Chore 👨‍💻 👩‍💻

- Bump @types/three from 0.89.12 to 0.103.2 in /visualization #453
- Bump angularjs-slider from 6.5.1 to 7.0.0 in /visualization #454
- Bump webpack from 3.12.0 to 4.41.2 in /visualization #436
- [Security] Bump angular from 1.7.7 to 1.7.9 in /visualization #800

## [1.39.0] - 2019-11-15

### Added

- Progress indicator for SonarImporter #544

### Changed

- New style for hovered metric values #696
- Redesigned slider labels in ribbonBar sections #696
- Shortened ribbonBar sections #696

### Removed

### Fixed

- Missing pictures and broken links in docs #785
- SCMLogParser is now more resilient to unusual SVN commit messages #763

### Chore

## [1.38.1] - 2019-11-13

### Added

- New github-pages https://maibornwolff.github.io/codecharta/

### Changed

### Removed

### Fixed

- Sum symbol for hovered metric values only shows for folders #775

### Chore

## [1.38.0] - 2019-11-08

### Added

- Temporal coupling edges generated by SCMLogParser #622

### Changed

- Downloaded files are no longer formatted #679
- Added highly and median coupled files metrics to non-churn metric list of SCMLogParser #622
- Moved nodePathPanel to toolBar and updated style #607

### Removed

### Fixed

- Removed attributes from downloaded files that should not be there #679

### Chore

## [1.37.0] - 2019-10-25

### Added

- Sidebar with information regarding the selected building #527
- Sidebar closes when selected buildings is excluded #748

### Changed

- Animation to show or hide the legend panel #527

### Removed

- Expandable detail panel in lower left corner #527
- Removed option to maximize/minimize detail panel #527

### Fixed

- Autofocus and label size for focused nodes #747
- Selected buildings stays selected when settings are changed #748
- IllegalStateException when scanning single file in SourceCodeParser #573
- SourceCodeParser places files in the project root correctly into the hierarchy #574

### Chore

## [1.36.0] - 2019-10-18

### Added

### Changed

- Open and close the ribbonBar sections independently with an updated animation

### Removed

### Fixed

- Camera is now resetted correctly, when unfocusing #634
- Inputs of Color Range Slider now waits a second before it commits its values #676
- Fixed root folder name in TreeView after new map after loading new map #649
- Increased size of ribbonBar for big screens #644
- File-Extension-Bar will not display excluded nodes anymore #725
- Sanitize input for shelljs #600

### Chore

- Bump jacoco from 0.8.1 to 0.8.4 in /analysis

## [1.35.0] - 2019-10-04

### Added

- Checkbox in global Settings for disabling camera reset, when new map is loaded #685
- Pipe support for SourceCodeParser #716
- Pipe support for SCMLogParser #717
- Pipe support for SonarImporter #715

### Changed

### Removed

### Fixed

- Exclude and Hide options are disabled for empty and already existing search patterns #654

### Chore

## [1.34.0] - 2019-09-20

### Added

- Tokei Importer #538
- Prominent Notice that we use Sonar-jar #713

### Changed

### Removed

### Fixed

### Chore

- Bump kotlin-reflect from 1.3.41 to 1.3.50 in /analysis
- Bump json from 20180813 to 20190722 in /analysis
- Bump rxjava from 2.2.9 to 2.2.12 in /analysis
- Bump assertj-core from 3.12.2 to 3.13.2 in /analysis
- Bump sonar-java-plugin from 5.12.1.17771 to 5.14.0.18788 in /analysis

## [1.33.0] - 2019-09-10

### Added

- Edge Previews (Palm-Tree-Effect) #529
- Dropdown to select Edge Metric, including Edge Counter #529
- Edge Metric settings for Edge Height, Number of Previews & show only building with Edges #529

### Changed

- Edge Visualization to better distinguish between incoming and outgoing edges #529
- Distribution metric is by default the same as area metric #689
- MapTreeView below searchBar opens the first level by default #690
- Focus metric search when opening metricChooser #693

### Removed

- Edge Options in Context menu #529

### Fixed

- SourceCodeParser now skips custom metrics for files, if the syntax tree cannot be created
- Nodes with color metric equals 0 are colored correct again #677

### Chore

- [Security] Bump mixin-deep from 1.3.1 to 1.3.2 in /visualization

## [1.32.0] - 2019-08-09

### Added

- Search for metrics and an indicator for the highest value in dropdown #575
- Button to enable PresentationMode that uses Flashlight-Hovering #576
- Clarifying information which file is which in the file bar when in delta mode #615

### Changed

- Replaced Scenario dropdown with button on the left of the metric sections #628

### Removed

### Fixed

### Chore

## [1.31.0] - 2019-08-02

### Added

- New Metric in SourceCodeParser: Maximum-Nesting-Level #659

### Changed

### Removed

### Fixed

- Label hight adjustment now matches scaling of map #594
- SCMLogParser now guesses the input file encoding #614

### Chore

## [1.30.0] - 2019-07-26

### Added

- New Search Bar #526
- Number of Renames Metric to SCMLogParser #621
- Age In Weeks Metric for SCMLogParser #620

### Changed

- ToolBar now shows partially cut-off controls if the window is too small #582
- Position of the legendPanel was moved to the bottom-right corner #633
- RibbonBar only opens the three metric section
- Moved Scenario-select to the right in order to use less space
- Moved loading-gif from ribbonBar to toolBar

### Removed

- RibbonBar toggle button

### Fixed

- FileExtensionBar height to not show a bottom-margin in Chrome
- PointerEvents not being propagated when RibbonBar was extended
- Reduced memory usage of SCMLogParser to avoid OutOfMemory Exception #631

### Chore

- [Security] Bump lodash.mergewith from 4.6.1 to 4.6.2 in /visualization
- [Security] Bump lodash from 4.17.11 to 4.17.13 in /visualization
- [Security] Bump fstream from 1.0.11 to 1.0.12 in /visualization

## [1.29.0] - 2019-07-12

### Added

### Changed

- Moved Button to reset the map to the center next to the view-cube #606
- Moved FileExtensionBar #527

### Removed

- Burger Menu / SideNav #526

### Fixed

- Colors in File-Extension-Bar will be displayed in MS Edge and Standlone now #584

### Chore

## [1.28.0] - 2019-06-28

### Added

- Releasing will now remind the developer to manually add the release notes #533
- StructureModifier to remove and move nodes and set root of projects #547 / #181

### Changed

- More informative log messages regarding the success of project merging #547

### Removed

- Release Notes are not generated and added automatically to a release #533

### Fixed

- Margin will now be set correctly depending on whether dynamicMargin is enabled or not #602

### Chore

## [1.27.0] - 2019-06-25

### Added

- Automatically generates release notes from changelog and appends it to release #533
- Adds global settings-menu with settings from options panel and weblinks #528

### Changed

- Moved File Settings from Ribbon Bar to new File Setting Bar #525
- Rename sample file codemap-nodes #587
- Hide checkbox to select white-positive-buildings in delta state #345

### Removed

- Removes Options panel from sidebar #528
- Removes Weblinks panel from sidebar #528
- Removed URL-parameter info from sidebar #525

### Fixed

- Unary Metric will no longer be auto-selected when a new map is loaded #579

### Chore

## [1.26.0] - 2019-06-14

### Added

- FileExtensionBar to show file-distribution of chosen metric #495
- sum icon is now displayed on the left of the metric value #364
- Added Pop-up dialog before downloading file to set filename and see what data will be stored #523

### Changed

### Removed

### Fixed

- Fix set default ColorRange when resetting color section #560

### Chore

## [1.25.1] - 2019-05-30

### Added

- SVN log parser keeps track of renaming of files for metric calculation #542

### Changed

### Removed

### Fixed

- Entries with renaming information in SVN logs are attributed to correct file #542
- Unary metric will no longer be removed from the MetricChooser-Dropdown when a folder was excluded or hidden #548
- Changing margin and then file or mode will no longer freeze the application #524

### Chore

- [Security] Bump tar from 2.2.1 to 2.2.2 in /visualization

## [1.25.0] - 2019-05-17

### Added

- Added SonarJava to Source code parser #343
- Added exclude and defaultExclude options to SourceCodeParser #508
- Show loading-gif in ribbonBar when rerendering map

### Changed

- Using Sonar Plugins for Source code parser, giving the Sonar Metrics #343
- Use debounced settings update instead of throttled
- Filename of downloaded file now contains time #484

### Removed

### Fixed

- Fixed issue with too long line in ccsh.bat #506
- Prevent downloaded files from having multiple Timestamps #484
- Do not show loadingGif when cancelling the fileChooser #498
- Excluding a building now updates the maximum value of colorRange #355

### Chore

- Bump angular-material from 1.1.9 to 1.1.14 in /visualization
- [Security] Bump jquery from 3.3.1 to 3.4.0 in /visualization

## [1.24.0] - 2019-04-23

### Added

### Changed

### Removed

- Settings as URL parameters #470

### Fixed

- Fixed issue with trailing slash in URL parameter of SonarImporter #356

### Chore

- Bump d3 from 4.13.0 to 5.9.2 in /visualization
- Bump sinon from 4.5.0 to 7.3.1 in /visualization

## [1.23.0] - 2019-03-22

### Added

- Project Name can be specified for merge filter #394

### Changed

- Throw a MergeException if project names do not match in MergeFilter #394

### Removed

### Fixed

- Excluded buildings are no longer used for aggregated metric calculation #352

### Chore

- Bump browser-sync-webpack-plugin from 1.2.0 to 2.2.2 in /visualization
- Bump @types/node from 8.10.19 to 11.11.3 in /visualization
- Bump html-webpack-plugin from 2.30.1 to 3.2.0 in /visualization
- Bump load-grunt-tasks from 3.5.2 to 4.0.0 in /visualization #444
- Bump ajv from 5.5.2 to 6.10.0 in /visualization #447
- Bump resolve-url-loader from 2.3.0 to 3.0.1 in /visualization #448

## [1.22.0] - 2019-03-15

### Added

- Added buttons to select all/none/inversion of revisions/maps in multiple mode #391
- Merge filter can merge all files of folders #392

### Changed

### Removed

### Fixed

- Fixed bug that code map was not re-loaded when changing from multiple to single revision mode #396
- Fixed missing apiVersion in aggregated map #398
- Input Fields of color sliders adjust width according to content #409

### Chore

- Bump nouislider from 11.1.0 to 13.1.1 in /visualization
- Bump typescript from 2.7.2 to 3.3.3333 in /visualization
- Bump @types/d3 from 4.13.0 to 5.7.1 in /visualization

## [1.21.2] - 2019-02-26

### Added

- When entering Multiple Mode, all Maps/revisions are preselected

### Changed

### Removed

### Fixed

- Fixing non-existent metric aggregation on root-level when using multiple Files

## [1.21.1] - 2019-02-22

### Added

- Hovering a node in the map also hovers it in the tree view #351

### Changed

### Removed

### Fixed

- Fixing sync between treeview hovering and map hovering #351
- Folders can no longer be colored in the CodeMap or TreeView #359

## [1.21.0] - 2019-02-16

### Added

- Color searched node names green in TreeView #225
- Add option buttons (three dots) in TreeViewSearch to `Hide` or `Exclude` matching nodes #298
- Show blacklist entry counter in blacklistPanel header #298
- Option checkbox 'Hide Flattened Buildings' #225
- Hide/Flatten non-searched buildings #225
- Hide/Flatten all buildings, if searchPattern can't find any matching nodes #225
- Show maxValue of each metric in metricChooser select list #204
- Colored color-slider inside the RibbonBar #318
- Option to color positive buildings white #311
- Clicking the ribbonBar section-titles toggles the ribbonBar #324
- View-Cube displayed in top right corner #274
- Adding prettier formatter
- Adapt colorRange when changing colorMetric #330

### Changed

- Update TreeView filter with search field #225
- Use 'gitignore' style matching in TreeViewSearch #225
- Reorder `Focus`, `Hide` and `Exclude` buttons in nodeContextMenu #298
- Reorder sidebarPanels (BlacklistPanel beneath TreeViewSearchPanel) #298
- Use `fa-ban`-icon as symbols for blacklistPanel (instead of `fa-list`) #298
- Use `fa-ban`-icon as symbols for blacklistType `Exclude` (instead of `fa-times`) #298
- Label size keeps readable for large maps or a high distance between camera and map #237
- updated dependencies to fix vulnerabilities
- Scenarios only update settings which exist in Scenario and not all #224
- MergeFilter to merge unique blacklist entries #275
- MergeFilter to only merge unique attributeType entries #275

### Removed

- Remove invertHeight checkbox in delta-view #306
- Remove option to add blacklist entries from inside the blacklistPanel #298
- Remove statistic functions in Experimental panel #308

### Fixed

- CodeMap does not move anymore when navigating in text-fields #307
- Merge blacklist in multipleFile view and convert paths #275
- Show logo in NW.js standalone application #233

## [1.20.1] - 2018-12-19

### Added

### Changed

### Removed

### Fixed

## [1.20.0] - 2018-12-19

### Added

- button to unfocus node
- NodeContextMenu: Option to only hide dependent edges
- plop support

### Changed

- Renaming 'isolate node' to 'focus node'
- Focusing a node does not remove the blacklist items of type Hide

### Removed

- NodeContextMenu: Option to 'show all' nodes, which used to unhide all nodes

### Fixed

- Reshow hidden nodes from Treeview or Blacklist

## [1.19.0] - 2018-11-02

### Added

- Deleted files in delta view use their previous area value in order to be visible #254

### Changed

### Removed

### Fixed

- Buildings in the delta view are not colored correctly #253
- Reset Button in RibbonBar to reset 'Invert Colors' #255
- Remove lag of 'Invert Color' checkboxes, when selecting single/delta mode #255

## [1.18.1] - 2018-10-31

### Added

### Changed

### Removed

### Fixed

## [1.18.0] - 2018-10-29

### Added

- Integration with Jasome through JasomeImporter #245
- URL parameter 'mode' with the values Single, Multiple or Delta
- Blacklist to persist excluded or hidden nodes #205
- Option to exclude nodes in nodeContextMenu #205
- BlacklistPanel in SettingsSidebar to manage blacklist #205
- Save-Button to download current CodeMap #205
- Publishing visualization on Docker Hub #252

### Changed

- No longer fat jar of every subcomponent of analysis, baked into ccsh
- Changed simple syserr write to logger call for analysis #243

### Removed

- URL parameter 'delta' does not exist anymore

### Fixed

- Show delta of CodeMap when URL parameter mode=delta is set

## [1.17.0] - 2018-09-28

### Added

### Changed

- Invert delta colors moved from color to heigh metric column in ribbon bar #220
- Delta value now as kindOfMap shown #220
- Aggreate maps as multiple rename #220

### Removed

### Fixed

- Single/delta buttons now correctly activated when delta in ulr shown #220

## [1.17.0] - 2018-09-21

### Added

- CodeMaatImport for temporal coupling dependencies #172
- EdgeFilter to aggregate edge-attributes as node-attributes #222
- Option to show and hide dependent edges from node-context-menu #218

### Changed

- MergeFilter merges edges #172

### Removed

### Fixed

## [1.16.2] - 2018-09-10

### Added

### Changed

### Removed

### Fixed

- missing event in firefox #232

## [1.16.1] - 2018-08-31

### Added

- gitlab + dotnet manual

### Changed

### Removed

### Fixed

## [1.16.0] - 2018-08-31

### Added

- add the option to add multiple files via url parameter (e.g. ?file=a&file=b...)

### Changed

### Removed

### Fixed

## [1.15.1] - 2018-08-13

### Added

### Changed

### Removed

### Fixed

## [1.15.0] - 2018-08-13

### Added

- e2e tests are running in CI Environment (headless)
- pupeteer as e2e test framework
- Show names of marked packages in legend
- Added a source code importer that can analyse rloc,mcc for java source code
- keep settings when the user changes a file
- Added option to set white background

### Changed

### Removed

- cypress

### Fixed

## [1.14.2] - 2018-07-16

### Added

### Changed

- Changed folder detail metrics from mean to sum

### Removed

### Fixed

## [1.14.1] - 2018-07-13

### Added

### Changed

### Removed

### Fixed

## [1.14.0] - 2018-07-13

### Added

- Added UnderstandImporter to Analysis
- Packages can be highlighted in different colors #152
- Adding a context menu with highlighting colors and convenience methods for the tree view and 3D view #155
- Folders and files to highlight can be described in the cc.json #165
- Dynamic/automatic margin computing de/activated by tick

### Changed

- Details panel: using the sum of the childrens metrics instead of the mean value

### Removed

### Fixed

- Display buttons do not trigger map changes #185
- Flickering surfaces when zooming out

## [1.13.0] - 2018-06-08

### Added

- Layout switcher #141
- Added CrococosmoImporter to Analysis
- Added type, dirs, name to CSVExporter
- Invert height of building checkbox
- Aggregate multiple maps in visualization #110
- Auto Focus selected map part
- Timmer added to applySettings in SettingsService

### Changed

- Crococosmo xml files will now generate a cc.json file for each version
- Suppressing ARIA warnings
- Simplified gradle structure of analysis part
- Deltas added in the metric quick access panel #138
- Ticks and ResetValue Buttons call to onSettingsChange to avoid applySettings timer
- compacting empty middle packages #150
- Detail panel minimized by default

### Removed

### Fixed

- filter by regex shows parent nodes #116
- typo in scss file

## [1.12.0] - 2018-04-27

### Added

- horizontal quick access metric chooser
- Link behind filepath in detailPanel #84
- Double click event-handler on Buildings #84
- Detail Panel can be minimized and maximized
- Settings option to minimize Detail Panel
- cypress as an e2e test runner

### Changed

### Removed

- metric details from legend
- metric chooser from settings panel

### Fixed

## [1.11.2] - 2018-04-13

### Added

### Changed

### Removed

### Fixed

- a sonar importer bug which prevented the importer to fetch the last page #122

## [1.11.1] - 2018-04-11

### Added

### Changed

### Removed

### Fixed

## [1.11.0] - 2018-04-11

### Added

- SASS support
- simple regex filter
- Reset Button
- Dialog Service replaces console log calls and window.alert calls
- linking tree view and map hover
- auto fit scene button
- anugularJS material
- Scenarios are now filtered by compatibility for the given map
- Link in visualization #84

### Changed

### Removed

- materialize-css
- grunt

### Fixed

- less flickering and artifacts

## [1.10.0] - 2018-03-22

### Added

### Changed

- Clean up UI #86
- Updated analysis dependencies

### Removed

### Fixed

- Delta View shows Deltas of itself as non-trivial if nodes have same name #89: Compare deltas by path not name
- Delta calculation performance boost #91
- Problems when intermediate nodes missed metrics #92
- removed unnecessary calculations
- removed bug in SonarImporter that slowed up performance and missed out multiple metrics
- minor bugs

## [1.9.3] - 2018-02-23

### Added

### Changed

- sorting treeview by folders and names

### Removed

### Fixed

## [1.9.2] - 2018-02-20

### Added

- added preliminary CSVExporter for visualisation data

### Changed

- padding rendering
- minimal building height is 1 to prevent clipping issues
- fallback values for visualization when no metric is available (area = 1, height = 1, color = grey). Data in data structure will not be changed.

### Removed

### Fixed

## [1.9.1] - 2018-02-20

### Added

### Changed

### Removed

### Fixed

- detail panel bug fix

## [1.9.0] - 2018-02-20

### Added

### Changed

- moved to unscoped npm packages

### Removed

### Fixed

## [1.8.2] - 2018-02-20

### Added

### Changed

- detail panel background is white now. better visibility

### Removed

### Fixed

## [1.8.1] - 2018-02-20

### Added

### Changed

- revision chooser moved to settings panel and uses now understandable dropdowns instead of links. Part of the #82 proposals

### Removed

### Fixed

## [1.8.0] - 2018-02-20

### Added

- Experimental dependency support
- loading indicator
- file path to detail panel
- collapsible tree view and visibility/isolation per node toggles

### Changed

- added a ray-aabb intersection test before precise testing. Less time is spent in intersection methods.

### Removed

### Fixed

- fixed a minor bug
- canvas mouse event listener are now limited to the canvas dom element. UI events will not trigger the canvas listeners anymore
- canvas mouse events distinguish now between click and drag. Dragging does not reset selection anymore
- slider input #64
- rz slider initialization bug
- increasing test coverage
- deltas where calculated on map loading even though, they were disabled

## [1.7.2] - 2018-02-02

### Added

### Changed

### Removed

### Fixed

- url to homepage
- analysis package

## [1.7.1] - 2018-02-02

### Added

### Changed

### Removed

### Fixed

## [1.7.0] - 2018-02-02

### Added

### Changed

- npm pachage scoped to @maibornwolff
- Defined further scenarios via json file
- Added description for metrics and scenarios
- using fixed point values in detail panel (ui) to truncate infinite or long decimals
- folders now use the mean attributes of their buildings(leaves)

### Removed

### Fixed

- Bugfix: detail panel should be cleared before setting new details else old values may survive

## [1.6.7] - 2018-02-01

### Added

### Changed

### Removed

### Fixed

## [1.6.6] - 2018-02-01

### Added

- added anonymous git log generator anongit
- browser demo shows codecharta-visualization sonar analysis

### Changed

- rewrote command line interface
- linking ccsh to bin/ccsh will be deleted later

### Removed

### Fixed

- No underscore for scenarios in tooltips #71

## [1.6.5] - 2018-01-30

### Added

### Changed

### Removed

### Fixed

## [1.6.4] - 2018-01-30

### Added

### Changed

### Removed

### Fixed

- fixed broken SonarImporter due to jdk9 migration

## [1.6.3] - 2018-01-26

### Added

- added npm publish for analysis
- simple release script for automatic changelog updates, commits, tags, version bumps

### Changed

### Removed

### Fixed

## [1.6.2] - 2018-01-25

### Added

- added support for git log --raw and git log --numstat --raw
- added support for git log --numstat and codechurn
- added support for renames in SCMLogParser for git log --name-status
- added support for renames in SCMLogParser for git log --numstat, git log --raw and git log --numstat --raw
- added new SCM experimental metrics range_of_weeks_with_commits and successive_weeks_of_commits
- the file origin of a node is displayed in the details now
- sonarqube analysis on CI build
- npm publish support in visualization

### Changed

- Deltas are no longer experimental
- two selected delta maps now merge their nodes correctly. The map where
  a node was missing get's a copy of this node with metrics=0.
  File additions/deletions are therefore only visible when areaMetric is
  unary and deltas are activated.

### Removed

### Fixed

- delta display bug for heights
- going back from delta view now correctly removes deltas from node data
- Delta shown although not in delta mode #60
- Allow inversion of delta colors #57
- npm binary error

## [1.5.2] - 2018-01-04

### Added

### Changed

- scaling slider now has steps of 0.1. This allows the user to select precise values like 2.0
- updated jdk to jdk9

### Removed

### Fixed

- Opening the same file a second time does not work #53
- added missing require declaration
- added glsl loader in testing environment
- Native Application support is bugged while building in Travis CI #48

## [1.5.1] - 2017-11-14

### Added

- command line parameter to toggle "authors" attribute in SCMLogParser

### Changed

### Removed

### Fixed

- when passing a file through the "file" parameter in the URL, the map now renders correctly

## [1.5.0] - 2017-10-24

### Added

- experimental delta functionality
- loading multiple maps
- experimental margin slider

### Changed

- faster rendering

### Removed

- nwjs packages and native apps due to a bug

### Fixed

- using color metric instead of height metric for color range slider ceil

## [1.4.0] - 2017-09-14

### Added

- Typescript support
- Browsersync
- added advanced merging strategy "leaf" in MergeFilter
- advanced merging with restructuring

### Changed

- Browserify replaced with Webpack
- Better debugging
- Karma instead of Mocha

### Removed

### Fixed

## [1.3.2] - 2017-08-18

### Added

- add slider controls for color thresholds #19
- Added additional structuring in SonarImporter for multi-module projects
- button to generate current url parameters
- camera position is now a setting (e.g. in scenarios or url parameters)
- margin slider: make it easier to find out to which package/folder a class belongs #20

### Changed

- better url parameter resolution (nested parameters are handled correctly)
- changed hover color. Allows better distinction between hover and select

### Removed

- obsolete helper grid

### Fixed

- changing display or color settings resets scaling #18
- scenario description #32
- Scaling should not scale the labels #35

## [1.3.1] - 2017-07-05

### Added

### Changed

### Removed

### Fixed

- Prevented override of URL-parameters by default scenario

## [1.3.0] - 2017-07-05

### Added

- Adding simple merge functionality for multiple json files
- Added CSVImporter
- Added Translation for SonarQube metrics
- Added descriptions for metrics

### Changed

- Changed uppercase metrics, e.g. RLOC, to lowercase metrics

### Removed

### Fixed

- Simple cc.json does not display anything #17

## [1.2.0] - 2017-06-19

### Added

- Adding Labels and UI
- Support for links to source page of SonarQube in sonarimporter
- Added SCMLogParser

### Changed

### Removed

### Fixed

- GitHub Issue: legend is wrong #21

## [1.1.5] - 2017-05-31

### Fixed

- Wrong version numbers in analysis part

## [1.1.4] - 2017-05-26

### Added

- Scenarios and default scenario
- Translation API for Metrics
- Metric tooltips in dropdown

### Fixed

- GitHub Issue: Sonarimporter crashes with null pointer exception when there is a component without path. #13

## [1.1.3] - 2017-05-01

### Added

- Support for SonarQube Measures-API
- Error logging for sonarqube errors

### Changed

- Standard Sonar metric is now complexity,ncloc,functions,duplicated_lines,classes,blocker_violations,generated_lines,bugs,commented_out_code_lines,lines,violations,comment_lines,duplicated_blocks

## [1.1.2] - 2017-04-28

### Added

- Translation API for Metrics

## [1.1.1] - 2017-04-07

### Fixed

- GitHub Issue: Flickering surfaces #3
- GitHub Issue: Unable to install due to readlink error on macOS #4

## [1.1.0] - 2017-03-27

### Added

- SourceMonitorImporter for importing projects from SourceMonitor.

## [1.0.0] - 2017-03-17

### Added

- SonarImporter for importing projects from SonarQube.
- ValidationTool for validating an existing json file.<|MERGE_RESOLUTION|>--- conflicted
+++ resolved
@@ -15,11 +15,8 @@
 
 ### Fixed 🐞
 
-<<<<<<< HEAD
 - Calculation of other Group for fileExtensionBar #768
-=======
 - Remove focus of UI elements when they are not visible anymore
->>>>>>> 686508bc
 
 ### Chore 👨‍💻 👩‍💻
 

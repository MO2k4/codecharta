# Change Log

All notable changes to this project will be documented in this file.

The format is based on [Keep a Changelog](http://keepachangelog.com/)
and this project adheres to [Semantic Versioning](http://semver.org/)

## [unreleased]

### Added

<<<<<<< HEAD
=======
 - FileExtensionBar to show file-distribution of chosen metric #495

### Changed

### Removed

### Fixed

- Fix set default ColorRange when resetting color section #560

### Chore

## [1.25.1] - 2019-05-30

### Added

>>>>>>> fbfefc3b
- SVN log parser keeps track of renaming of files for metric calculation #542
- sum icon is now displayed on the left of the metric value #364

### Changed

### Removed

### Fixed

- Entries with renaming information in SVN logs are attributed to correct file #542
- Unary metric will no longer be removed from the MetricChooser-Dropdown when a folder was excluded or hidden #548
- Changing margin and then file or mode will no longer freeze the application #524

### Chore

- [Security] Bump tar from 2.2.1 to 2.2.2 in /visualization

## [1.25.0] - 2019-05-17

### Added

- Added SonarJava to Source code parser #343
- Added exclude and defaultExclude options to SourceCodeParser #508
- Show loading-gif in ribbonBar when rerendering map

### Changed

- Using Sonar Plugins for Source code parser, giving the Sonar Metrics #343
- Use debounced settings update instead of throttled
- Filename of downloaded file now contains time #484

### Removed

### Fixed

- Fixed issue with too long line in ccsh.bat #506
- Prevent downloaded files from having multiple Timestamps #484
- Do not show loadingGif when cancelling the fileChooser #498
- Excluding a building now updates the maximum value of colorRange #355

### Chore

- Bump angular-material from 1.1.9 to 1.1.14 in /visualization
- [Security] Bump jquery from 3.3.1 to 3.4.0 in /visualization

## [1.24.0] - 2019-04-23

### Added

### Changed

### Removed

- Settings as URL parameters #470

### Fixed

- Fixed issue with trailing slash in URL parameter of SonarImporter #356

### Chore

- Bump d3 from 4.13.0 to 5.9.2 in /visualization
- Bump sinon from 4.5.0 to 7.3.1 in /visualization

## [1.23.0] - 2019-03-22

### Added

- Project Name can be specified for merge filter #394

### Changed

- Throw a MergeException if project names do not match in MergeFilter #394

### Removed

### Fixed

- Excluded buildings are no longer used for aggregated metric calculation #352

### Chore

- Bump browser-sync-webpack-plugin from 1.2.0 to 2.2.2 in /visualization
- Bump @types/node from 8.10.19 to 11.11.3 in /visualization
- Bump html-webpack-plugin from 2.30.1 to 3.2.0 in /visualization
- Bump load-grunt-tasks from 3.5.2 to 4.0.0 in /visualization #444
- Bump ajv from 5.5.2 to 6.10.0 in /visualization #447
- Bump resolve-url-loader from 2.3.0 to 3.0.1 in /visualization #448

## [1.22.0] - 2019-03-15

### Added

- Added buttons to select all/none/inversion of revisions/maps in multiple mode #391
- Merge filter can merge all files of folders #392

### Changed

### Removed

### Fixed

- Fixed bug that code map was not re-loaded when changing from multiple to single revision mode #396
- Fixed missing apiVersion in aggregated map #398
- Input Fields of color sliders adjust width according to content #409

### Chore

- Bump nouislider from 11.1.0 to 13.1.1 in /visualization
- Bump typescript from 2.7.2 to 3.3.3333 in /visualization
- Bump @types/d3 from 4.13.0 to 5.7.1 in /visualization

## [1.21.2] - 2019-02-26

### Added

- When entering Multiple Mode, all Maps/revisions are preselected

### Changed

### Removed

### Fixed

- Fixing non-existent metric aggregation on root-level when using multiple Files

## [1.21.1] - 2019-02-22

### Added

- Hovering a node in the map also hovers it in the tree view #351

### Changed

### Removed

### Fixed

- Fixing sync between treeview hovering and map hovering #351
- Folders can no longer be colored in the CodeMap or TreeView #359

## [1.21.0] - 2019-02-16

### Added

- Color searched node names green in TreeView #225
- Add option buttons (three dots) in TreeViewSearch to `Hide` or `Exclude` matching nodes #298
- Show blacklist entry counter in blacklistPanel header #298
- Option checkbox 'Hide Flattened Buildings' #225
- Hide/Flatten non-searched buildings #225
- Hide/Flatten all buildings, if searchPattern can't find any matching nodes #225
- Show maxValue of each metric in metricChooser select list #204
- Colored color-slider inside the RibbonBar #318
- Option to color positive buildings white #311
- Clicking the ribbonBar section-titles toggles the ribbonBar #324
- View-Cube displayed in top right corner #274
- Adding prettier formatter
- Adapt colorRange when changing colorMetric #330

### Changed

- Update TreeView filter with search field #225
- Use 'gitignore' style matching in TreeViewSearch #225
- Reorder `Focus`, `Hide` and `Exclude` buttons in nodeContextMenu #298
- Reorder sidebarPanels (BlacklistPanel beneath TreeViewSearchPanel) #298
- Use `fa-ban`-icon as symbols for blacklistPanel (instead of `fa-list`) #298
- Use `fa-ban`-icon as symbols for blacklistType `Exclude` (instead of `fa-times`) #298
- Label size keeps readable for large maps or a high distance between camera and map #237
- updated dependencies to fix vulnerabilities
- Scenarios only update settings which exist in Scenario and not all #224
- MergeFilter to merge unique blacklist entries #275
- MergeFilter to only merge unique attributeType entries #275

### Removed

- Remove invertHeight checkbox in delta-view #306
- Remove option to add blacklist entries from inside the blacklistPanel #298
- Remove statistic functions in Experimental panel #308

### Fixed

- CodeMap does not move anymore when navigating in text-fields #307
- Merge blacklist in multipleFile view and convert paths #275
- Show logo in NW.js standalone application #233

## [1.20.1] - 2018-12-19

### Added

### Changed

### Removed

### Fixed

## [1.20.0] - 2018-12-19

### Added

- button to unfocus node
- NodeContextMenu: Option to only hide dependent edges
- plop support

### Changed

- Renaming 'isolate node' to 'focus node'
- Focusing a node does not remove the blacklist items of type Hide

### Removed

- NodeContextMenu: Option to 'show all' nodes, which used to unhide all nodes

### Fixed

- Reshow hidden nodes from Treeview or Blacklist

## [1.19.0] - 2018-11-02

### Added

- Deleted files in delta view use their previous area value in order to be visible #254

### Changed

### Removed

### Fixed

- Buildings in the delta view are not colored correctly #253
- Reset Button in RibbonBar to reset 'Invert Colors' #255
- Remove lag of 'Invert Color' checkboxes, when selecting single/delta mode #255

## [1.18.1] - 2018-10-31

### Added

### Changed

### Removed

### Fixed

## [1.18.0] - 2018-10-29

### Added

- Integration with Jasome through JasomeImporter #245
- URL parameter 'mode' with the values Single, Multiple or Delta
- Blacklist to persist excluded or hidden nodes #205
- Option to exclude nodes in nodeContextMenu #205
- BlacklistPanel in SettingsSidebar to manage blacklist #205
- Save-Button to download current CodeMap #205
- Publishing visualization on Docker Hub #252

### Changed

- No longer fat jar of every subcomponent of analysis, baked into ccsh
- Changed simple syserr write to logger call for analysis #243

### Removed

- URL parameter 'delta' does not exist anymore

### Fixed

- Show delta of CodeMap when URL parameter mode=delta is set

## [1.17.0] - 2018-09-28

### Added

### Changed

- Invert delta colors moved from color to heigh metric column in ribbon bar #220
- Delta value now as kindOfMap shown #220
- Aggreate maps as multiple rename #220

### Removed

### Fixed

- Single/delta buttons now correctly activated when delta in ulr shown #220

## [1.17.0] - 2018-09-21

### Added

- CodeMaatImport for temporal coupling dependencies #172
- EdgeFilter to aggregate edge-attributes as node-attributes #222
- Option to show and hide dependent edges from node-context-menu #218

### Changed

- MergeFilter merges edges #172

### Removed

### Fixed

## [1.16.2] - 2018-09-10

### Added

### Changed

### Removed

### Fixed

- missing event in firefox #232

## [1.16.1] - 2018-08-31

### Added

- gitlab + dotnet manual

### Changed

### Removed

### Fixed

## [1.16.0] - 2018-08-31

### Added

- add the option to add multiple files via url parameter (e.g. ?file=a&file=b...)

### Changed

### Removed

### Fixed

## [1.15.1] - 2018-08-13

### Added

### Changed

### Removed

### Fixed

## [1.15.0] - 2018-08-13

### Added

- e2e tests are running in CI Environment (headless)
- pupeteer as e2e test framework
- Show names of marked packages in legend
- Added a source code importer that can analyse rloc,mcc for java source code
- keep settings when the user changes a file
- Added option to set white background

### Changed

### Removed

- cypress

### Fixed

## [1.14.2] - 2018-07-16

### Added

### Changed

- Changed folder detail metrics from mean to sum

### Removed

### Fixed

## [1.14.1] - 2018-07-13

### Added

### Changed

### Removed

### Fixed

## [1.14.0] - 2018-07-13

### Added

- Added UnderstandImporter to Analysis
- Packages can be highlighted in different colors #152
- Adding a context menu with highlighting colors and convenience methods for the tree view and 3D view #155
- Folders and files to highlight can be described in the cc.json #165
- Dynamic/automatic margin computing de/activated by tick

### Changed

- Details panel: using the sum of the childrens metrics instead of the mean value

### Removed

### Fixed

- Display buttons do not trigger map changes #185
- Flickering surfaces when zooming out

## [1.13.0] - 2018-06-08

### Added

- Layout switcher #141
- Added CrococosmoImporter to Analysis
- Added type, dirs, name to CSVExporter
- Invert height of building checkbox
- Aggregate multiple maps in visualization #110
- Auto Focus selected map part
- Timmer added to applySettings in SettingsService

### Changed

- Crococosmo xml files will now generate a cc.json file for each version
- Suppressing ARIA warnings
- Simplified gradle structure of analysis part
- Deltas added in the metric quick access panel #138
- Ticks and ResetValue Buttons call to onSettingsChange to avoid applySettings timer
- compacting empty middle packages #150
- Detail panel minimized by default

### Removed

### Fixed

- filter by regex shows parent nodes #116
- typo in scss file

## [1.12.0] - 2018-04-27

### Added

- horizontal quick access metric chooser
- Link behind filepath in detailPanel #84
- Double click event-handler on Buildings #84
- Detail Panel can be minimized and maximized
- Settings option to minimize Detail Panel
- cypress as an e2e test runner

### Changed

### Removed

- metric details from legend
- metric chooser from settings panel

### Fixed

## [1.11.2] - 2018-04-13

### Added

### Changed

### Removed

### Fixed

- a sonar importer bug which prevented the importer to fetch the last page #122

## [1.11.1] - 2018-04-11

### Added

### Changed

### Removed

### Fixed

## [1.11.0] - 2018-04-11

### Added

- SASS support
- simple regex filter
- Reset Button
- Dialog Service replaces console log calls and window.alert calls
- linking tree view and map hover
- auto fit scene button
- anugularJS material
- Scenarios are now filtered by compatibility for the given map
- Link in visualization #84

### Changed

### Removed

- materialize-css
- grunt

### Fixed

- less flickering and artifacts

## [1.10.0] - 2018-03-22

### Added

### Changed

- Clean up UI #86
- Updated analysis dependencies

### Removed

### Fixed

- Delta View shows Deltas of itself as non-trivial if nodes have same name #89: Compare deltas by path not name
- Delta calculation performance boost #91
- Problems when intermediate nodes missed metrics #92
- removed unnecessary calculations
- removed bug in SonarImporter that slowed up performance and missed out multiple metrics
- minor bugs

## [1.9.3] - 2018-02-23

### Added

### Changed

- sorting treeview by folders and names

### Removed

### Fixed

## [1.9.2] - 2018-02-20

### Added

- added preliminary CSVExporter for visualisation data

### Changed

- padding rendering
- minimal building height is 1 to prevent clipping issues
- fallback values for visualization when no metric is available (area = 1, height = 1, color = grey). Data in data structure will not be changed.

### Removed

### Fixed

## [1.9.1] - 2018-02-20

### Added

### Changed

### Removed

### Fixed

- detail panel bug fix

## [1.9.0] - 2018-02-20

### Added

### Changed

- moved to unscoped npm packages

### Removed

### Fixed

## [1.8.2] - 2018-02-20

### Added

### Changed

- detail panel background is white now. better visibility

### Removed

### Fixed

## [1.8.1] - 2018-02-20

### Added

### Changed

- revision chooser moved to settings panel and uses now understandable dropdowns instead of links. Part of the #82 proposals

### Removed

### Fixed

## [1.8.0] - 2018-02-20

### Added

- Experimental dependency support
- loading indicator
- file path to detail panel
- collapsible tree view and visibility/isolation per node toggles

### Changed

- added a ray-aabb intersection test before precise testing. Less time is spent in intersection methods.

### Removed

### Fixed

- fixed a minor bug
- canvas mouse event listener are now limited to the canvas dom element. UI events will not trigger the canvas listeners anymore
- canvas mouse events distinguish now between click and drag. Dragging does not reset selection anymore
- slider input #64
- rz slider initialization bug
- increasing test coverage
- deltas where calculated on map loading even though, they were disabled

## [1.7.2] - 2018-02-02

### Added

### Changed

### Removed

### Fixed

- url to homepage
- analysis package

## [1.7.1] - 2018-02-02

### Added

### Changed

### Removed

### Fixed

## [1.7.0] - 2018-02-02

### Added

### Changed

- npm pachage scoped to @maibornwolff
- Defined further scenarios via json file
- Added description for metrics and scenarios
- using fixed point values in detail panel (ui) to truncate infinite or long decimals
- folders now use the mean attributes of their buildings(leaves)

### Removed

### Fixed

- Bugfix: detail panel should be cleared before setting new details else old values may survive

## [1.6.7] - 2018-02-01

### Added

### Changed

### Removed

### Fixed

## [1.6.6] - 2018-02-01

### Added

- added anonymous git log generator anongit
- browser demo shows codecharta-visualization sonar analysis

### Changed

- rewrote command line interface
- linking ccsh to bin/ccsh will be deleted later

### Removed

### Fixed

- No underscore for scenarios in tooltips #71

## [1.6.5] - 2018-01-30

### Added

### Changed

### Removed

### Fixed

## [1.6.4] - 2018-01-30

### Added

### Changed

### Removed

### Fixed

- fixed broken SonarImporter due to jdk9 migration

## [1.6.3] - 2018-01-26

### Added

- added npm publish for analysis
- simple release script for automatic changelog updates, commits, tags, version bumps

### Changed

### Removed

### Fixed

## [1.6.2] - 2018-01-25

### Added

- added support for git log --raw and git log --numstat --raw
- added support for git log --numstat and codechurn
- added support for renames in SCMLogParser for git log --name-status
- added support for renames in SCMLogParser for git log --numstat, git log --raw and git log --numstat --raw
- added new SCM experimental metrics range_of_weeks_with_commits and successive_weeks_of_commits
- the file origin of a node is displayed in the details now
- sonarqube analysis on CI build
- npm publish support in visualization

### Changed

- Deltas are no longer experimental
- two selected delta maps now merge their nodes correctly. The map where
  a node was missing get's a copy of this node with metrics=0.
  File additions/deletions are therefore only visible when areaMetric is
  unary and deltas are activated.

### Removed

### Fixed

- delta display bug for heights
- going back from delta view now correctly removes deltas from node data
- Delta shown although not in delta mode #60
- Allow inversion of delta colors #57
- npm binary error

## [1.5.2] - 2018-01-04

### Added

### Changed

- scaling slider now has steps of 0.1. This allows the user to select precise values like 2.0
- updated jdk to jdk9

### Removed

### Fixed

- Opening the same file a second time does not work #53
- added missing require declaration
- added glsl loader in testing environment
- Native Application support is bugged while building in Travis CI #48

## [1.5.1] - 2017-11-14

### Added

- command line parameter to toggle "authors" attribute in SCMLogParser

### Changed

### Removed

### Fixed

- when passing a file through the "file" parameter in the URL, the map now renders correctly

## [1.5.0] - 2017-10-24

### Added

- experimental delta functionality
- loading multiple maps
- experimental margin slider

### Changed

- faster rendering

### Removed

- nwjs packages and native apps due to a bug

### Fixed

- using color metric instead of height metric for color range slider ceil

## [1.4.0] - 2017-09-14

### Added

- Typescript support
- Browsersync
- added advanced merging strategy "leaf" in MergeFilter
- advanced merging with restructuring

### Changed

- Browserify replaced with Webpack
- Better debugging
- Karma instead of Mocha

### Removed

### Fixed

## [1.3.2] - 2017-08-18

### Added

- add slider controls for color thresholds #19
- Added additional structuring in SonarImporter for multi-module projects
- button to generate current url parameters
- camera position is now a setting (e.g. in scenarios or url parameters)
- margin slider: make it easier to find out to which package/folder a class belongs #20

### Changed

- better url parameter resolution (nested parameters are handled correctly)
- changed hover color. Allows better distinction between hover and select

### Removed

- obsolete helper grid

### Fixed

- changing display or color settings resets scaling #18
- scenario description #32
- Scaling should not scale the labels #35

## [1.3.1] - 2017-07-05

### Added

### Changed

### Removed

### Fixed

- Prevented override of URL-parameters by default scenario

## [1.3.0] - 2017-07-05

### Added

- Adding simple merge functionality for multiple json files
- Added CSVImporter
- Added Translation for SonarQube metrics
- Added descriptions for metrics

### Changed

- Changed uppercase metrics, e.g. RLOC, to lowercase metrics

### Removed

### Fixed

- Simple cc.json does not display anything #17

## [1.2.0] - 2017-06-19

### Added

- Adding Labels and UI
- Support for links to source page of SonarQube in sonarimporter
- Added SCMLogParser

### Changed

### Removed

### Fixed

- GitHub Issue: legend is wrong #21

## [1.1.5] - 2017-05-31

### Fixed

- Wrong version numbers in analysis part

## [1.1.4] - 2017-05-26

### Added

- Scenarios and default scenario
- Translation API for Metrics
- Metric tooltips in dropdown

### Fixed

- GitHub Issue: Sonarimporter crashes with null pointer exception when there is a component without path. #13

## [1.1.3] - 2017-05-01

### Added

- Support for SonarQube Measures-API
- Error logging for sonarqube errors

### Changed

- Standard Sonar metric is now complexity,ncloc,functions,duplicated_lines,classes,blocker_violations,generated_lines,bugs,commented_out_code_lines,lines,violations,comment_lines,duplicated_blocks

## [1.1.2] - 2017-04-28

### Added

- Translation API for Metrics

## [1.1.1] - 2017-04-07

### Fixed

- GitHub Issue: Flickering surfaces #3
- GitHub Issue: Unable to install due to readlink error on macOS #4

## [1.1.0] - 2017-03-27

### Added

- SourceMonitorImporter for importing projects from SourceMonitor.

## [1.0.0] - 2017-03-17

### Added

- SonarImporter for importing projects from SonarQube.
- ValidationTool for validating an existing json file.<|MERGE_RESOLUTION|>--- conflicted
+++ resolved
@@ -9,9 +9,8 @@
 
 ### Added
 
-<<<<<<< HEAD
-=======
- - FileExtensionBar to show file-distribution of chosen metric #495
+- FileExtensionBar to show file-distribution of chosen metric #495
+- sum icon is now displayed on the left of the metric value #364
 
 ### Changed
 
@@ -27,9 +26,7 @@
 
 ### Added
 
->>>>>>> fbfefc3b
 - SVN log parser keeps track of renaming of files for metric calculation #542
-- sum icon is now displayed on the left of the metric value #364
 
 ### Changed
 

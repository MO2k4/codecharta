<<<<<<< HEAD
﻿# Change Log

All notable changes to this project will be documented in this file.

The format is based on [Keep a Changelog](http://keepachangelog.com/)
and this project adheres to [Semantic Versioning](http://semver.org/)

## [unreleased]

### Added 🚀

- Support for Tokei 12 new JSON schema #1103

### Changed

- Rename master branch to main for a more inclusive naming #1117

### Removed 🗑

### Fixed 🐞

- After loading an invalid file the filechooser pops up again, so that the user can choose a valid file #1021
- Quality gates on sonarcloud.io are available again #879
- Number of incoming and outgoing edges not visible when hovering over a node #1095

### Docs 🔎

- Moved developer guides to our [gh-pages](https://maibornwolff.github.io/codecharta/) #986

### Chore 👨‍💻 👩‍💻

## [1.51.0] - 2020-07-24

### Added 🚀

- File chooser now accept ".json" files only to avoid accidentally loading incorrect files #1094
- Lots of tooltips #1030

### Changed

### Removed 🗑

### Fixed 🐞

- Blacklisting a building would sometimes not update the map #1098
- Changes made after opening the filechooser and closing it won't be applied #875
- Edge metric list not always updated correctly when loading a new file #1106

### Chore 👨‍💻 👩‍💻

## [1.50.0] - 2020-07-10

### Added 🚀

- Line between scenario indicator and remove button #1069

### Changed

- Reduced transition time when opening or collapsing parts of the ribbon bar #1043
- Search Panel will open now when clicking in the search field and collapse when clicking somewhere else #1071

### Removed 🗑

### Fixed 🐞

- Opening the same file again will now reload the file and reset the application #1032
- Improve render performance by persisting color conversions #1034
- Sorting in tree-view not being applied #1040

### Chore 👨‍💻 👩‍💻

## [1.49.1] - 2020-07-03

### Added 🚀

### Changed

### Removed 🗑

### Fixed 🐞

- Improved performance significantly when switching between single, multiple and delta
- Color-Range-Slider sometimes misbehaved when loading a new map or excluding buildings #926

### Chore 👨‍💻 👩‍💻

## [1.49.0] - 2020-06-19

### Added 🚀

- Custom scenarios can be created and saved through the scenario menu #675
- Importer and parser documentation can now be found on the github Website #954
- Output of sourcemonitor can now be compressed with the compression flag

### Changed

### Removed 🗑

### Fixed 🐞

### Chore 👨‍💻 👩‍💻

- [Security] Bump angular from 1.7.9 to 1.8.0 in /visualization #995

## [1.48.0] - 2020-06-12

### Added 🚀

- Support of compressed cc.json files. Files can be compressed in the analysis #848

### Changed

### Removed 🗑

### Fixed 🐞

- Improved performance of several importers #846

### Chore 👨‍💻 👩‍💻

## [1.47.1] - 2020-05-08

### Added 🚀

### Changed

### Removed 🗑

### Fixed 🐞

- Attribute-Side-Bar being invisible

### Chore 👨‍💻 👩‍💻

## [1.47.0] - 2020-05-02

### Added 🚀

- When hovering over a folder, all buildings inside it will be highlighted as well #694

### Changed

- Rename the button Show-Complete-Map button to Unfocus #642
- Move the Unfocus button (visible when right-clicking a focused node) to the node-context-menu #948

### Removed 🗑

### Fixed 🐞

- Generating a delta map with merged empty folders in between is now working correctly #730
- Reduced time when opening a new file #932

### Chore 👨‍💻 👩‍💻

- [Security] Bump jquery from 3.4.0 to 3.5.0 in /visualization #944

## [1.46.1] - 2020-04-24

### Added 🚀

- Error dialogs in case of validation or api version issues #610

### Changed

### Removed 🗑

### Fixed 🐞

- Improved overall rendering performance of larger maps by roughly 40% #836

### Chore 👨‍💻 👩‍💻

## [1.45.5] - 2020-04-17

### Added 🚀

- Median symbol for aggregated relative metrics #365
- AttributeTypes for tokeiImporter and SCMLogParser #365
- Ellipsis button in TreeView list when hovering a node to access context menu #780
- Show gray eye-icon next to the ellipsis-button to indicate a flattened node #780
- Attribute Type selector in the metric dropdowns for edges and nodes

### Changed

- Metrics with AttributeType relative are now aggregated using the median #365
- Showing absolute number of files instead of relative number when hovering list item in TreeView #780
- Clicking a hovered list item inside the TreeView opens folders #780
- Color node name in gray when flattened #780

### Removed 🗑

- Eye-icon in TreeView list to flatten a node #780
- Option to focus a node when clicking the node name inside the TreeView #780

### Fixed 🐞

- Consistency of AttributeTypes representation #365
- Wrong file description for tokeiimporter
- Improved search performance #837

### Chore 👨‍💻 👩‍💻

## [1.44.0] - 2020-03-27

### Added 🚀

- Dialog to select between different sorting options #388
- Button to reverse the current selected sorting #388

### Changed

### Removed 🗑

### Fixed 🐞

- Show file selection in toolBar after excluding or hiding a node instead of an empty toolBar #896

### Chore 👨‍💻 👩‍💻

## [1.43.0] - 2020-03-20

### Added 🚀

### Changed

- Selectable metrics will only contain metrics from the visible maps
- Closing the attribute-side-bar by clicking somewhere in the map will now be triggered on mouse up instead of mouse down

### Removed 🗑

### Fixed 🐞

- Search-panel opening for a short duration when importing a new file

### Chore 👨‍💻 👩‍💻

- Fix vulnerability with nokogiri <1.10.8

## [1.42.3] - 2020-03-13

### Added 🚀

### Changed

### Removed 🗑

### Fixed 🐞

- Loading Gif not displayed when preparing to render a new map #857
- Selecting zero files in Multiple mode will not trigger the 3D CodeMap creation
- Metrics in the dropdown menu now show the correct max value for the visible maps #876

### Chore 👨‍💻 👩‍💻

## [1.42.2] - 2020-02-14

### Added 🚀

### Changed

### Removed 🗑

### Fixed 🐞

- Replaced non standard `[[` in sh scripts #849
- Improved performance for loading a new file #836
- Marked Packages are loaded from files #798

### Chore 👨‍💻 👩‍💻

## [1.42.1] - 2020-02-07

### Added 🚀

### Changed

### Removed 🗑

### Fixed 🐞

- GC Overhead Limit (OutOfMemory Exception) during analysis of large SCMLogs fixed #845

### Chore 👨‍💻 👩‍💻

## [1.42.0] - 2020-01-31

### Added 🚀

- Support for camel and kebab-case for ccsh arguments #772
- RawTextParser for analysis #660
- IndentationLevel as metric for RawTextParser #660
- Show additional Pairing Rate of Selected Building, simultaneously to the currently hovered Buildings #736

### Changed

- Options of the ccsh are now consistently in kebab-case #772

### Removed 🗑

### Fixed 🐞

- Path prefix handling in tokeiimporter #841

### Chore 👨‍💻 👩‍💻

## [1.41.8] - 2020-01-17

### Added 🚀

### Changed

### Removed 🗑

- Project name parameters in the ccsh #773

### Fixed 🐞

### Chore 👨‍💻 👩‍💻

## [1.41.6] - 2020-01-10

### Added 🚀

### Changed

### Removed 🗑

### Fixed 🐞

- Deployment

### Chore 👨‍💻 👩‍💻

## [1.41.1] - 2020-01-10

### Added 🚀

### Changed

### Removed 🗑

### Fixed 🐞

- Performance of loading maps with edges improved #823
- Calculation of other Group for fileExtensionBar #768
- Remove focus of UI elements when they are not visible anymore

### Chore 👨‍💻 👩‍💻

## [1.41.0] - 2019-12-06

### Added 🚀

- Show the relative number of files a folder includes compared to the project in the TreeView #380
- Show the number of files a folder includes in the TreeView when hovering #380
- When the File Extension Bar is hovered, all buildings corresponding to that extension are highlighted #545
- Toggle between percentage and absolute values when clicking the file extension details section #545
- Sum hovered delta values for folders #781

### Changed

### Removed 🗑

### Fixed 🐞

### Chore 👨‍💻 👩‍💻

## [1.40.0] - 2019-11-22

### Added 🚀

### Changed

- Replaced Blacklist Hide with Flatten option #691
- Flattened buildings are not hidden by default #691

### Removed 🗑

### Fixed 🐞

### Chore 👨‍💻 👩‍💻

- Bump @types/three from 0.89.12 to 0.103.2 in /visualization #453
- Bump angularjs-slider from 6.5.1 to 7.0.0 in /visualization #454
- Bump webpack from 3.12.0 to 4.41.2 in /visualization #436
- [Security] Bump angular from 1.7.7 to 1.7.9 in /visualization #800

## [1.39.0] - 2019-11-15

### Added

- Progress indicator for SonarImporter #544

### Changed

- New style for hovered metric values #696
- Redesigned slider labels in ribbonBar sections #696
- Shortened ribbonBar sections #696

### Removed

### Fixed

- Missing pictures and broken links in docs #785
- SCMLogParser is now more resilient to unusual SVN commit messages #763

### Chore

## [1.38.1] - 2019-11-13

### Added

- New github-pages https://maibornwolff.github.io/codecharta/

### Changed

### Removed

### Fixed

- Sum symbol for hovered metric values only shows for folders #775

### Chore

## [1.38.0] - 2019-11-08

### Added

- Temporal coupling edges generated by SCMLogParser #622

### Changed

- Downloaded files are no longer formatted #679
- Added highly and median coupled files metrics to non-churn metric list of SCMLogParser #622
- Moved nodePathPanel to toolBar and updated style #607

### Removed

### Fixed

- Removed attributes from downloaded files that should not be there #679

### Chore

## [1.37.0] - 2019-10-25

### Added

- Sidebar with information regarding the selected building #527
- Sidebar closes when selected buildings is excluded #748

### Changed

- Animation to show or hide the legend panel #527

### Removed

- Expandable detail panel in lower left corner #527
- Removed option to maximize/minimize detail panel #527

### Fixed

- Autofocus and label size for focused nodes #747
- Selected buildings stays selected when settings are changed #748
- IllegalStateException when scanning single file in SourceCodeParser #573
- SourceCodeParser places files in the project root correctly into the hierarchy #574

### Chore

## [1.36.0] - 2019-10-18

### Added

### Changed

- Open and close the ribbonBar sections independently with an updated animation

### Removed

### Fixed

- Camera is now resetted correctly, when unfocusing #634
- Inputs of Color Range Slider now waits a second before it commits its values #676
- Fixed root folder name in TreeView after new map after loading new map #649
- Increased size of ribbonBar for big screens #644
- File-Extension-Bar will not display excluded nodes anymore #725
- Sanitize input for shelljs #600

### Chore

- Bump jacoco from 0.8.1 to 0.8.4 in /analysis

## [1.35.0] - 2019-10-04

### Added

- Checkbox in global Settings for disabling camera reset, when new map is loaded #685
- Pipe support for SourceCodeParser #716
- Pipe support for SCMLogParser #717
- Pipe support for SonarImporter #715

### Changed

### Removed

### Fixed

- Exclude and Hide options are disabled for empty and already existing search patterns #654

### Chore

## [1.34.0] - 2019-09-20

### Added

- Tokei Importer #538
- Prominent Notice that we use Sonar-jar #713

### Changed

### Removed

### Fixed

### Chore

- Bump kotlin-reflect from 1.3.41 to 1.3.50 in /analysis
- Bump json from 20180813 to 20190722 in /analysis
- Bump rxjava from 2.2.9 to 2.2.12 in /analysis
- Bump assertj-core from 3.12.2 to 3.13.2 in /analysis
- Bump sonar-java-plugin from 5.12.1.17771 to 5.14.0.18788 in /analysis

## [1.33.0] - 2019-09-10

### Added

- Edge Previews (Palm-Tree-Effect) #529
- Dropdown to select Edge Metric, including Edge Counter #529
- Edge Metric settings for Edge Height, Number of Previews & show only building with Edges #529

### Changed

- Edge Visualization to better distinguish between incoming and outgoing edges #529
- Distribution metric is by default the same as area metric #689
- MapTreeView below searchBar opens the first level by default #690
- Focus metric search when opening metricChooser #693

### Removed

- Edge Options in Context menu #529

### Fixed

- SourceCodeParser now skips custom metrics for files, if the syntax tree cannot be created
- Nodes with color metric equals 0 are colored correct again #677

### Chore

- [Security] Bump mixin-deep from 1.3.1 to 1.3.2 in /visualization

## [1.32.0] - 2019-08-09

### Added

- Search for metrics and an indicator for the highest value in dropdown #575
- Button to enable PresentationMode that uses Flashlight-Hovering #576
- Clarifying information which file is which in the file bar when in delta mode #615

### Changed

- Replaced Scenario dropdown with button on the left of the metric sections #628

### Removed

### Fixed

### Chore

## [1.31.0] - 2019-08-02

### Added

- New Metric in SourceCodeParser: Maximum-Nesting-Level #659

### Changed

### Removed

### Fixed

- Label hight adjustment now matches scaling of map #594
- SCMLogParser now guesses the input file encoding #614

### Chore

## [1.30.0] - 2019-07-26

### Added

- New Search Bar #526
- Number of Renames Metric to SCMLogParser #621
- Age In Weeks Metric for SCMLogParser #620

### Changed

- ToolBar now shows partially cut-off controls if the window is too small #582
- Position of the legendPanel was moved to the bottom-right corner #633
- RibbonBar only opens the three metric section
- Moved Scenario-select to the right in order to use less space
- Moved loading-gif from ribbonBar to toolBar

### Removed

- RibbonBar toggle button

### Fixed

- FileExtensionBar height to not show a bottom-margin in Chrome
- PointerEvents not being propagated when RibbonBar was extended
- Reduced memory usage of SCMLogParser to avoid OutOfMemory Exception #631

### Chore

- [Security] Bump lodash.mergewith from 4.6.1 to 4.6.2 in /visualization
- [Security] Bump lodash from 4.17.11 to 4.17.13 in /visualization
- [Security] Bump fstream from 1.0.11 to 1.0.12 in /visualization

## [1.29.0] - 2019-07-12

### Added

### Changed

- Moved Button to reset the map to the center next to the view-cube #606
- Moved FileExtensionBar #527

### Removed

- Burger Menu / SideNav #526

### Fixed

- Colors in File-Extension-Bar will be displayed in MS Edge and Standlone now #584

### Chore

## [1.28.0] - 2019-06-28

### Added

- Releasing will now remind the developer to manually add the release notes #533
- StructureModifier to remove and move nodes and set root of projects #547 / #181

### Changed

- More informative log messages regarding the success of project merging #547

### Removed

- Release Notes are not generated and added automatically to a release #533

### Fixed

- Margin will now be set correctly depending on whether dynamicMargin is enabled or not #602

### Chore

## [1.27.0] - 2019-06-25

### Added

- Automatically generates release notes from changelog and appends it to release #533
- Adds global settings-menu with settings from options panel and weblinks #528

### Changed

- Moved File Settings from Ribbon Bar to new File Setting Bar #525
- Rename sample file codemap-nodes #587
- Hide checkbox to select white-positive-buildings in delta state #345

### Removed

- Removes Options panel from sidebar #528
- Removes Weblinks panel from sidebar #528
- Removed URL-parameter info from sidebar #525

### Fixed

- Unary Metric will no longer be auto-selected when a new map is loaded #579

### Chore

## [1.26.0] - 2019-06-14

### Added

- FileExtensionBar to show file-distribution of chosen metric #495
- sum icon is now displayed on the left of the metric value #364
- Added Pop-up dialog before downloading file to set filename and see what data will be stored #523

### Changed

### Removed

### Fixed

- Fix set default ColorRange when resetting color section #560

### Chore

## [1.25.1] - 2019-05-30

### Added

- SVN log parser keeps track of renaming of files for metric calculation #542

### Changed

### Removed

### Fixed

- Entries with renaming information in SVN logs are attributed to correct file #542
- Unary metric will no longer be removed from the MetricChooser-Dropdown when a folder was excluded or hidden #548
- Changing margin and then file or mode will no longer freeze the application #524

### Chore

- [Security] Bump tar from 2.2.1 to 2.2.2 in /visualization

## [1.25.0] - 2019-05-17

### Added

- Added SonarJava to Source code parser #343
- Added exclude and defaultExclude options to SourceCodeParser #508
- Show loading-gif in ribbonBar when rerendering map

### Changed

- Using Sonar Plugins for Source code parser, giving the Sonar Metrics #343
- Use debounced settings update instead of throttled
- Filename of downloaded file now contains time #484

### Removed

### Fixed

- Fixed issue with too long line in ccsh.bat #506
- Prevent downloaded files from having multiple Timestamps #484
- Do not show loadingGif when cancelling the fileChooser #498
- Excluding a building now updates the maximum value of colorRange #355

### Chore

- Bump angular-material from 1.1.9 to 1.1.14 in /visualization
- [Security] Bump jquery from 3.3.1 to 3.4.0 in /visualization

## [1.24.0] - 2019-04-23

### Added

### Changed

### Removed

- Settings as URL parameters #470

### Fixed

- Fixed issue with trailing slash in URL parameter of SonarImporter #356

### Chore

- Bump d3 from 4.13.0 to 5.9.2 in /visualization
- Bump sinon from 4.5.0 to 7.3.1 in /visualization

## [1.23.0] - 2019-03-22

### Added

- Project Name can be specified for merge filter #394

### Changed

- Throw a MergeException if project names do not match in MergeFilter #394

### Removed

### Fixed

- Excluded buildings are no longer used for aggregated metric calculation #352

### Chore

- Bump browser-sync-webpack-plugin from 1.2.0 to 2.2.2 in /visualization
- Bump @types/node from 8.10.19 to 11.11.3 in /visualization
- Bump html-webpack-plugin from 2.30.1 to 3.2.0 in /visualization
- Bump load-grunt-tasks from 3.5.2 to 4.0.0 in /visualization #444
- Bump ajv from 5.5.2 to 6.10.0 in /visualization #447
- Bump resolve-url-loader from 2.3.0 to 3.0.1 in /visualization #448

## [1.22.0] - 2019-03-15

### Added

- Added buttons to select all/none/inversion of revisions/maps in multiple mode #391
- Merge filter can merge all files of folders #392

### Changed

### Removed

### Fixed

- Fixed bug that code map was not re-loaded when changing from multiple to single revision mode #396
- Fixed missing apiVersion in aggregated map #398
- Input Fields of color sliders adjust width according to content #409

### Chore

- Bump nouislider from 11.1.0 to 13.1.1 in /visualization
- Bump typescript from 2.7.2 to 3.3.3333 in /visualization
- Bump @types/d3 from 4.13.0 to 5.7.1 in /visualization

## [1.21.2] - 2019-02-26

### Added

- When entering Multiple Mode, all Maps/revisions are preselected

### Changed

### Removed

### Fixed

- Fixing non-existent metric aggregation on root-level when using multiple Files

## [1.21.1] - 2019-02-22

### Added

- Hovering a node in the map also hovers it in the tree view #351

### Changed

### Removed

### Fixed

- Fixing sync between treeview hovering and map hovering #351
- Folders can no longer be colored in the CodeMap or TreeView #359

## [1.21.0] - 2019-02-16

### Added

- Color searched node names green in TreeView #225
- Add option buttons (three dots) in TreeViewSearch to `Hide` or `Exclude` matching nodes #298
- Show blacklist entry counter in blacklistPanel header #298
- Option checkbox 'Hide Flattened Buildings' #225
- Hide/Flatten non-searched buildings #225
- Hide/Flatten all buildings, if searchPattern can't find any matching nodes #225
- Show maxValue of each metric in metricChooser select list #204
- Colored color-slider inside the RibbonBar #318
- Option to color positive buildings white #311
- Clicking the ribbonBar section-titles toggles the ribbonBar #324
- View-Cube displayed in top right corner #274
- Adding prettier formatter
- Adapt colorRange when changing colorMetric #330

### Changed

- Update TreeView filter with search field #225
- Use 'gitignore' style matching in TreeViewSearch #225
- Reorder `Focus`, `Hide` and `Exclude` buttons in nodeContextMenu #298
- Reorder sidebarPanels (BlacklistPanel beneath TreeViewSearchPanel) #298
- Use `fa-ban`-icon as symbols for blacklistPanel (instead of `fa-list`) #298
- Use `fa-ban`-icon as symbols for blacklistType `Exclude` (instead of `fa-times`) #298
- Label size keeps readable for large maps or a high distance between camera and map #237
- updated dependencies to fix vulnerabilities
- Scenarios only update settings which exist in Scenario and not all #224
- MergeFilter to merge unique blacklist entries #275
- MergeFilter to only merge unique attributeType entries #275

### Removed

- Remove invertHeight checkbox in delta-view #306
- Remove option to add blacklist entries from inside the blacklistPanel #298
- Remove statistic functions in Experimental panel #308

### Fixed

- CodeMap does not move anymore when navigating in text-fields #307
- Merge blacklist in multipleFile view and convert paths #275
- Show logo in NW.js standalone application #233

## [1.20.1] - 2018-12-19

### Added

### Changed

### Removed

### Fixed

## [1.20.0] - 2018-12-19

### Added

- button to unfocus node
- NodeContextMenu: Option to only hide dependent edges
- plop support

### Changed

- Renaming 'isolate node' to 'focus node'
- Focusing a node does not remove the blacklist items of type Hide

### Removed

- NodeContextMenu: Option to 'show all' nodes, which used to unhide all nodes

### Fixed

- Reshow hidden nodes from Treeview or Blacklist

## [1.19.0] - 2018-11-02

### Added

- Deleted files in delta view use their previous area value in order to be visible #254

### Changed

### Removed

### Fixed

- Buildings in the delta view are not colored correctly #253
- Reset Button in RibbonBar to reset 'Invert Colors' #255
- Remove lag of 'Invert Color' checkboxes, when selecting single/delta mode #255

## [1.18.1] - 2018-10-31

### Added

### Changed

### Removed

### Fixed

## [1.18.0] - 2018-10-29

### Added

- Integration with Jasome through JasomeImporter #245
- URL parameter 'mode' with the values Single, Multiple or Delta
- Blacklist to persist excluded or hidden nodes #205
- Option to exclude nodes in nodeContextMenu #205
- BlacklistPanel in SettingsSidebar to manage blacklist #205
- Save-Button to download current CodeMap #205
- Publishing visualization on Docker Hub #252

### Changed

- No longer fat jar of every subcomponent of analysis, baked into ccsh
- Changed simple syserr write to logger call for analysis #243

### Removed

- URL parameter 'delta' does not exist anymore

### Fixed

- Show delta of CodeMap when URL parameter mode=delta is set

## [1.17.0] - 2018-09-28

### Added

### Changed

- Invert delta colors moved from color to heigh metric column in ribbon bar #220
- Delta value now as kindOfMap shown #220
- Aggreate maps as multiple rename #220

### Removed

### Fixed

- Single/delta buttons now correctly activated when delta in ulr shown #220

## [1.17.0] - 2018-09-21

### Added

- CodeMaatImport for temporal coupling dependencies #172
- EdgeFilter to aggregate edge-attributes as node-attributes #222
- Option to show and hide dependent edges from node-context-menu #218

### Changed

- MergeFilter merges edges #172

### Removed

### Fixed

## [1.16.2] - 2018-09-10

### Added

### Changed

### Removed

### Fixed

- missing event in firefox #232

## [1.16.1] - 2018-08-31

### Added

- gitlab + dotnet manual

### Changed

### Removed

### Fixed

## [1.16.0] - 2018-08-31

### Added

- add the option to add multiple files via url parameter (e.g. ?file=a&file=b...)

### Changed

### Removed

### Fixed

## [1.15.1] - 2018-08-13

### Added

### Changed

### Removed

### Fixed

## [1.15.0] - 2018-08-13

### Added

- e2e tests are running in CI Environment (headless)
- pupeteer as e2e test framework
- Show names of marked packages in legend
- Added a source code importer that can analyse rloc,mcc for java source code
- keep settings when the user changes a file
- Added option to set white background

### Changed

### Removed

- cypress

### Fixed

## [1.14.2] - 2018-07-16

### Added

### Changed

- Changed folder detail metrics from mean to sum

### Removed

### Fixed

## [1.14.1] - 2018-07-13

### Added

### Changed

### Removed

### Fixed

## [1.14.0] - 2018-07-13

### Added

- Added UnderstandImporter to Analysis
- Packages can be highlighted in different colors #152
- Adding a context menu with highlighting colors and convenience methods for the tree view and 3D view #155
- Folders and files to highlight can be described in the cc.json #165
- Dynamic/automatic margin computing de/activated by tick

### Changed

- Details panel: using the sum of the childrens metrics instead of the mean value

### Removed

### Fixed

- Display buttons do not trigger map changes #185
- Flickering surfaces when zooming out

## [1.13.0] - 2018-06-08

### Added

- Layout switcher #141
- Added CrococosmoImporter to Analysis
- Added type, dirs, name to CSVExporter
- Invert height of building checkbox
- Aggregate multiple maps in visualization #110
- Auto Focus selected map part
- Timmer added to applySettings in SettingsService

### Changed

- Crococosmo xml files will now generate a cc.json file for each version
- Suppressing ARIA warnings
- Simplified gradle structure of analysis part
- Deltas added in the metric quick access panel #138
- Ticks and ResetValue Buttons call to onSettingsChange to avoid applySettings timer
- compacting empty middle packages #150
- Detail panel minimized by default

### Removed

### Fixed

- filter by regex shows parent nodes #116
- typo in scss file

## [1.12.0] - 2018-04-27

### Added

- horizontal quick access metric chooser
- Link behind filepath in detailPanel #84
- Double click event-handler on Buildings #84
- Detail Panel can be minimized and maximized
- Settings option to minimize Detail Panel
- cypress as an e2e test runner

### Changed

### Removed

- metric details from legend
- metric chooser from settings panel

### Fixed

## [1.11.2] - 2018-04-13

### Added

### Changed

### Removed

### Fixed

- a sonar importer bug which prevented the importer to fetch the last page #122

## [1.11.1] - 2018-04-11

### Added

### Changed

### Removed

### Fixed

## [1.11.0] - 2018-04-11

### Added

- SASS support
- simple regex filter
- Reset Button
- Dialog Service replaces console log calls and window.alert calls
- linking tree view and map hover
- auto fit scene button
- anugularJS material
- Scenarios are now filtered by compatibility for the given map
- Link in visualization #84

### Changed

### Removed

- materialize-css
- grunt

### Fixed

- less flickering and artifacts

## [1.10.0] - 2018-03-22

### Added

### Changed

- Clean up UI #86
- Updated analysis dependencies

### Removed

### Fixed

- Delta View shows Deltas of itself as non-trivial if nodes have same name #89: Compare deltas by path not name
- Delta calculation performance boost #91
- Problems when intermediate nodes missed metrics #92
- removed unnecessary calculations
- removed bug in SonarImporter that slowed up performance and missed out multiple metrics
- minor bugs

## [1.9.3] - 2018-02-23

### Added

### Changed

- sorting treeview by folders and names

### Removed

### Fixed

## [1.9.2] - 2018-02-20

### Added

- added preliminary CSVExporter for visualisation data

### Changed

- padding rendering
- minimal building height is 1 to prevent clipping issues
- fallback values for visualization when no metric is available (area = 1, height = 1, color = grey). Data in data structure will not be changed.

### Removed

### Fixed

## [1.9.1] - 2018-02-20

### Added

### Changed

### Removed

### Fixed

- detail panel bug fix

## [1.9.0] - 2018-02-20

### Added

### Changed

- moved to unscoped npm packages

### Removed

### Fixed

## [1.8.2] - 2018-02-20

### Added

### Changed

- detail panel background is white now. better visibility

### Removed

### Fixed

## [1.8.1] - 2018-02-20

### Added

### Changed

- revision chooser moved to settings panel and uses now understandable dropdowns instead of links. Part of the #82 proposals

### Removed

### Fixed

## [1.8.0] - 2018-02-20

### Added

- Experimental dependency support
- loading indicator
- file path to detail panel
- collapsible tree view and visibility/isolation per node toggles

### Changed

- added a ray-aabb intersection test before precise testing. Less time is spent in intersection methods.

### Removed

### Fixed

- fixed a minor bug
- canvas mouse event listener are now limited to the canvas dom element. UI events will not trigger the canvas listeners anymore
- canvas mouse events distinguish now between click and drag. Dragging does not reset selection anymore
- slider input #64
- rz slider initialization bug
- increasing test coverage
- deltas where calculated on map loading even though, they were disabled

## [1.7.2] - 2018-02-02

### Added

### Changed

### Removed

### Fixed

- url to homepage
- analysis package

## [1.7.1] - 2018-02-02

### Added

### Changed

### Removed

### Fixed

## [1.7.0] - 2018-02-02

### Added

### Changed

- npm pachage scoped to @maibornwolff
- Defined further scenarios via json file
- Added description for metrics and scenarios
- using fixed point values in detail panel (ui) to truncate infinite or long decimals
- folders now use the mean attributes of their buildings(leaves)

### Removed

### Fixed

- Bugfix: detail panel should be cleared before setting new details else old values may survive

## [1.6.7] - 2018-02-01

### Added

### Changed

### Removed

### Fixed

## [1.6.6] - 2018-02-01

### Added

- added anonymous git log generator anongit
- browser demo shows codecharta-visualization sonar analysis

### Changed

- rewrote command line interface
- linking ccsh to bin/ccsh will be deleted later

### Removed

### Fixed

- No underscore for scenarios in tooltips #71

## [1.6.5] - 2018-01-30

### Added

### Changed

### Removed

### Fixed

## [1.6.4] - 2018-01-30

### Added

### Changed

### Removed

### Fixed

- fixed broken SonarImporter due to jdk9 migration

## [1.6.3] - 2018-01-26

### Added

- added npm publish for analysis
- simple release script for automatic changelog updates, commits, tags, version bumps

### Changed

### Removed

### Fixed

## [1.6.2] - 2018-01-25

### Added

- added support for git log --raw and git log --numstat --raw
- added support for git log --numstat and codechurn
- added support for renames in SCMLogParser for git log --name-status
- added support for renames in SCMLogParser for git log --numstat, git log --raw and git log --numstat --raw
- added new SCM experimental metrics range_of_weeks_with_commits and successive_weeks_of_commits
- the file origin of a node is displayed in the details now
- sonarqube analysis on CI build
- npm publish support in visualization

### Changed

- Deltas are no longer experimental
- two selected delta maps now merge their nodes correctly. The map where
  a node was missing get's a copy of this node with metrics=0.
  File additions/deletions are therefore only visible when areaMetric is
  unary and deltas are activated.

### Removed

### Fixed

- delta display bug for heights
- going back from delta view now correctly removes deltas from node data
- Delta shown although not in delta mode #60
- Allow inversion of delta colors #57
- npm binary error

## [1.5.2] - 2018-01-04

### Added

### Changed

- scaling slider now has steps of 0.1. This allows the user to select precise values like 2.0
- updated jdk to jdk9

### Removed

### Fixed

- Opening the same file a second time does not work #53
- added missing require declaration
- added glsl loader in testing environment
- Native Application support is bugged while building in Travis CI #48

## [1.5.1] - 2017-11-14

### Added

- command line parameter to toggle "authors" attribute in SCMLogParser

### Changed

### Removed

### Fixed

- when passing a file through the "file" parameter in the URL, the map now renders correctly

## [1.5.0] - 2017-10-24

### Added

- experimental delta functionality
- loading multiple maps
- experimental margin slider

### Changed

- faster rendering

### Removed

- nwjs packages and native apps due to a bug

### Fixed

- using color metric instead of height metric for color range slider ceil

## [1.4.0] - 2017-09-14

### Added

- Typescript support
- Browsersync
- added advanced merging strategy "leaf" in MergeFilter
- advanced merging with restructuring

### Changed

- Browserify replaced with Webpack
- Better debugging
- Karma instead of Mocha

### Removed

### Fixed

## [1.3.2] - 2017-08-18

### Added

- add slider controls for color thresholds #19
- Added additional structuring in SonarImporter for multi-module projects
- button to generate current url parameters
- camera position is now a setting (e.g. in scenarios or url parameters)
- margin slider: make it easier to find out to which package/folder a class belongs #20

### Changed

- better url parameter resolution (nested parameters are handled correctly)
- changed hover color. Allows better distinction between hover and select

### Removed

- obsolete helper grid

### Fixed

- changing display or color settings resets scaling #18
- scenario description #32
- Scaling should not scale the labels #35

## [1.3.1] - 2017-07-05

### Added

### Changed

### Removed

### Fixed

- Prevented override of URL-parameters by default scenario

## [1.3.0] - 2017-07-05

### Added

- Adding simple merge functionality for multiple json files
- Added CSVImporter
- Added Translation for SonarQube metrics
- Added descriptions for metrics

### Changed

- Changed uppercase metrics, e.g. RLOC, to lowercase metrics

### Removed

### Fixed

- Simple cc.json does not display anything #17

## [1.2.0] - 2017-06-19

### Added

- Adding Labels and UI
- Support for links to source page of SonarQube in sonarimporter
- Added SCMLogParser

### Changed

### Removed

### Fixed

- GitHub Issue: legend is wrong #21

## [1.1.5] - 2017-05-31

### Fixed

- Wrong version numbers in analysis part

## [1.1.4] - 2017-05-26

### Added

- Scenarios and default scenario
- Translation API for Metrics
- Metric tooltips in dropdown

### Fixed

- GitHub Issue: Sonarimporter crashes with null pointer exception when there is a component without path. #13

## [1.1.3] - 2017-05-01

### Added

- Support for SonarQube Measures-API
- Error logging for sonarqube errors

### Changed

- Standard Sonar metric is now complexity,ncloc,functions,duplicated_lines,classes,blocker_violations,generated_lines,bugs,commented_out_code_lines,lines,violations,comment_lines,duplicated_blocks

## [1.1.2] - 2017-04-28

### Added

- Translation API for Metrics

## [1.1.1] - 2017-04-07

### Fixed

- GitHub Issue: Flickering surfaces #3
- GitHub Issue: Unable to install due to readlink error on macOS #4

## [1.1.0] - 2017-03-27

### Added

- SourceMonitorImporter for importing projects from SourceMonitor.

## [1.0.0] - 2017-03-17

### Added

- SonarImporter for importing projects from SonarQube.
- ValidationTool for validating an existing json file.
=======
﻿# Change Log

All notable changes to this project will be documented in this file.

The format is based on [Keep a Changelog](http://keepachangelog.com/)
and this project adheres to [Semantic Versioning](http://semver.org/)

## [unreleased]

### Added 🚀

### Changed

### Removed 🗑

### Fixed 🐞

### Chore 👨‍💻 👩‍💻

## [1.52.0] - 2020-08-07

### Added 🚀

- Support for Tokei 12 new JSON schema #1103

### Changed

- Rename master branch to main for a more inclusive naming #1117

### Removed 🗑

### Fixed 🐞

- After loading an invalid file the filechooser pops up again, so that the user can choose a valid file #1021
- Quality gates on sonarcloud.io are available again #879

### Docs 🔎

- Moved developer guides to our [gh-pages](https://maibornwolff.github.io/codecharta/) #986

### Chore 👨‍💻 👩‍💻

## [1.51.0] - 2020-07-24

### Added 🚀

- File chooser now accept ".json" files only to avoid accidentally loading incorrect files
- Lots of tooltips #1030

### Changed

### Removed 🗑

### Fixed 🐞

- Blacklisting a building would sometimes not update the map #1098
- Changes made after opening the filechooser and closing it won't be applied #875
- Edge metric list not always updated correctly when loading a new file #1106

### Chore 👨‍💻 👩‍💻

## [1.50.0] - 2020-07-10

### Added 🚀

- Line between scenario indicator and remove button #1069

### Changed

- Reduced transition time when opening or collapsing parts of the ribbon bar #1043
- Search Panel will open now when clicking in the search field and collapse when clicking somewhere else #1071

### Removed 🗑

### Fixed 🐞

- Opening the same file again will now reload the file and reset the application #1032
- Improve render performance by persisting color conversions #1034
- Sorting in tree-view not being applied #1040

### Chore 👨‍💻 👩‍💻

## [1.49.1] - 2020-07-03

### Added 🚀

### Changed

### Removed 🗑

### Fixed 🐞

- Improved performance significantly when switching between single, multiple and delta
- Color-Range-Slider sometimes misbehaved when loading a new map or excluding buildings #926

### Chore 👨‍💻 👩‍💻

## [1.49.0] - 2020-06-19

### Added 🚀

- Custom scenarios can be created and saved through the scenario menu #675
- Importer and parser documentation can now be found on the github Website #954
- Output of sourcemonitor can now be compressed with the compression flag

### Changed

### Removed 🗑

### Fixed 🐞

### Chore 👨‍💻 👩‍💻

- [Security] Bump angular from 1.7.9 to 1.8.0 in /visualization #995

## [1.48.0] - 2020-06-12

### Added 🚀

- Support of compressed cc.json files. Files can be compressed in the analysis #848

### Changed

### Removed 🗑

### Fixed 🐞

- Improved performance of several importers #846

### Chore 👨‍💻 👩‍💻

## [1.47.1] - 2020-05-08

### Added 🚀

### Changed

### Removed 🗑

### Fixed 🐞

- Attribute-Side-Bar being invisible

### Chore 👨‍💻 👩‍💻

## [1.47.0] - 2020-05-02

### Added 🚀

- When hovering over a folder, all buildings inside it will be highlighted as well #694

### Changed

- Rename the button Show-Complete-Map button to Unfocus #642
- Move the Unfocus button (visible when right-clicking a focused node) to the node-context-menu #948

### Removed 🗑

### Fixed 🐞

- Generating a delta map with merged empty folders in between is now working correctly #730
- Reduced time when opening a new file #932

### Chore 👨‍💻 👩‍💻

- [Security] Bump jquery from 3.4.0 to 3.5.0 in /visualization #944

## [1.46.1] - 2020-04-24

### Added 🚀

- Error dialogs in case of validation or api version issues #610

### Changed

### Removed 🗑

### Fixed 🐞

- Improved overall rendering performance of larger maps by roughly 40% #836

### Chore 👨‍💻 👩‍💻

## [1.45.5] - 2020-04-17

### Added 🚀

- Median symbol for aggregated relative metrics #365
- AttributeTypes for tokeiImporter and SCMLogParser #365
- Ellipsis button in TreeView list when hovering a node to access context menu #780
- Show gray eye-icon next to the ellipsis-button to indicate a flattened node #780
- Attribute Type selector in the metric dropdowns for edges and nodes

### Changed

- Metrics with AttributeType relative are now aggregated using the median #365
- Showing absolute number of files instead of relative number when hovering list item in TreeView #780
- Clicking a hovered list item inside the TreeView opens folders #780
- Color node name in gray when flattened #780

### Removed 🗑

- Eye-icon in TreeView list to flatten a node #780
- Option to focus a node when clicking the node name inside the TreeView #780

### Fixed 🐞

- Consistency of AttributeTypes representation #365
- Wrong file description for tokeiimporter
- Improved search performance #837

### Chore 👨‍💻 👩‍💻

## [1.44.0] - 2020-03-27

### Added 🚀

- Dialog to select between different sorting options #388
- Button to reverse the current selected sorting #388

### Changed

### Removed 🗑

### Fixed 🐞

- Show file selection in toolBar after excluding or hiding a node instead of an empty toolBar #896

### Chore 👨‍💻 👩‍💻

## [1.43.0] - 2020-03-20

### Added 🚀

### Changed

- Selectable metrics will only contain metrics from the visible maps
- Closing the attribute-side-bar by clicking somewhere in the map will now be triggered on mouse up instead of mouse down

### Removed 🗑

### Fixed 🐞

- Search-panel opening for a short duration when importing a new file

### Chore 👨‍💻 👩‍💻

- Fix vulnerability with nokogiri <1.10.8

## [1.42.3] - 2020-03-13

### Added 🚀

### Changed

### Removed 🗑

### Fixed 🐞

- Loading Gif not displayed when preparing to render a new map #857
- Selecting zero files in Multiple mode will not trigger the 3D CodeMap creation
- Metrics in the dropdown menu now show the correct max value for the visible maps #876

### Chore 👨‍💻 👩‍💻

## [1.42.2] - 2020-02-14

### Added 🚀

### Changed

### Removed 🗑

### Fixed 🐞

- Replaced non standard `[[` in sh scripts #849
- Improved performance for loading a new file #836
- Marked Packages are loaded from files #798

### Chore 👨‍💻 👩‍💻

## [1.42.1] - 2020-02-07

### Added 🚀

### Changed

### Removed 🗑

### Fixed 🐞

- GC Overhead Limit (OutOfMemory Exception) during analysis of large SCMLogs fixed #845

### Chore 👨‍💻 👩‍💻

## [1.42.0] - 2020-01-31

### Added 🚀

- Support for camel and kebab-case for ccsh arguments #772
- RawTextParser for analysis #660
- IndentationLevel as metric for RawTextParser #660
- Show additional Pairing Rate of Selected Building, simultaneously to the currently hovered Buildings #736

### Changed

- Options of the ccsh are now consistently in kebab-case #772

### Removed 🗑

### Fixed 🐞

- Path prefix handling in tokeiimporter #841

### Chore 👨‍💻 👩‍💻

## [1.41.8] - 2020-01-17

### Added 🚀

### Changed

### Removed 🗑

- Project name parameters in the ccsh #773

### Fixed 🐞

### Chore 👨‍💻 👩‍💻

## [1.41.6] - 2020-01-10

### Added 🚀

### Changed

### Removed 🗑

### Fixed 🐞

- Deployment

### Chore 👨‍💻 👩‍💻

## [1.41.1] - 2020-01-10

### Added 🚀

### Changed

### Removed 🗑

### Fixed 🐞

- Performance of loading maps with edges improved #823
- Calculation of other Group for fileExtensionBar #768
- Remove focus of UI elements when they are not visible anymore

### Chore 👨‍💻 👩‍💻

## [1.41.0] - 2019-12-06

### Added 🚀

- Show the relative number of files a folder includes compared to the project in the TreeView #380
- Show the number of files a folder includes in the TreeView when hovering #380
- When the File Extension Bar is hovered, all buildings corresponding to that extension are highlighted #545
- Toggle between percentage and absolute values when clicking the file extension details section #545
- Sum hovered delta values for folders #781

### Changed

### Removed 🗑

### Fixed 🐞

### Chore 👨‍💻 👩‍💻

## [1.40.0] - 2019-11-22

### Added 🚀

### Changed

- Replaced Blacklist Hide with Flatten option #691
- Flattened buildings are not hidden by default #691

### Removed 🗑

### Fixed 🐞

### Chore 👨‍💻 👩‍💻

- Bump @types/three from 0.89.12 to 0.103.2 in /visualization #453
- Bump angularjs-slider from 6.5.1 to 7.0.0 in /visualization #454
- Bump webpack from 3.12.0 to 4.41.2 in /visualization #436
- [Security] Bump angular from 1.7.7 to 1.7.9 in /visualization #800

## [1.39.0] - 2019-11-15

### Added

- Progress indicator for SonarImporter #544

### Changed

- New style for hovered metric values #696
- Redesigned slider labels in ribbonBar sections #696
- Shortened ribbonBar sections #696

### Removed

### Fixed

- Missing pictures and broken links in docs #785
- SCMLogParser is now more resilient to unusual SVN commit messages #763

### Chore

## [1.38.1] - 2019-11-13

### Added

- New github-pages https://maibornwolff.github.io/codecharta/

### Changed

### Removed

### Fixed

- Sum symbol for hovered metric values only shows for folders #775

### Chore

## [1.38.0] - 2019-11-08

### Added

- Temporal coupling edges generated by SCMLogParser #622

### Changed

- Downloaded files are no longer formatted #679
- Added highly and median coupled files metrics to non-churn metric list of SCMLogParser #622
- Moved nodePathPanel to toolBar and updated style #607

### Removed

### Fixed

- Removed attributes from downloaded files that should not be there #679

### Chore

## [1.37.0] - 2019-10-25

### Added

- Sidebar with information regarding the selected building #527
- Sidebar closes when selected buildings is excluded #748

### Changed

- Animation to show or hide the legend panel #527

### Removed

- Expandable detail panel in lower left corner #527
- Removed option to maximize/minimize detail panel #527

### Fixed

- Autofocus and label size for focused nodes #747
- Selected buildings stays selected when settings are changed #748
- IllegalStateException when scanning single file in SourceCodeParser #573
- SourceCodeParser places files in the project root correctly into the hierarchy #574

### Chore

## [1.36.0] - 2019-10-18

### Added

### Changed

- Open and close the ribbonBar sections independently with an updated animation

### Removed

### Fixed

- Camera is now resetted correctly, when unfocusing #634
- Inputs of Color Range Slider now waits a second before it commits its values #676
- Fixed root folder name in TreeView after new map after loading new map #649
- Increased size of ribbonBar for big screens #644
- File-Extension-Bar will not display excluded nodes anymore #725
- Sanitize input for shelljs #600

### Chore

- Bump jacoco from 0.8.1 to 0.8.4 in /analysis

## [1.35.0] - 2019-10-04

### Added

- Checkbox in global Settings for disabling camera reset, when new map is loaded #685
- Pipe support for SourceCodeParser #716
- Pipe support for SCMLogParser #717
- Pipe support for SonarImporter #715

### Changed

### Removed

### Fixed

- Exclude and Hide options are disabled for empty and already existing search patterns #654

### Chore

## [1.34.0] - 2019-09-20

### Added

- Tokei Importer #538
- Prominent Notice that we use Sonar-jar #713

### Changed

### Removed

### Fixed

### Chore

- Bump kotlin-reflect from 1.3.41 to 1.3.50 in /analysis
- Bump json from 20180813 to 20190722 in /analysis
- Bump rxjava from 2.2.9 to 2.2.12 in /analysis
- Bump assertj-core from 3.12.2 to 3.13.2 in /analysis
- Bump sonar-java-plugin from 5.12.1.17771 to 5.14.0.18788 in /analysis

## [1.33.0] - 2019-09-10

### Added

- Edge Previews (Palm-Tree-Effect) #529
- Dropdown to select Edge Metric, including Edge Counter #529
- Edge Metric settings for Edge Height, Number of Previews & show only building with Edges #529

### Changed

- Edge Visualization to better distinguish between incoming and outgoing edges #529
- Distribution metric is by default the same as area metric #689
- MapTreeView below searchBar opens the first level by default #690
- Focus metric search when opening metricChooser #693

### Removed

- Edge Options in Context menu #529

### Fixed

- SourceCodeParser now skips custom metrics for files, if the syntax tree cannot be created
- Nodes with color metric equals 0 are colored correct again #677

### Chore

- [Security] Bump mixin-deep from 1.3.1 to 1.3.2 in /visualization

## [1.32.0] - 2019-08-09

### Added

- Search for metrics and an indicator for the highest value in dropdown #575
- Button to enable PresentationMode that uses Flashlight-Hovering #576
- Clarifying information which file is which in the file bar when in delta mode #615

### Changed

- Replaced Scenario dropdown with button on the left of the metric sections #628

### Removed

### Fixed

### Chore

## [1.31.0] - 2019-08-02

### Added

- New Metric in SourceCodeParser: Maximum-Nesting-Level #659

### Changed

### Removed

### Fixed

- Label hight adjustment now matches scaling of map #594
- SCMLogParser now guesses the input file encoding #614

### Chore

## [1.30.0] - 2019-07-26

### Added

- New Search Bar #526
- Number of Renames Metric to SCMLogParser #621
- Age In Weeks Metric for SCMLogParser #620

### Changed

- ToolBar now shows partially cut-off controls if the window is too small #582
- Position of the legendPanel was moved to the bottom-right corner #633
- RibbonBar only opens the three metric section
- Moved Scenario-select to the right in order to use less space
- Moved loading-gif from ribbonBar to toolBar

### Removed

- RibbonBar toggle button

### Fixed

- FileExtensionBar height to not show a bottom-margin in Chrome
- PointerEvents not being propagated when RibbonBar was extended
- Reduced memory usage of SCMLogParser to avoid OutOfMemory Exception #631

### Chore

- [Security] Bump lodash.mergewith from 4.6.1 to 4.6.2 in /visualization
- [Security] Bump lodash from 4.17.11 to 4.17.13 in /visualization
- [Security] Bump fstream from 1.0.11 to 1.0.12 in /visualization

## [1.29.0] - 2019-07-12

### Added

### Changed

- Moved Button to reset the map to the center next to the view-cube #606
- Moved FileExtensionBar #527

### Removed

- Burger Menu / SideNav #526

### Fixed

- Colors in File-Extension-Bar will be displayed in MS Edge and Standlone now #584

### Chore

## [1.28.0] - 2019-06-28

### Added

- Releasing will now remind the developer to manually add the release notes #533
- StructureModifier to remove and move nodes and set root of projects #547 / #181

### Changed

- More informative log messages regarding the success of project merging #547

### Removed

- Release Notes are not generated and added automatically to a release #533

### Fixed

- Margin will now be set correctly depending on whether dynamicMargin is enabled or not #602

### Chore

## [1.27.0] - 2019-06-25

### Added

- Automatically generates release notes from changelog and appends it to release #533
- Adds global settings-menu with settings from options panel and weblinks #528

### Changed

- Moved File Settings from Ribbon Bar to new File Setting Bar #525
- Rename sample file codemap-nodes #587
- Hide checkbox to select white-positive-buildings in delta state #345

### Removed

- Removes Options panel from sidebar #528
- Removes Weblinks panel from sidebar #528
- Removed URL-parameter info from sidebar #525

### Fixed

- Unary Metric will no longer be auto-selected when a new map is loaded #579

### Chore

## [1.26.0] - 2019-06-14

### Added

- FileExtensionBar to show file-distribution of chosen metric #495
- sum icon is now displayed on the left of the metric value #364
- Added Pop-up dialog before downloading file to set filename and see what data will be stored #523

### Changed

### Removed

### Fixed

- Fix set default ColorRange when resetting color section #560

### Chore

## [1.25.1] - 2019-05-30

### Added

- SVN log parser keeps track of renaming of files for metric calculation #542

### Changed

### Removed

### Fixed

- Entries with renaming information in SVN logs are attributed to correct file #542
- Unary metric will no longer be removed from the MetricChooser-Dropdown when a folder was excluded or hidden #548
- Changing margin and then file or mode will no longer freeze the application #524

### Chore

- [Security] Bump tar from 2.2.1 to 2.2.2 in /visualization

## [1.25.0] - 2019-05-17

### Added

- Added SonarJava to Source code parser #343
- Added exclude and defaultExclude options to SourceCodeParser #508
- Show loading-gif in ribbonBar when rerendering map

### Changed

- Using Sonar Plugins for Source code parser, giving the Sonar Metrics #343
- Use debounced settings update instead of throttled
- Filename of downloaded file now contains time #484

### Removed

### Fixed

- Fixed issue with too long line in ccsh.bat #506
- Prevent downloaded files from having multiple Timestamps #484
- Do not show loadingGif when cancelling the fileChooser #498
- Excluding a building now updates the maximum value of colorRange #355

### Chore

- Bump angular-material from 1.1.9 to 1.1.14 in /visualization
- [Security] Bump jquery from 3.3.1 to 3.4.0 in /visualization

## [1.24.0] - 2019-04-23

### Added

### Changed

### Removed

- Settings as URL parameters #470

### Fixed

- Fixed issue with trailing slash in URL parameter of SonarImporter #356

### Chore

- Bump d3 from 4.13.0 to 5.9.2 in /visualization
- Bump sinon from 4.5.0 to 7.3.1 in /visualization

## [1.23.0] - 2019-03-22

### Added

- Project Name can be specified for merge filter #394

### Changed

- Throw a MergeException if project names do not match in MergeFilter #394

### Removed

### Fixed

- Excluded buildings are no longer used for aggregated metric calculation #352

### Chore

- Bump browser-sync-webpack-plugin from 1.2.0 to 2.2.2 in /visualization
- Bump @types/node from 8.10.19 to 11.11.3 in /visualization
- Bump html-webpack-plugin from 2.30.1 to 3.2.0 in /visualization
- Bump load-grunt-tasks from 3.5.2 to 4.0.0 in /visualization #444
- Bump ajv from 5.5.2 to 6.10.0 in /visualization #447
- Bump resolve-url-loader from 2.3.0 to 3.0.1 in /visualization #448

## [1.22.0] - 2019-03-15

### Added

- Added buttons to select all/none/inversion of revisions/maps in multiple mode #391
- Merge filter can merge all files of folders #392

### Changed

### Removed

### Fixed

- Fixed bug that code map was not re-loaded when changing from multiple to single revision mode #396
- Fixed missing apiVersion in aggregated map #398
- Input Fields of color sliders adjust width according to content #409

### Chore

- Bump nouislider from 11.1.0 to 13.1.1 in /visualization
- Bump typescript from 2.7.2 to 3.3.3333 in /visualization
- Bump @types/d3 from 4.13.0 to 5.7.1 in /visualization

## [1.21.2] - 2019-02-26

### Added

- When entering Multiple Mode, all Maps/revisions are preselected

### Changed

### Removed

### Fixed

- Fixing non-existent metric aggregation on root-level when using multiple Files

## [1.21.1] - 2019-02-22

### Added

- Hovering a node in the map also hovers it in the tree view #351

### Changed

### Removed

### Fixed

- Fixing sync between treeview hovering and map hovering #351
- Folders can no longer be colored in the CodeMap or TreeView #359

## [1.21.0] - 2019-02-16

### Added

- Color searched node names green in TreeView #225
- Add option buttons (three dots) in TreeViewSearch to `Hide` or `Exclude` matching nodes #298
- Show blacklist entry counter in blacklistPanel header #298
- Option checkbox 'Hide Flattened Buildings' #225
- Hide/Flatten non-searched buildings #225
- Hide/Flatten all buildings, if searchPattern can't find any matching nodes #225
- Show maxValue of each metric in metricChooser select list #204
- Colored color-slider inside the RibbonBar #318
- Option to color positive buildings white #311
- Clicking the ribbonBar section-titles toggles the ribbonBar #324
- View-Cube displayed in top right corner #274
- Adding prettier formatter
- Adapt colorRange when changing colorMetric #330

### Changed

- Update TreeView filter with search field #225
- Use 'gitignore' style matching in TreeViewSearch #225
- Reorder `Focus`, `Hide` and `Exclude` buttons in nodeContextMenu #298
- Reorder sidebarPanels (BlacklistPanel beneath TreeViewSearchPanel) #298
- Use `fa-ban`-icon as symbols for blacklistPanel (instead of `fa-list`) #298
- Use `fa-ban`-icon as symbols for blacklistType `Exclude` (instead of `fa-times`) #298
- Label size keeps readable for large maps or a high distance between camera and map #237
- updated dependencies to fix vulnerabilities
- Scenarios only update settings which exist in Scenario and not all #224
- MergeFilter to merge unique blacklist entries #275
- MergeFilter to only merge unique attributeType entries #275

### Removed

- Remove invertHeight checkbox in delta-view #306
- Remove option to add blacklist entries from inside the blacklistPanel #298
- Remove statistic functions in Experimental panel #308

### Fixed

- CodeMap does not move anymore when navigating in text-fields #307
- Merge blacklist in multipleFile view and convert paths #275
- Show logo in NW.js standalone application #233

## [1.20.1] - 2018-12-19

### Added

### Changed

### Removed

### Fixed

## [1.20.0] - 2018-12-19

### Added

- button to unfocus node
- NodeContextMenu: Option to only hide dependent edges
- plop support

### Changed

- Renaming 'isolate node' to 'focus node'
- Focusing a node does not remove the blacklist items of type Hide

### Removed

- NodeContextMenu: Option to 'show all' nodes, which used to unhide all nodes

### Fixed

- Reshow hidden nodes from Treeview or Blacklist

## [1.19.0] - 2018-11-02

### Added

- Deleted files in delta view use their previous area value in order to be visible #254

### Changed

### Removed

### Fixed

- Buildings in the delta view are not colored correctly #253
- Reset Button in RibbonBar to reset 'Invert Colors' #255
- Remove lag of 'Invert Color' checkboxes, when selecting single/delta mode #255

## [1.18.1] - 2018-10-31

### Added

### Changed

### Removed

### Fixed

## [1.18.0] - 2018-10-29

### Added

- Integration with Jasome through JasomeImporter #245
- URL parameter 'mode' with the values Single, Multiple or Delta
- Blacklist to persist excluded or hidden nodes #205
- Option to exclude nodes in nodeContextMenu #205
- BlacklistPanel in SettingsSidebar to manage blacklist #205
- Save-Button to download current CodeMap #205
- Publishing visualization on Docker Hub #252

### Changed

- No longer fat jar of every subcomponent of analysis, baked into ccsh
- Changed simple syserr write to logger call for analysis #243

### Removed

- URL parameter 'delta' does not exist anymore

### Fixed

- Show delta of CodeMap when URL parameter mode=delta is set

## [1.17.0] - 2018-09-28

### Added

### Changed

- Invert delta colors moved from color to heigh metric column in ribbon bar #220
- Delta value now as kindOfMap shown #220
- Aggreate maps as multiple rename #220

### Removed

### Fixed

- Single/delta buttons now correctly activated when delta in ulr shown #220

## [1.17.0] - 2018-09-21

### Added

- CodeMaatImport for temporal coupling dependencies #172
- EdgeFilter to aggregate edge-attributes as node-attributes #222
- Option to show and hide dependent edges from node-context-menu #218

### Changed

- MergeFilter merges edges #172

### Removed

### Fixed

## [1.16.2] - 2018-09-10

### Added

### Changed

### Removed

### Fixed

- missing event in firefox #232

## [1.16.1] - 2018-08-31

### Added

- gitlab + dotnet manual

### Changed

### Removed

### Fixed

## [1.16.0] - 2018-08-31

### Added

- add the option to add multiple files via url parameter (e.g. ?file=a&file=b...)

### Changed

### Removed

### Fixed

## [1.15.1] - 2018-08-13

### Added

### Changed

### Removed

### Fixed

## [1.15.0] - 2018-08-13

### Added

- e2e tests are running in CI Environment (headless)
- pupeteer as e2e test framework
- Show names of marked packages in legend
- Added a source code importer that can analyse rloc,mcc for java source code
- keep settings when the user changes a file
- Added option to set white background

### Changed

### Removed

- cypress

### Fixed

## [1.14.2] - 2018-07-16

### Added

### Changed

- Changed folder detail metrics from mean to sum

### Removed

### Fixed

## [1.14.1] - 2018-07-13

### Added

### Changed

### Removed

### Fixed

## [1.14.0] - 2018-07-13

### Added

- Added UnderstandImporter to Analysis
- Packages can be highlighted in different colors #152
- Adding a context menu with highlighting colors and convenience methods for the tree view and 3D view #155
- Folders and files to highlight can be described in the cc.json #165
- Dynamic/automatic margin computing de/activated by tick

### Changed

- Details panel: using the sum of the childrens metrics instead of the mean value

### Removed

### Fixed

- Display buttons do not trigger map changes #185
- Flickering surfaces when zooming out

## [1.13.0] - 2018-06-08

### Added

- Layout switcher #141
- Added CrococosmoImporter to Analysis
- Added type, dirs, name to CSVExporter
- Invert height of building checkbox
- Aggregate multiple maps in visualization #110
- Auto Focus selected map part
- Timmer added to applySettings in SettingsService

### Changed

- Crococosmo xml files will now generate a cc.json file for each version
- Suppressing ARIA warnings
- Simplified gradle structure of analysis part
- Deltas added in the metric quick access panel #138
- Ticks and ResetValue Buttons call to onSettingsChange to avoid applySettings timer
- compacting empty middle packages #150
- Detail panel minimized by default

### Removed

### Fixed

- filter by regex shows parent nodes #116
- typo in scss file

## [1.12.0] - 2018-04-27

### Added

- horizontal quick access metric chooser
- Link behind filepath in detailPanel #84
- Double click event-handler on Buildings #84
- Detail Panel can be minimized and maximized
- Settings option to minimize Detail Panel
- cypress as an e2e test runner

### Changed

### Removed

- metric details from legend
- metric chooser from settings panel

### Fixed

## [1.11.2] - 2018-04-13

### Added

### Changed

### Removed

### Fixed

- a sonar importer bug which prevented the importer to fetch the last page #122

## [1.11.1] - 2018-04-11

### Added

### Changed

### Removed

### Fixed

## [1.11.0] - 2018-04-11

### Added

- SASS support
- simple regex filter
- Reset Button
- Dialog Service replaces console log calls and window.alert calls
- linking tree view and map hover
- auto fit scene button
- anugularJS material
- Scenarios are now filtered by compatibility for the given map
- Link in visualization #84

### Changed

### Removed

- materialize-css
- grunt

### Fixed

- less flickering and artifacts

## [1.10.0] - 2018-03-22

### Added

### Changed

- Clean up UI #86
- Updated analysis dependencies

### Removed

### Fixed

- Delta View shows Deltas of itself as non-trivial if nodes have same name #89: Compare deltas by path not name
- Delta calculation performance boost #91
- Problems when intermediate nodes missed metrics #92
- removed unnecessary calculations
- removed bug in SonarImporter that slowed up performance and missed out multiple metrics
- minor bugs

## [1.9.3] - 2018-02-23

### Added

### Changed

- sorting treeview by folders and names

### Removed

### Fixed

## [1.9.2] - 2018-02-20

### Added

- added preliminary CSVExporter for visualisation data

### Changed

- padding rendering
- minimal building height is 1 to prevent clipping issues
- fallback values for visualization when no metric is available (area = 1, height = 1, color = grey). Data in data structure will not be changed.

### Removed

### Fixed

## [1.9.1] - 2018-02-20

### Added

### Changed

### Removed

### Fixed

- detail panel bug fix

## [1.9.0] - 2018-02-20

### Added

### Changed

- moved to unscoped npm packages

### Removed

### Fixed

## [1.8.2] - 2018-02-20

### Added

### Changed

- detail panel background is white now. better visibility

### Removed

### Fixed

## [1.8.1] - 2018-02-20

### Added

### Changed

- revision chooser moved to settings panel and uses now understandable dropdowns instead of links. Part of the #82 proposals

### Removed

### Fixed

## [1.8.0] - 2018-02-20

### Added

- Experimental dependency support
- loading indicator
- file path to detail panel
- collapsible tree view and visibility/isolation per node toggles

### Changed

- added a ray-aabb intersection test before precise testing. Less time is spent in intersection methods.

### Removed

### Fixed

- fixed a minor bug
- canvas mouse event listener are now limited to the canvas dom element. UI events will not trigger the canvas listeners anymore
- canvas mouse events distinguish now between click and drag. Dragging does not reset selection anymore
- slider input #64
- rz slider initialization bug
- increasing test coverage
- deltas where calculated on map loading even though, they were disabled

## [1.7.2] - 2018-02-02

### Added

### Changed

### Removed

### Fixed

- url to homepage
- analysis package

## [1.7.1] - 2018-02-02

### Added

### Changed

### Removed

### Fixed

## [1.7.0] - 2018-02-02

### Added

### Changed

- npm pachage scoped to @maibornwolff
- Defined further scenarios via json file
- Added description for metrics and scenarios
- using fixed point values in detail panel (ui) to truncate infinite or long decimals
- folders now use the mean attributes of their buildings(leaves)

### Removed

### Fixed

- Bugfix: detail panel should be cleared before setting new details else old values may survive

## [1.6.7] - 2018-02-01

### Added

### Changed

### Removed

### Fixed

## [1.6.6] - 2018-02-01

### Added

- added anonymous git log generator anongit
- browser demo shows codecharta-visualization sonar analysis

### Changed

- rewrote command line interface
- linking ccsh to bin/ccsh will be deleted later

### Removed

### Fixed

- No underscore for scenarios in tooltips #71

## [1.6.5] - 2018-01-30

### Added

### Changed

### Removed

### Fixed

## [1.6.4] - 2018-01-30

### Added

### Changed

### Removed

### Fixed

- fixed broken SonarImporter due to jdk9 migration

## [1.6.3] - 2018-01-26

### Added

- added npm publish for analysis
- simple release script for automatic changelog updates, commits, tags, version bumps

### Changed

### Removed

### Fixed

## [1.6.2] - 2018-01-25

### Added

- added support for git log --raw and git log --numstat --raw
- added support for git log --numstat and codechurn
- added support for renames in SCMLogParser for git log --name-status
- added support for renames in SCMLogParser for git log --numstat, git log --raw and git log --numstat --raw
- added new SCM experimental metrics range_of_weeks_with_commits and successive_weeks_of_commits
- the file origin of a node is displayed in the details now
- sonarqube analysis on CI build
- npm publish support in visualization

### Changed

- Deltas are no longer experimental
- two selected delta maps now merge their nodes correctly. The map where
  a node was missing get's a copy of this node with metrics=0.
  File additions/deletions are therefore only visible when areaMetric is
  unary and deltas are activated.

### Removed

### Fixed

- delta display bug for heights
- going back from delta view now correctly removes deltas from node data
- Delta shown although not in delta mode #60
- Allow inversion of delta colors #57
- npm binary error

## [1.5.2] - 2018-01-04

### Added

### Changed

- scaling slider now has steps of 0.1. This allows the user to select precise values like 2.0
- updated jdk to jdk9

### Removed

### Fixed

- Opening the same file a second time does not work #53
- added missing require declaration
- added glsl loader in testing environment
- Native Application support is bugged while building in Travis CI #48

## [1.5.1] - 2017-11-14

### Added

- command line parameter to toggle "authors" attribute in SCMLogParser

### Changed

### Removed

### Fixed

- when passing a file through the "file" parameter in the URL, the map now renders correctly

## [1.5.0] - 2017-10-24

### Added

- experimental delta functionality
- loading multiple maps
- experimental margin slider

### Changed

- faster rendering

### Removed

- nwjs packages and native apps due to a bug

### Fixed

- using color metric instead of height metric for color range slider ceil

## [1.4.0] - 2017-09-14

### Added

- Typescript support
- Browsersync
- added advanced merging strategy "leaf" in MergeFilter
- advanced merging with restructuring

### Changed

- Browserify replaced with Webpack
- Better debugging
- Karma instead of Mocha

### Removed

### Fixed

## [1.3.2] - 2017-08-18

### Added

- add slider controls for color thresholds #19
- Added additional structuring in SonarImporter for multi-module projects
- button to generate current url parameters
- camera position is now a setting (e.g. in scenarios or url parameters)
- margin slider: make it easier to find out to which package/folder a class belongs #20

### Changed

- better url parameter resolution (nested parameters are handled correctly)
- changed hover color. Allows better distinction between hover and select

### Removed

- obsolete helper grid

### Fixed

- changing display or color settings resets scaling #18
- scenario description #32
- Scaling should not scale the labels #35

## [1.3.1] - 2017-07-05

### Added

### Changed

### Removed

### Fixed

- Prevented override of URL-parameters by default scenario

## [1.3.0] - 2017-07-05

### Added

- Adding simple merge functionality for multiple json files
- Added CSVImporter
- Added Translation for SonarQube metrics
- Added descriptions for metrics

### Changed

- Changed uppercase metrics, e.g. RLOC, to lowercase metrics

### Removed

### Fixed

- Simple cc.json does not display anything #17

## [1.2.0] - 2017-06-19

### Added

- Adding Labels and UI
- Support for links to source page of SonarQube in sonarimporter
- Added SCMLogParser

### Changed

### Removed

### Fixed

- GitHub Issue: legend is wrong #21

## [1.1.5] - 2017-05-31

### Fixed

- Wrong version numbers in analysis part

## [1.1.4] - 2017-05-26

### Added

- Scenarios and default scenario
- Translation API for Metrics
- Metric tooltips in dropdown

### Fixed

- GitHub Issue: Sonarimporter crashes with null pointer exception when there is a component without path. #13

## [1.1.3] - 2017-05-01

### Added

- Support for SonarQube Measures-API
- Error logging for sonarqube errors

### Changed

- Standard Sonar metric is now complexity,ncloc,functions,duplicated_lines,classes,blocker_violations,generated_lines,bugs,commented_out_code_lines,lines,violations,comment_lines,duplicated_blocks

## [1.1.2] - 2017-04-28

### Added

- Translation API for Metrics

## [1.1.1] - 2017-04-07

### Fixed

- GitHub Issue: Flickering surfaces #3
- GitHub Issue: Unable to install due to readlink error on macOS #4

## [1.1.0] - 2017-03-27

### Added

- SourceMonitorImporter for importing projects from SourceMonitor.

## [1.0.0] - 2017-03-17

### Added

- SonarImporter for importing projects from SonarQube.
- ValidationTool for validating an existing json file.
>>>>>>> b8f3b0f0
<|MERGE_RESOLUTION|>--- conflicted
+++ resolved
@@ -1,5 +1,4 @@
-<<<<<<< HEAD
-﻿# Change Log
+# Change Log
 
 All notable changes to this project will be documented in this file.
 
@@ -10,6 +9,20 @@
 
 ### Added 🚀
 
+### Changed
+
+### Removed 🗑
+
+### Fixed 🐞
+
+- Number of incoming and outgoing edges not visible when hovering over a node #1095
+
+### Chore 👨‍💻 👩‍💻
+
+## [1.52.0] - 2020-08-07
+
+### Added 🚀
+
 - Support for Tokei 12 new JSON schema #1103
 
 ### Changed
@@ -22,7 +35,6 @@
 
 - After loading an invalid file the filechooser pops up again, so that the user can choose a valid file #1021
 - Quality gates on sonarcloud.io are available again #879
-- Number of incoming and outgoing edges not visible when hovering over a node #1095
 
 ### Docs 🔎
 
@@ -1667,1686 +1679,4 @@
 ### Added
 
 - SonarImporter for importing projects from SonarQube.
-- ValidationTool for validating an existing json file.
-=======
-﻿# Change Log
-
-All notable changes to this project will be documented in this file.
-
-The format is based on [Keep a Changelog](http://keepachangelog.com/)
-and this project adheres to [Semantic Versioning](http://semver.org/)
-
-## [unreleased]
-
-### Added 🚀
-
-### Changed
-
-### Removed 🗑
-
-### Fixed 🐞
-
-### Chore 👨‍💻 👩‍💻
-
-## [1.52.0] - 2020-08-07
-
-### Added 🚀
-
-- Support for Tokei 12 new JSON schema #1103
-
-### Changed
-
-- Rename master branch to main for a more inclusive naming #1117
-
-### Removed 🗑
-
-### Fixed 🐞
-
-- After loading an invalid file the filechooser pops up again, so that the user can choose a valid file #1021
-- Quality gates on sonarcloud.io are available again #879
-
-### Docs 🔎
-
-- Moved developer guides to our [gh-pages](https://maibornwolff.github.io/codecharta/) #986
-
-### Chore 👨‍💻 👩‍💻
-
-## [1.51.0] - 2020-07-24
-
-### Added 🚀
-
-- File chooser now accept ".json" files only to avoid accidentally loading incorrect files
-- Lots of tooltips #1030
-
-### Changed
-
-### Removed 🗑
-
-### Fixed 🐞
-
-- Blacklisting a building would sometimes not update the map #1098
-- Changes made after opening the filechooser and closing it won't be applied #875
-- Edge metric list not always updated correctly when loading a new file #1106
-
-### Chore 👨‍💻 👩‍💻
-
-## [1.50.0] - 2020-07-10
-
-### Added 🚀
-
-- Line between scenario indicator and remove button #1069
-
-### Changed
-
-- Reduced transition time when opening or collapsing parts of the ribbon bar #1043
-- Search Panel will open now when clicking in the search field and collapse when clicking somewhere else #1071
-
-### Removed 🗑
-
-### Fixed 🐞
-
-- Opening the same file again will now reload the file and reset the application #1032
-- Improve render performance by persisting color conversions #1034
-- Sorting in tree-view not being applied #1040
-
-### Chore 👨‍💻 👩‍💻
-
-## [1.49.1] - 2020-07-03
-
-### Added 🚀
-
-### Changed
-
-### Removed 🗑
-
-### Fixed 🐞
-
-- Improved performance significantly when switching between single, multiple and delta
-- Color-Range-Slider sometimes misbehaved when loading a new map or excluding buildings #926
-
-### Chore 👨‍💻 👩‍💻
-
-## [1.49.0] - 2020-06-19
-
-### Added 🚀
-
-- Custom scenarios can be created and saved through the scenario menu #675
-- Importer and parser documentation can now be found on the github Website #954
-- Output of sourcemonitor can now be compressed with the compression flag
-
-### Changed
-
-### Removed 🗑
-
-### Fixed 🐞
-
-### Chore 👨‍💻 👩‍💻
-
-- [Security] Bump angular from 1.7.9 to 1.8.0 in /visualization #995
-
-## [1.48.0] - 2020-06-12
-
-### Added 🚀
-
-- Support of compressed cc.json files. Files can be compressed in the analysis #848
-
-### Changed
-
-### Removed 🗑
-
-### Fixed 🐞
-
-- Improved performance of several importers #846
-
-### Chore 👨‍💻 👩‍💻
-
-## [1.47.1] - 2020-05-08
-
-### Added 🚀
-
-### Changed
-
-### Removed 🗑
-
-### Fixed 🐞
-
-- Attribute-Side-Bar being invisible
-
-### Chore 👨‍💻 👩‍💻
-
-## [1.47.0] - 2020-05-02
-
-### Added 🚀
-
-- When hovering over a folder, all buildings inside it will be highlighted as well #694
-
-### Changed
-
-- Rename the button Show-Complete-Map button to Unfocus #642
-- Move the Unfocus button (visible when right-clicking a focused node) to the node-context-menu #948
-
-### Removed 🗑
-
-### Fixed 🐞
-
-- Generating a delta map with merged empty folders in between is now working correctly #730
-- Reduced time when opening a new file #932
-
-### Chore 👨‍💻 👩‍💻
-
-- [Security] Bump jquery from 3.4.0 to 3.5.0 in /visualization #944
-
-## [1.46.1] - 2020-04-24
-
-### Added 🚀
-
-- Error dialogs in case of validation or api version issues #610
-
-### Changed
-
-### Removed 🗑
-
-### Fixed 🐞
-
-- Improved overall rendering performance of larger maps by roughly 40% #836
-
-### Chore 👨‍💻 👩‍💻
-
-## [1.45.5] - 2020-04-17
-
-### Added 🚀
-
-- Median symbol for aggregated relative metrics #365
-- AttributeTypes for tokeiImporter and SCMLogParser #365
-- Ellipsis button in TreeView list when hovering a node to access context menu #780
-- Show gray eye-icon next to the ellipsis-button to indicate a flattened node #780
-- Attribute Type selector in the metric dropdowns for edges and nodes
-
-### Changed
-
-- Metrics with AttributeType relative are now aggregated using the median #365
-- Showing absolute number of files instead of relative number when hovering list item in TreeView #780
-- Clicking a hovered list item inside the TreeView opens folders #780
-- Color node name in gray when flattened #780
-
-### Removed 🗑
-
-- Eye-icon in TreeView list to flatten a node #780
-- Option to focus a node when clicking the node name inside the TreeView #780
-
-### Fixed 🐞
-
-- Consistency of AttributeTypes representation #365
-- Wrong file description for tokeiimporter
-- Improved search performance #837
-
-### Chore 👨‍💻 👩‍💻
-
-## [1.44.0] - 2020-03-27
-
-### Added 🚀
-
-- Dialog to select between different sorting options #388
-- Button to reverse the current selected sorting #388
-
-### Changed
-
-### Removed 🗑
-
-### Fixed 🐞
-
-- Show file selection in toolBar after excluding or hiding a node instead of an empty toolBar #896
-
-### Chore 👨‍💻 👩‍💻
-
-## [1.43.0] - 2020-03-20
-
-### Added 🚀
-
-### Changed
-
-- Selectable metrics will only contain metrics from the visible maps
-- Closing the attribute-side-bar by clicking somewhere in the map will now be triggered on mouse up instead of mouse down
-
-### Removed 🗑
-
-### Fixed 🐞
-
-- Search-panel opening for a short duration when importing a new file
-
-### Chore 👨‍💻 👩‍💻
-
-- Fix vulnerability with nokogiri <1.10.8
-
-## [1.42.3] - 2020-03-13
-
-### Added 🚀
-
-### Changed
-
-### Removed 🗑
-
-### Fixed 🐞
-
-- Loading Gif not displayed when preparing to render a new map #857
-- Selecting zero files in Multiple mode will not trigger the 3D CodeMap creation
-- Metrics in the dropdown menu now show the correct max value for the visible maps #876
-
-### Chore 👨‍💻 👩‍💻
-
-## [1.42.2] - 2020-02-14
-
-### Added 🚀
-
-### Changed
-
-### Removed 🗑
-
-### Fixed 🐞
-
-- Replaced non standard `[[` in sh scripts #849
-- Improved performance for loading a new file #836
-- Marked Packages are loaded from files #798
-
-### Chore 👨‍💻 👩‍💻
-
-## [1.42.1] - 2020-02-07
-
-### Added 🚀
-
-### Changed
-
-### Removed 🗑
-
-### Fixed 🐞
-
-- GC Overhead Limit (OutOfMemory Exception) during analysis of large SCMLogs fixed #845
-
-### Chore 👨‍💻 👩‍💻
-
-## [1.42.0] - 2020-01-31
-
-### Added 🚀
-
-- Support for camel and kebab-case for ccsh arguments #772
-- RawTextParser for analysis #660
-- IndentationLevel as metric for RawTextParser #660
-- Show additional Pairing Rate of Selected Building, simultaneously to the currently hovered Buildings #736
-
-### Changed
-
-- Options of the ccsh are now consistently in kebab-case #772
-
-### Removed 🗑
-
-### Fixed 🐞
-
-- Path prefix handling in tokeiimporter #841
-
-### Chore 👨‍💻 👩‍💻
-
-## [1.41.8] - 2020-01-17
-
-### Added 🚀
-
-### Changed
-
-### Removed 🗑
-
-- Project name parameters in the ccsh #773
-
-### Fixed 🐞
-
-### Chore 👨‍💻 👩‍💻
-
-## [1.41.6] - 2020-01-10
-
-### Added 🚀
-
-### Changed
-
-### Removed 🗑
-
-### Fixed 🐞
-
-- Deployment
-
-### Chore 👨‍💻 👩‍💻
-
-## [1.41.1] - 2020-01-10
-
-### Added 🚀
-
-### Changed
-
-### Removed 🗑
-
-### Fixed 🐞
-
-- Performance of loading maps with edges improved #823
-- Calculation of other Group for fileExtensionBar #768
-- Remove focus of UI elements when they are not visible anymore
-
-### Chore 👨‍💻 👩‍💻
-
-## [1.41.0] - 2019-12-06
-
-### Added 🚀
-
-- Show the relative number of files a folder includes compared to the project in the TreeView #380
-- Show the number of files a folder includes in the TreeView when hovering #380
-- When the File Extension Bar is hovered, all buildings corresponding to that extension are highlighted #545
-- Toggle between percentage and absolute values when clicking the file extension details section #545
-- Sum hovered delta values for folders #781
-
-### Changed
-
-### Removed 🗑
-
-### Fixed 🐞
-
-### Chore 👨‍💻 👩‍💻
-
-## [1.40.0] - 2019-11-22
-
-### Added 🚀
-
-### Changed
-
-- Replaced Blacklist Hide with Flatten option #691
-- Flattened buildings are not hidden by default #691
-
-### Removed 🗑
-
-### Fixed 🐞
-
-### Chore 👨‍💻 👩‍💻
-
-- Bump @types/three from 0.89.12 to 0.103.2 in /visualization #453
-- Bump angularjs-slider from 6.5.1 to 7.0.0 in /visualization #454
-- Bump webpack from 3.12.0 to 4.41.2 in /visualization #436
-- [Security] Bump angular from 1.7.7 to 1.7.9 in /visualization #800
-
-## [1.39.0] - 2019-11-15
-
-### Added
-
-- Progress indicator for SonarImporter #544
-
-### Changed
-
-- New style for hovered metric values #696
-- Redesigned slider labels in ribbonBar sections #696
-- Shortened ribbonBar sections #696
-
-### Removed
-
-### Fixed
-
-- Missing pictures and broken links in docs #785
-- SCMLogParser is now more resilient to unusual SVN commit messages #763
-
-### Chore
-
-## [1.38.1] - 2019-11-13
-
-### Added
-
-- New github-pages https://maibornwolff.github.io/codecharta/
-
-### Changed
-
-### Removed
-
-### Fixed
-
-- Sum symbol for hovered metric values only shows for folders #775
-
-### Chore
-
-## [1.38.0] - 2019-11-08
-
-### Added
-
-- Temporal coupling edges generated by SCMLogParser #622
-
-### Changed
-
-- Downloaded files are no longer formatted #679
-- Added highly and median coupled files metrics to non-churn metric list of SCMLogParser #622
-- Moved nodePathPanel to toolBar and updated style #607
-
-### Removed
-
-### Fixed
-
-- Removed attributes from downloaded files that should not be there #679
-
-### Chore
-
-## [1.37.0] - 2019-10-25
-
-### Added
-
-- Sidebar with information regarding the selected building #527
-- Sidebar closes when selected buildings is excluded #748
-
-### Changed
-
-- Animation to show or hide the legend panel #527
-
-### Removed
-
-- Expandable detail panel in lower left corner #527
-- Removed option to maximize/minimize detail panel #527
-
-### Fixed
-
-- Autofocus and label size for focused nodes #747
-- Selected buildings stays selected when settings are changed #748
-- IllegalStateException when scanning single file in SourceCodeParser #573
-- SourceCodeParser places files in the project root correctly into the hierarchy #574
-
-### Chore
-
-## [1.36.0] - 2019-10-18
-
-### Added
-
-### Changed
-
-- Open and close the ribbonBar sections independently with an updated animation
-
-### Removed
-
-### Fixed
-
-- Camera is now resetted correctly, when unfocusing #634
-- Inputs of Color Range Slider now waits a second before it commits its values #676
-- Fixed root folder name in TreeView after new map after loading new map #649
-- Increased size of ribbonBar for big screens #644
-- File-Extension-Bar will not display excluded nodes anymore #725
-- Sanitize input for shelljs #600
-
-### Chore
-
-- Bump jacoco from 0.8.1 to 0.8.4 in /analysis
-
-## [1.35.0] - 2019-10-04
-
-### Added
-
-- Checkbox in global Settings for disabling camera reset, when new map is loaded #685
-- Pipe support for SourceCodeParser #716
-- Pipe support for SCMLogParser #717
-- Pipe support for SonarImporter #715
-
-### Changed
-
-### Removed
-
-### Fixed
-
-- Exclude and Hide options are disabled for empty and already existing search patterns #654
-
-### Chore
-
-## [1.34.0] - 2019-09-20
-
-### Added
-
-- Tokei Importer #538
-- Prominent Notice that we use Sonar-jar #713
-
-### Changed
-
-### Removed
-
-### Fixed
-
-### Chore
-
-- Bump kotlin-reflect from 1.3.41 to 1.3.50 in /analysis
-- Bump json from 20180813 to 20190722 in /analysis
-- Bump rxjava from 2.2.9 to 2.2.12 in /analysis
-- Bump assertj-core from 3.12.2 to 3.13.2 in /analysis
-- Bump sonar-java-plugin from 5.12.1.17771 to 5.14.0.18788 in /analysis
-
-## [1.33.0] - 2019-09-10
-
-### Added
-
-- Edge Previews (Palm-Tree-Effect) #529
-- Dropdown to select Edge Metric, including Edge Counter #529
-- Edge Metric settings for Edge Height, Number of Previews & show only building with Edges #529
-
-### Changed
-
-- Edge Visualization to better distinguish between incoming and outgoing edges #529
-- Distribution metric is by default the same as area metric #689
-- MapTreeView below searchBar opens the first level by default #690
-- Focus metric search when opening metricChooser #693
-
-### Removed
-
-- Edge Options in Context menu #529
-
-### Fixed
-
-- SourceCodeParser now skips custom metrics for files, if the syntax tree cannot be created
-- Nodes with color metric equals 0 are colored correct again #677
-
-### Chore
-
-- [Security] Bump mixin-deep from 1.3.1 to 1.3.2 in /visualization
-
-## [1.32.0] - 2019-08-09
-
-### Added
-
-- Search for metrics and an indicator for the highest value in dropdown #575
-- Button to enable PresentationMode that uses Flashlight-Hovering #576
-- Clarifying information which file is which in the file bar when in delta mode #615
-
-### Changed
-
-- Replaced Scenario dropdown with button on the left of the metric sections #628
-
-### Removed
-
-### Fixed
-
-### Chore
-
-## [1.31.0] - 2019-08-02
-
-### Added
-
-- New Metric in SourceCodeParser: Maximum-Nesting-Level #659
-
-### Changed
-
-### Removed
-
-### Fixed
-
-- Label hight adjustment now matches scaling of map #594
-- SCMLogParser now guesses the input file encoding #614
-
-### Chore
-
-## [1.30.0] - 2019-07-26
-
-### Added
-
-- New Search Bar #526
-- Number of Renames Metric to SCMLogParser #621
-- Age In Weeks Metric for SCMLogParser #620
-
-### Changed
-
-- ToolBar now shows partially cut-off controls if the window is too small #582
-- Position of the legendPanel was moved to the bottom-right corner #633
-- RibbonBar only opens the three metric section
-- Moved Scenario-select to the right in order to use less space
-- Moved loading-gif from ribbonBar to toolBar
-
-### Removed
-
-- RibbonBar toggle button
-
-### Fixed
-
-- FileExtensionBar height to not show a bottom-margin in Chrome
-- PointerEvents not being propagated when RibbonBar was extended
-- Reduced memory usage of SCMLogParser to avoid OutOfMemory Exception #631
-
-### Chore
-
-- [Security] Bump lodash.mergewith from 4.6.1 to 4.6.2 in /visualization
-- [Security] Bump lodash from 4.17.11 to 4.17.13 in /visualization
-- [Security] Bump fstream from 1.0.11 to 1.0.12 in /visualization
-
-## [1.29.0] - 2019-07-12
-
-### Added
-
-### Changed
-
-- Moved Button to reset the map to the center next to the view-cube #606
-- Moved FileExtensionBar #527
-
-### Removed
-
-- Burger Menu / SideNav #526
-
-### Fixed
-
-- Colors in File-Extension-Bar will be displayed in MS Edge and Standlone now #584
-
-### Chore
-
-## [1.28.0] - 2019-06-28
-
-### Added
-
-- Releasing will now remind the developer to manually add the release notes #533
-- StructureModifier to remove and move nodes and set root of projects #547 / #181
-
-### Changed
-
-- More informative log messages regarding the success of project merging #547
-
-### Removed
-
-- Release Notes are not generated and added automatically to a release #533
-
-### Fixed
-
-- Margin will now be set correctly depending on whether dynamicMargin is enabled or not #602
-
-### Chore
-
-## [1.27.0] - 2019-06-25
-
-### Added
-
-- Automatically generates release notes from changelog and appends it to release #533
-- Adds global settings-menu with settings from options panel and weblinks #528
-
-### Changed
-
-- Moved File Settings from Ribbon Bar to new File Setting Bar #525
-- Rename sample file codemap-nodes #587
-- Hide checkbox to select white-positive-buildings in delta state #345
-
-### Removed
-
-- Removes Options panel from sidebar #528
-- Removes Weblinks panel from sidebar #528
-- Removed URL-parameter info from sidebar #525
-
-### Fixed
-
-- Unary Metric will no longer be auto-selected when a new map is loaded #579
-
-### Chore
-
-## [1.26.0] - 2019-06-14
-
-### Added
-
-- FileExtensionBar to show file-distribution of chosen metric #495
-- sum icon is now displayed on the left of the metric value #364
-- Added Pop-up dialog before downloading file to set filename and see what data will be stored #523
-
-### Changed
-
-### Removed
-
-### Fixed
-
-- Fix set default ColorRange when resetting color section #560
-
-### Chore
-
-## [1.25.1] - 2019-05-30
-
-### Added
-
-- SVN log parser keeps track of renaming of files for metric calculation #542
-
-### Changed
-
-### Removed
-
-### Fixed
-
-- Entries with renaming information in SVN logs are attributed to correct file #542
-- Unary metric will no longer be removed from the MetricChooser-Dropdown when a folder was excluded or hidden #548
-- Changing margin and then file or mode will no longer freeze the application #524
-
-### Chore
-
-- [Security] Bump tar from 2.2.1 to 2.2.2 in /visualization
-
-## [1.25.0] - 2019-05-17
-
-### Added
-
-- Added SonarJava to Source code parser #343
-- Added exclude and defaultExclude options to SourceCodeParser #508
-- Show loading-gif in ribbonBar when rerendering map
-
-### Changed
-
-- Using Sonar Plugins for Source code parser, giving the Sonar Metrics #343
-- Use debounced settings update instead of throttled
-- Filename of downloaded file now contains time #484
-
-### Removed
-
-### Fixed
-
-- Fixed issue with too long line in ccsh.bat #506
-- Prevent downloaded files from having multiple Timestamps #484
-- Do not show loadingGif when cancelling the fileChooser #498
-- Excluding a building now updates the maximum value of colorRange #355
-
-### Chore
-
-- Bump angular-material from 1.1.9 to 1.1.14 in /visualization
-- [Security] Bump jquery from 3.3.1 to 3.4.0 in /visualization
-
-## [1.24.0] - 2019-04-23
-
-### Added
-
-### Changed
-
-### Removed
-
-- Settings as URL parameters #470
-
-### Fixed
-
-- Fixed issue with trailing slash in URL parameter of SonarImporter #356
-
-### Chore
-
-- Bump d3 from 4.13.0 to 5.9.2 in /visualization
-- Bump sinon from 4.5.0 to 7.3.1 in /visualization
-
-## [1.23.0] - 2019-03-22
-
-### Added
-
-- Project Name can be specified for merge filter #394
-
-### Changed
-
-- Throw a MergeException if project names do not match in MergeFilter #394
-
-### Removed
-
-### Fixed
-
-- Excluded buildings are no longer used for aggregated metric calculation #352
-
-### Chore
-
-- Bump browser-sync-webpack-plugin from 1.2.0 to 2.2.2 in /visualization
-- Bump @types/node from 8.10.19 to 11.11.3 in /visualization
-- Bump html-webpack-plugin from 2.30.1 to 3.2.0 in /visualization
-- Bump load-grunt-tasks from 3.5.2 to 4.0.0 in /visualization #444
-- Bump ajv from 5.5.2 to 6.10.0 in /visualization #447
-- Bump resolve-url-loader from 2.3.0 to 3.0.1 in /visualization #448
-
-## [1.22.0] - 2019-03-15
-
-### Added
-
-- Added buttons to select all/none/inversion of revisions/maps in multiple mode #391
-- Merge filter can merge all files of folders #392
-
-### Changed
-
-### Removed
-
-### Fixed
-
-- Fixed bug that code map was not re-loaded when changing from multiple to single revision mode #396
-- Fixed missing apiVersion in aggregated map #398
-- Input Fields of color sliders adjust width according to content #409
-
-### Chore
-
-- Bump nouislider from 11.1.0 to 13.1.1 in /visualization
-- Bump typescript from 2.7.2 to 3.3.3333 in /visualization
-- Bump @types/d3 from 4.13.0 to 5.7.1 in /visualization
-
-## [1.21.2] - 2019-02-26
-
-### Added
-
-- When entering Multiple Mode, all Maps/revisions are preselected
-
-### Changed
-
-### Removed
-
-### Fixed
-
-- Fixing non-existent metric aggregation on root-level when using multiple Files
-
-## [1.21.1] - 2019-02-22
-
-### Added
-
-- Hovering a node in the map also hovers it in the tree view #351
-
-### Changed
-
-### Removed
-
-### Fixed
-
-- Fixing sync between treeview hovering and map hovering #351
-- Folders can no longer be colored in the CodeMap or TreeView #359
-
-## [1.21.0] - 2019-02-16
-
-### Added
-
-- Color searched node names green in TreeView #225
-- Add option buttons (three dots) in TreeViewSearch to `Hide` or `Exclude` matching nodes #298
-- Show blacklist entry counter in blacklistPanel header #298
-- Option checkbox 'Hide Flattened Buildings' #225
-- Hide/Flatten non-searched buildings #225
-- Hide/Flatten all buildings, if searchPattern can't find any matching nodes #225
-- Show maxValue of each metric in metricChooser select list #204
-- Colored color-slider inside the RibbonBar #318
-- Option to color positive buildings white #311
-- Clicking the ribbonBar section-titles toggles the ribbonBar #324
-- View-Cube displayed in top right corner #274
-- Adding prettier formatter
-- Adapt colorRange when changing colorMetric #330
-
-### Changed
-
-- Update TreeView filter with search field #225
-- Use 'gitignore' style matching in TreeViewSearch #225
-- Reorder `Focus`, `Hide` and `Exclude` buttons in nodeContextMenu #298
-- Reorder sidebarPanels (BlacklistPanel beneath TreeViewSearchPanel) #298
-- Use `fa-ban`-icon as symbols for blacklistPanel (instead of `fa-list`) #298
-- Use `fa-ban`-icon as symbols for blacklistType `Exclude` (instead of `fa-times`) #298
-- Label size keeps readable for large maps or a high distance between camera and map #237
-- updated dependencies to fix vulnerabilities
-- Scenarios only update settings which exist in Scenario and not all #224
-- MergeFilter to merge unique blacklist entries #275
-- MergeFilter to only merge unique attributeType entries #275
-
-### Removed
-
-- Remove invertHeight checkbox in delta-view #306
-- Remove option to add blacklist entries from inside the blacklistPanel #298
-- Remove statistic functions in Experimental panel #308
-
-### Fixed
-
-- CodeMap does not move anymore when navigating in text-fields #307
-- Merge blacklist in multipleFile view and convert paths #275
-- Show logo in NW.js standalone application #233
-
-## [1.20.1] - 2018-12-19
-
-### Added
-
-### Changed
-
-### Removed
-
-### Fixed
-
-## [1.20.0] - 2018-12-19
-
-### Added
-
-- button to unfocus node
-- NodeContextMenu: Option to only hide dependent edges
-- plop support
-
-### Changed
-
-- Renaming 'isolate node' to 'focus node'
-- Focusing a node does not remove the blacklist items of type Hide
-
-### Removed
-
-- NodeContextMenu: Option to 'show all' nodes, which used to unhide all nodes
-
-### Fixed
-
-- Reshow hidden nodes from Treeview or Blacklist
-
-## [1.19.0] - 2018-11-02
-
-### Added
-
-- Deleted files in delta view use their previous area value in order to be visible #254
-
-### Changed
-
-### Removed
-
-### Fixed
-
-- Buildings in the delta view are not colored correctly #253
-- Reset Button in RibbonBar to reset 'Invert Colors' #255
-- Remove lag of 'Invert Color' checkboxes, when selecting single/delta mode #255
-
-## [1.18.1] - 2018-10-31
-
-### Added
-
-### Changed
-
-### Removed
-
-### Fixed
-
-## [1.18.0] - 2018-10-29
-
-### Added
-
-- Integration with Jasome through JasomeImporter #245
-- URL parameter 'mode' with the values Single, Multiple or Delta
-- Blacklist to persist excluded or hidden nodes #205
-- Option to exclude nodes in nodeContextMenu #205
-- BlacklistPanel in SettingsSidebar to manage blacklist #205
-- Save-Button to download current CodeMap #205
-- Publishing visualization on Docker Hub #252
-
-### Changed
-
-- No longer fat jar of every subcomponent of analysis, baked into ccsh
-- Changed simple syserr write to logger call for analysis #243
-
-### Removed
-
-- URL parameter 'delta' does not exist anymore
-
-### Fixed
-
-- Show delta of CodeMap when URL parameter mode=delta is set
-
-## [1.17.0] - 2018-09-28
-
-### Added
-
-### Changed
-
-- Invert delta colors moved from color to heigh metric column in ribbon bar #220
-- Delta value now as kindOfMap shown #220
-- Aggreate maps as multiple rename #220
-
-### Removed
-
-### Fixed
-
-- Single/delta buttons now correctly activated when delta in ulr shown #220
-
-## [1.17.0] - 2018-09-21
-
-### Added
-
-- CodeMaatImport for temporal coupling dependencies #172
-- EdgeFilter to aggregate edge-attributes as node-attributes #222
-- Option to show and hide dependent edges from node-context-menu #218
-
-### Changed
-
-- MergeFilter merges edges #172
-
-### Removed
-
-### Fixed
-
-## [1.16.2] - 2018-09-10
-
-### Added
-
-### Changed
-
-### Removed
-
-### Fixed
-
-- missing event in firefox #232
-
-## [1.16.1] - 2018-08-31
-
-### Added
-
-- gitlab + dotnet manual
-
-### Changed
-
-### Removed
-
-### Fixed
-
-## [1.16.0] - 2018-08-31
-
-### Added
-
-- add the option to add multiple files via url parameter (e.g. ?file=a&file=b...)
-
-### Changed
-
-### Removed
-
-### Fixed
-
-## [1.15.1] - 2018-08-13
-
-### Added
-
-### Changed
-
-### Removed
-
-### Fixed
-
-## [1.15.0] - 2018-08-13
-
-### Added
-
-- e2e tests are running in CI Environment (headless)
-- pupeteer as e2e test framework
-- Show names of marked packages in legend
-- Added a source code importer that can analyse rloc,mcc for java source code
-- keep settings when the user changes a file
-- Added option to set white background
-
-### Changed
-
-### Removed
-
-- cypress
-
-### Fixed
-
-## [1.14.2] - 2018-07-16
-
-### Added
-
-### Changed
-
-- Changed folder detail metrics from mean to sum
-
-### Removed
-
-### Fixed
-
-## [1.14.1] - 2018-07-13
-
-### Added
-
-### Changed
-
-### Removed
-
-### Fixed
-
-## [1.14.0] - 2018-07-13
-
-### Added
-
-- Added UnderstandImporter to Analysis
-- Packages can be highlighted in different colors #152
-- Adding a context menu with highlighting colors and convenience methods for the tree view and 3D view #155
-- Folders and files to highlight can be described in the cc.json #165
-- Dynamic/automatic margin computing de/activated by tick
-
-### Changed
-
-- Details panel: using the sum of the childrens metrics instead of the mean value
-
-### Removed
-
-### Fixed
-
-- Display buttons do not trigger map changes #185
-- Flickering surfaces when zooming out
-
-## [1.13.0] - 2018-06-08
-
-### Added
-
-- Layout switcher #141
-- Added CrococosmoImporter to Analysis
-- Added type, dirs, name to CSVExporter
-- Invert height of building checkbox
-- Aggregate multiple maps in visualization #110
-- Auto Focus selected map part
-- Timmer added to applySettings in SettingsService
-
-### Changed
-
-- Crococosmo xml files will now generate a cc.json file for each version
-- Suppressing ARIA warnings
-- Simplified gradle structure of analysis part
-- Deltas added in the metric quick access panel #138
-- Ticks and ResetValue Buttons call to onSettingsChange to avoid applySettings timer
-- compacting empty middle packages #150
-- Detail panel minimized by default
-
-### Removed
-
-### Fixed
-
-- filter by regex shows parent nodes #116
-- typo in scss file
-
-## [1.12.0] - 2018-04-27
-
-### Added
-
-- horizontal quick access metric chooser
-- Link behind filepath in detailPanel #84
-- Double click event-handler on Buildings #84
-- Detail Panel can be minimized and maximized
-- Settings option to minimize Detail Panel
-- cypress as an e2e test runner
-
-### Changed
-
-### Removed
-
-- metric details from legend
-- metric chooser from settings panel
-
-### Fixed
-
-## [1.11.2] - 2018-04-13
-
-### Added
-
-### Changed
-
-### Removed
-
-### Fixed
-
-- a sonar importer bug which prevented the importer to fetch the last page #122
-
-## [1.11.1] - 2018-04-11
-
-### Added
-
-### Changed
-
-### Removed
-
-### Fixed
-
-## [1.11.0] - 2018-04-11
-
-### Added
-
-- SASS support
-- simple regex filter
-- Reset Button
-- Dialog Service replaces console log calls and window.alert calls
-- linking tree view and map hover
-- auto fit scene button
-- anugularJS material
-- Scenarios are now filtered by compatibility for the given map
-- Link in visualization #84
-
-### Changed
-
-### Removed
-
-- materialize-css
-- grunt
-
-### Fixed
-
-- less flickering and artifacts
-
-## [1.10.0] - 2018-03-22
-
-### Added
-
-### Changed
-
-- Clean up UI #86
-- Updated analysis dependencies
-
-### Removed
-
-### Fixed
-
-- Delta View shows Deltas of itself as non-trivial if nodes have same name #89: Compare deltas by path not name
-- Delta calculation performance boost #91
-- Problems when intermediate nodes missed metrics #92
-- removed unnecessary calculations
-- removed bug in SonarImporter that slowed up performance and missed out multiple metrics
-- minor bugs
-
-## [1.9.3] - 2018-02-23
-
-### Added
-
-### Changed
-
-- sorting treeview by folders and names
-
-### Removed
-
-### Fixed
-
-## [1.9.2] - 2018-02-20
-
-### Added
-
-- added preliminary CSVExporter for visualisation data
-
-### Changed
-
-- padding rendering
-- minimal building height is 1 to prevent clipping issues
-- fallback values for visualization when no metric is available (area = 1, height = 1, color = grey). Data in data structure will not be changed.
-
-### Removed
-
-### Fixed
-
-## [1.9.1] - 2018-02-20
-
-### Added
-
-### Changed
-
-### Removed
-
-### Fixed
-
-- detail panel bug fix
-
-## [1.9.0] - 2018-02-20
-
-### Added
-
-### Changed
-
-- moved to unscoped npm packages
-
-### Removed
-
-### Fixed
-
-## [1.8.2] - 2018-02-20
-
-### Added
-
-### Changed
-
-- detail panel background is white now. better visibility
-
-### Removed
-
-### Fixed
-
-## [1.8.1] - 2018-02-20
-
-### Added
-
-### Changed
-
-- revision chooser moved to settings panel and uses now understandable dropdowns instead of links. Part of the #82 proposals
-
-### Removed
-
-### Fixed
-
-## [1.8.0] - 2018-02-20
-
-### Added
-
-- Experimental dependency support
-- loading indicator
-- file path to detail panel
-- collapsible tree view and visibility/isolation per node toggles
-
-### Changed
-
-- added a ray-aabb intersection test before precise testing. Less time is spent in intersection methods.
-
-### Removed
-
-### Fixed
-
-- fixed a minor bug
-- canvas mouse event listener are now limited to the canvas dom element. UI events will not trigger the canvas listeners anymore
-- canvas mouse events distinguish now between click and drag. Dragging does not reset selection anymore
-- slider input #64
-- rz slider initialization bug
-- increasing test coverage
-- deltas where calculated on map loading even though, they were disabled
-
-## [1.7.2] - 2018-02-02
-
-### Added
-
-### Changed
-
-### Removed
-
-### Fixed
-
-- url to homepage
-- analysis package
-
-## [1.7.1] - 2018-02-02
-
-### Added
-
-### Changed
-
-### Removed
-
-### Fixed
-
-## [1.7.0] - 2018-02-02
-
-### Added
-
-### Changed
-
-- npm pachage scoped to @maibornwolff
-- Defined further scenarios via json file
-- Added description for metrics and scenarios
-- using fixed point values in detail panel (ui) to truncate infinite or long decimals
-- folders now use the mean attributes of their buildings(leaves)
-
-### Removed
-
-### Fixed
-
-- Bugfix: detail panel should be cleared before setting new details else old values may survive
-
-## [1.6.7] - 2018-02-01
-
-### Added
-
-### Changed
-
-### Removed
-
-### Fixed
-
-## [1.6.6] - 2018-02-01
-
-### Added
-
-- added anonymous git log generator anongit
-- browser demo shows codecharta-visualization sonar analysis
-
-### Changed
-
-- rewrote command line interface
-- linking ccsh to bin/ccsh will be deleted later
-
-### Removed
-
-### Fixed
-
-- No underscore for scenarios in tooltips #71
-
-## [1.6.5] - 2018-01-30
-
-### Added
-
-### Changed
-
-### Removed
-
-### Fixed
-
-## [1.6.4] - 2018-01-30
-
-### Added
-
-### Changed
-
-### Removed
-
-### Fixed
-
-- fixed broken SonarImporter due to jdk9 migration
-
-## [1.6.3] - 2018-01-26
-
-### Added
-
-- added npm publish for analysis
-- simple release script for automatic changelog updates, commits, tags, version bumps
-
-### Changed
-
-### Removed
-
-### Fixed
-
-## [1.6.2] - 2018-01-25
-
-### Added
-
-- added support for git log --raw and git log --numstat --raw
-- added support for git log --numstat and codechurn
-- added support for renames in SCMLogParser for git log --name-status
-- added support for renames in SCMLogParser for git log --numstat, git log --raw and git log --numstat --raw
-- added new SCM experimental metrics range_of_weeks_with_commits and successive_weeks_of_commits
-- the file origin of a node is displayed in the details now
-- sonarqube analysis on CI build
-- npm publish support in visualization
-
-### Changed
-
-- Deltas are no longer experimental
-- two selected delta maps now merge their nodes correctly. The map where
-  a node was missing get's a copy of this node with metrics=0.
-  File additions/deletions are therefore only visible when areaMetric is
-  unary and deltas are activated.
-
-### Removed
-
-### Fixed
-
-- delta display bug for heights
-- going back from delta view now correctly removes deltas from node data
-- Delta shown although not in delta mode #60
-- Allow inversion of delta colors #57
-- npm binary error
-
-## [1.5.2] - 2018-01-04
-
-### Added
-
-### Changed
-
-- scaling slider now has steps of 0.1. This allows the user to select precise values like 2.0
-- updated jdk to jdk9
-
-### Removed
-
-### Fixed
-
-- Opening the same file a second time does not work #53
-- added missing require declaration
-- added glsl loader in testing environment
-- Native Application support is bugged while building in Travis CI #48
-
-## [1.5.1] - 2017-11-14
-
-### Added
-
-- command line parameter to toggle "authors" attribute in SCMLogParser
-
-### Changed
-
-### Removed
-
-### Fixed
-
-- when passing a file through the "file" parameter in the URL, the map now renders correctly
-
-## [1.5.0] - 2017-10-24
-
-### Added
-
-- experimental delta functionality
-- loading multiple maps
-- experimental margin slider
-
-### Changed
-
-- faster rendering
-
-### Removed
-
-- nwjs packages and native apps due to a bug
-
-### Fixed
-
-- using color metric instead of height metric for color range slider ceil
-
-## [1.4.0] - 2017-09-14
-
-### Added
-
-- Typescript support
-- Browsersync
-- added advanced merging strategy "leaf" in MergeFilter
-- advanced merging with restructuring
-
-### Changed
-
-- Browserify replaced with Webpack
-- Better debugging
-- Karma instead of Mocha
-
-### Removed
-
-### Fixed
-
-## [1.3.2] - 2017-08-18
-
-### Added
-
-- add slider controls for color thresholds #19
-- Added additional structuring in SonarImporter for multi-module projects
-- button to generate current url parameters
-- camera position is now a setting (e.g. in scenarios or url parameters)
-- margin slider: make it easier to find out to which package/folder a class belongs #20
-
-### Changed
-
-- better url parameter resolution (nested parameters are handled correctly)
-- changed hover color. Allows better distinction between hover and select
-
-### Removed
-
-- obsolete helper grid
-
-### Fixed
-
-- changing display or color settings resets scaling #18
-- scenario description #32
-- Scaling should not scale the labels #35
-
-## [1.3.1] - 2017-07-05
-
-### Added
-
-### Changed
-
-### Removed
-
-### Fixed
-
-- Prevented override of URL-parameters by default scenario
-
-## [1.3.0] - 2017-07-05
-
-### Added
-
-- Adding simple merge functionality for multiple json files
-- Added CSVImporter
-- Added Translation for SonarQube metrics
-- Added descriptions for metrics
-
-### Changed
-
-- Changed uppercase metrics, e.g. RLOC, to lowercase metrics
-
-### Removed
-
-### Fixed
-
-- Simple cc.json does not display anything #17
-
-## [1.2.0] - 2017-06-19
-
-### Added
-
-- Adding Labels and UI
-- Support for links to source page of SonarQube in sonarimporter
-- Added SCMLogParser
-
-### Changed
-
-### Removed
-
-### Fixed
-
-- GitHub Issue: legend is wrong #21
-
-## [1.1.5] - 2017-05-31
-
-### Fixed
-
-- Wrong version numbers in analysis part
-
-## [1.1.4] - 2017-05-26
-
-### Added
-
-- Scenarios and default scenario
-- Translation API for Metrics
-- Metric tooltips in dropdown
-
-### Fixed
-
-- GitHub Issue: Sonarimporter crashes with null pointer exception when there is a component without path. #13
-
-## [1.1.3] - 2017-05-01
-
-### Added
-
-- Support for SonarQube Measures-API
-- Error logging for sonarqube errors
-
-### Changed
-
-- Standard Sonar metric is now complexity,ncloc,functions,duplicated_lines,classes,blocker_violations,generated_lines,bugs,commented_out_code_lines,lines,violations,comment_lines,duplicated_blocks
-
-## [1.1.2] - 2017-04-28
-
-### Added
-
-- Translation API for Metrics
-
-## [1.1.1] - 2017-04-07
-
-### Fixed
-
-- GitHub Issue: Flickering surfaces #3
-- GitHub Issue: Unable to install due to readlink error on macOS #4
-
-## [1.1.0] - 2017-03-27
-
-### Added
-
-- SourceMonitorImporter for importing projects from SourceMonitor.
-
-## [1.0.0] - 2017-03-17
-
-### Added
-
-- SonarImporter for importing projects from SonarQube.
-- ValidationTool for validating an existing json file.
->>>>>>> b8f3b0f0
+- ValidationTool for validating an existing json file.
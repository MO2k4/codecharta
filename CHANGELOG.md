--- conflicted
+++ resolved
@@ -22,17 +22,11 @@
 ### Removed
 
 ### Fixed
-<<<<<<< HEAD
-
-- Prevent downloaded files from having multiple Timestamps #484
-- Do not show loadingGif when cancelling the fileChooser #498
-- Excluding a building now updates the maximum value of colorRange #355
-=======
+
 -	  Fixed issue with too long line in ccsh.bat #506
 -	  Prevent downloaded files from having multiple Timestamps #484
 -   Do not show loadingGif when cancelling the fileChooser #498
 -   Excluding a building now updates the maximum value of colorRange #355
->>>>>>> eab5de95
 
 ### Chore
 

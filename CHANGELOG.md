# Change Log

All notable changes to this project will be documented in this file.

The format is based on [Keep a Changelog](http://keepachangelog.com/)
and this project adheres to [Semantic Versioning](http://semver.org/)

## [unreleased]
### Added

- Adds global settings-menu with settings from options panel and weblinks #528

### Changed

- Moved File Settings from Ribbon Bar to new File Setting Bar #525
- Rename sample file codemap-nodes #587
- Hide checkbox to select white-positive-buildings in delta state #345

### Removed

<<<<<<< HEAD
- Removes Options panel from sidebar #528
- Removes Weblinks panel from sidebar #528
=======
- Removed URL-parameter info from sidebar #525
>>>>>>> 72ec703f

### Fixed

### Chore

## [1.26.0] - 2019-06-14

### Added

- FileExtensionBar to show file-distribution of chosen metric #495
- Added Pop-up dialog before downloading file to set filename and see what data will be stored #523
- Sum icon is now displayed on the left of the metric value #364

### Changed

### Removed

### Fixed

- Fix set default ColorRange when resetting color section #560

### Chore

## [1.25.1] - 2019-05-30

### Added

- SVN log parser keeps track of renaming of files for metric calculation #542

### Changed

### Removed

### Fixed

- Entries with renaming information in SVN logs are attributed to correct file #542
- Unary metric will no longer be removed from the MetricChooser-Dropdown when a folder was excluded or hidden #548
- Changing margin and then file or mode will no longer freeze the application #524

### Chore

- [Security] Bump tar from 2.2.1 to 2.2.2 in /visualization

## [1.25.0] - 2019-05-17

### Added

- Added SonarJava to Source code parser #343
- Added exclude and defaultExclude options to SourceCodeParser #508
- Show loading-gif in ribbonBar when rerendering map

### Changed

- Using Sonar Plugins for Source code parser, giving the Sonar Metrics #343
- Use debounced settings update instead of throttled
- Filename of downloaded file now contains time #484

### Removed

### Fixed

- Fixed issue with too long line in ccsh.bat #506
- Prevent downloaded files from having multiple Timestamps #484
- Do not show loadingGif when cancelling the fileChooser #498
- Excluding a building now updates the maximum value of colorRange #355

### Chore

- Bump angular-material from 1.1.9 to 1.1.14 in /visualization
- [Security] Bump jquery from 3.3.1 to 3.4.0 in /visualization

## [1.24.0] - 2019-04-23

### Added

### Changed

### Removed

- Settings as URL parameters #470

### Fixed

- Fixed issue with trailing slash in URL parameter of SonarImporter #356

### Chore

- Bump d3 from 4.13.0 to 5.9.2 in /visualization
- Bump sinon from 4.5.0 to 7.3.1 in /visualization

## [1.23.0] - 2019-03-22

### Added

- Project Name can be specified for merge filter #394

### Changed

- Throw a MergeException if project names do not match in MergeFilter #394

### Removed

### Fixed

- Excluded buildings are no longer used for aggregated metric calculation #352

### Chore

- Bump browser-sync-webpack-plugin from 1.2.0 to 2.2.2 in /visualization
- Bump @types/node from 8.10.19 to 11.11.3 in /visualization
- Bump html-webpack-plugin from 2.30.1 to 3.2.0 in /visualization
- Bump load-grunt-tasks from 3.5.2 to 4.0.0 in /visualization #444
- Bump ajv from 5.5.2 to 6.10.0 in /visualization #447
- Bump resolve-url-loader from 2.3.0 to 3.0.1 in /visualization #448

## [1.22.0] - 2019-03-15

### Added

- Added buttons to select all/none/inversion of revisions/maps in multiple mode #391
- Merge filter can merge all files of folders #392

### Changed

### Removed

### Fixed

- Fixed bug that code map was not re-loaded when changing from multiple to single revision mode #396
- Fixed missing apiVersion in aggregated map #398
- Input Fields of color sliders adjust width according to content #409

### Chore

- Bump nouislider from 11.1.0 to 13.1.1 in /visualization
- Bump typescript from 2.7.2 to 3.3.3333 in /visualization
- Bump @types/d3 from 4.13.0 to 5.7.1 in /visualization

## [1.21.2] - 2019-02-26

### Added

- When entering Multiple Mode, all Maps/revisions are preselected

### Changed

### Removed

### Fixed

- Fixing non-existent metric aggregation on root-level when using multiple Files

## [1.21.1] - 2019-02-22

### Added

- Hovering a node in the map also hovers it in the tree view #351

### Changed

### Removed

### Fixed

- Fixing sync between treeview hovering and map hovering #351
- Folders can no longer be colored in the CodeMap or TreeView #359

## [1.21.0] - 2019-02-16

### Added

- Color searched node names green in TreeView #225
- Add option buttons (three dots) in TreeViewSearch to `Hide` or `Exclude` matching nodes #298
- Show blacklist entry counter in blacklistPanel header #298
- Option checkbox 'Hide Flattened Buildings' #225
- Hide/Flatten non-searched buildings #225
- Hide/Flatten all buildings, if searchPattern can't find any matching nodes #225
- Show maxValue of each metric in metricChooser select list #204
- Colored color-slider inside the RibbonBar #318
- Option to color positive buildings white #311
- Clicking the ribbonBar section-titles toggles the ribbonBar #324
- View-Cube displayed in top right corner #274
- Adding prettier formatter
- Adapt colorRange when changing colorMetric #330

### Changed

- Update TreeView filter with search field #225
- Use 'gitignore' style matching in TreeViewSearch #225
- Reorder `Focus`, `Hide` and `Exclude` buttons in nodeContextMenu #298
- Reorder sidebarPanels (BlacklistPanel beneath TreeViewSearchPanel) #298
- Use `fa-ban`-icon as symbols for blacklistPanel (instead of `fa-list`) #298
- Use `fa-ban`-icon as symbols for blacklistType `Exclude` (instead of `fa-times`) #298
- Label size keeps readable for large maps or a high distance between camera and map #237
- updated dependencies to fix vulnerabilities
- Scenarios only update settings which exist in Scenario and not all #224
- MergeFilter to merge unique blacklist entries #275
- MergeFilter to only merge unique attributeType entries #275

### Removed

- Remove invertHeight checkbox in delta-view #306
- Remove option to add blacklist entries from inside the blacklistPanel #298
- Remove statistic functions in Experimental panel #308

### Fixed

- CodeMap does not move anymore when navigating in text-fields #307
- Merge blacklist in multipleFile view and convert paths #275
- Show logo in NW.js standalone application #233

## [1.20.1] - 2018-12-19

### Added

### Changed

### Removed

### Fixed

## [1.20.0] - 2018-12-19

### Added

- button to unfocus node
- NodeContextMenu: Option to only hide dependent edges
- plop support

### Changed

- Renaming 'isolate node' to 'focus node'
- Focusing a node does not remove the blacklist items of type Hide

### Removed

- NodeContextMenu: Option to 'show all' nodes, which used to unhide all nodes

### Fixed

- Reshow hidden nodes from Treeview or Blacklist

## [1.19.0] - 2018-11-02

### Added

- Deleted files in delta view use their previous area value in order to be visible #254

### Changed

### Removed

### Fixed

- Buildings in the delta view are not colored correctly #253
- Reset Button in RibbonBar to reset 'Invert Colors' #255
- Remove lag of 'Invert Color' checkboxes, when selecting single/delta mode #255

## [1.18.1] - 2018-10-31

### Added

### Changed

### Removed

### Fixed

## [1.18.0] - 2018-10-29

### Added

- Integration with Jasome through JasomeImporter #245
- URL parameter 'mode' with the values Single, Multiple or Delta
- Blacklist to persist excluded or hidden nodes #205
- Option to exclude nodes in nodeContextMenu #205
- BlacklistPanel in SettingsSidebar to manage blacklist #205
- Save-Button to download current CodeMap #205
- Publishing visualization on Docker Hub #252

### Changed

- No longer fat jar of every subcomponent of analysis, baked into ccsh
- Changed simple syserr write to logger call for analysis #243

### Removed

- URL parameter 'delta' does not exist anymore

### Fixed

- Show delta of CodeMap when URL parameter mode=delta is set

## [1.17.0] - 2018-09-28

### Added

### Changed

- Invert delta colors moved from color to heigh metric column in ribbon bar #220
- Delta value now as kindOfMap shown #220
- Aggreate maps as multiple rename #220

### Removed

### Fixed

- Single/delta buttons now correctly activated when delta in ulr shown #220

## [1.17.0] - 2018-09-21

### Added

- CodeMaatImport for temporal coupling dependencies #172
- EdgeFilter to aggregate edge-attributes as node-attributes #222
- Option to show and hide dependent edges from node-context-menu #218

### Changed

- MergeFilter merges edges #172

### Removed

### Fixed

## [1.16.2] - 2018-09-10

### Added

### Changed

### Removed

### Fixed

- missing event in firefox #232

## [1.16.1] - 2018-08-31

### Added

- gitlab + dotnet manual

### Changed

### Removed

### Fixed

## [1.16.0] - 2018-08-31

### Added

- add the option to add multiple files via url parameter (e.g. ?file=a&file=b...)

### Changed

### Removed

### Fixed

## [1.15.1] - 2018-08-13

### Added

### Changed

### Removed

### Fixed

## [1.15.0] - 2018-08-13

### Added

- e2e tests are running in CI Environment (headless)
- pupeteer as e2e test framework
- Show names of marked packages in legend
- Added a source code importer that can analyse rloc,mcc for java source code
- keep settings when the user changes a file
- Added option to set white background

### Changed

### Removed

- cypress

### Fixed

## [1.14.2] - 2018-07-16

### Added

### Changed

- Changed folder detail metrics from mean to sum

### Removed

### Fixed

## [1.14.1] - 2018-07-13

### Added

### Changed

### Removed

### Fixed

## [1.14.0] - 2018-07-13

### Added

- Added UnderstandImporter to Analysis
- Packages can be highlighted in different colors #152
- Adding a context menu with highlighting colors and convenience methods for the tree view and 3D view #155
- Folders and files to highlight can be described in the cc.json #165
- Dynamic/automatic margin computing de/activated by tick

### Changed

- Details panel: using the sum of the childrens metrics instead of the mean value

### Removed

### Fixed

- Display buttons do not trigger map changes #185
- Flickering surfaces when zooming out

## [1.13.0] - 2018-06-08

### Added

- Layout switcher #141
- Added CrococosmoImporter to Analysis
- Added type, dirs, name to CSVExporter
- Invert height of building checkbox
- Aggregate multiple maps in visualization #110
- Auto Focus selected map part
- Timmer added to applySettings in SettingsService

### Changed

- Crococosmo xml files will now generate a cc.json file for each version
- Suppressing ARIA warnings
- Simplified gradle structure of analysis part
- Deltas added in the metric quick access panel #138
- Ticks and ResetValue Buttons call to onSettingsChange to avoid applySettings timer
- compacting empty middle packages #150
- Detail panel minimized by default

### Removed

### Fixed

- filter by regex shows parent nodes #116
- typo in scss file

## [1.12.0] - 2018-04-27

### Added

- horizontal quick access metric chooser
- Link behind filepath in detailPanel #84
- Double click event-handler on Buildings #84
- Detail Panel can be minimized and maximized
- Settings option to minimize Detail Panel
- cypress as an e2e test runner

### Changed

### Removed

- metric details from legend
- metric chooser from settings panel

### Fixed

## [1.11.2] - 2018-04-13

### Added

### Changed

### Removed

### Fixed

- a sonar importer bug which prevented the importer to fetch the last page #122

## [1.11.1] - 2018-04-11

### Added

### Changed

### Removed

### Fixed

## [1.11.0] - 2018-04-11

### Added

- SASS support
- simple regex filter
- Reset Button
- Dialog Service replaces console log calls and window.alert calls
- linking tree view and map hover
- auto fit scene button
- anugularJS material
- Scenarios are now filtered by compatibility for the given map
- Link in visualization #84

### Changed

### Removed

- materialize-css
- grunt

### Fixed

- less flickering and artifacts

## [1.10.0] - 2018-03-22

### Added

### Changed

- Clean up UI #86
- Updated analysis dependencies

### Removed

### Fixed

- Delta View shows Deltas of itself as non-trivial if nodes have same name #89: Compare deltas by path not name
- Delta calculation performance boost #91
- Problems when intermediate nodes missed metrics #92
- removed unnecessary calculations
- removed bug in SonarImporter that slowed up performance and missed out multiple metrics
- minor bugs

## [1.9.3] - 2018-02-23

### Added

### Changed

- sorting treeview by folders and names

### Removed

### Fixed

## [1.9.2] - 2018-02-20

### Added

- added preliminary CSVExporter for visualisation data

### Changed

- padding rendering
- minimal building height is 1 to prevent clipping issues
- fallback values for visualization when no metric is available (area = 1, height = 1, color = grey). Data in data structure will not be changed.

### Removed

### Fixed

## [1.9.1] - 2018-02-20

### Added

### Changed

### Removed

### Fixed

- detail panel bug fix

## [1.9.0] - 2018-02-20

### Added

### Changed

- moved to unscoped npm packages

### Removed

### Fixed

## [1.8.2] - 2018-02-20

### Added

### Changed

- detail panel background is white now. better visibility

### Removed

### Fixed

## [1.8.1] - 2018-02-20

### Added

### Changed

- revision chooser moved to settings panel and uses now understandable dropdowns instead of links. Part of the #82 proposals

### Removed

### Fixed

## [1.8.0] - 2018-02-20

### Added

- Experimental dependency support
- loading indicator
- file path to detail panel
- collapsible tree view and visibility/isolation per node toggles

### Changed

- added a ray-aabb intersection test before precise testing. Less time is spent in intersection methods.

### Removed

### Fixed

- fixed a minor bug
- canvas mouse event listener are now limited to the canvas dom element. UI events will not trigger the canvas listeners anymore
- canvas mouse events distinguish now between click and drag. Dragging does not reset selection anymore
- slider input #64
- rz slider initialization bug
- increasing test coverage
- deltas where calculated on map loading even though, they were disabled

## [1.7.2] - 2018-02-02

### Added

### Changed

### Removed

### Fixed

- url to homepage
- analysis package

## [1.7.1] - 2018-02-02

### Added

### Changed

### Removed

### Fixed

## [1.7.0] - 2018-02-02

### Added

### Changed

- npm pachage scoped to @maibornwolff
- Defined further scenarios via json file
- Added description for metrics and scenarios
- using fixed point values in detail panel (ui) to truncate infinite or long decimals
- folders now use the mean attributes of their buildings(leaves)

### Removed

### Fixed

- Bugfix: detail panel should be cleared before setting new details else old values may survive

## [1.6.7] - 2018-02-01

### Added

### Changed

### Removed

### Fixed

## [1.6.6] - 2018-02-01

### Added

- added anonymous git log generator anongit
- browser demo shows codecharta-visualization sonar analysis

### Changed

- rewrote command line interface
- linking ccsh to bin/ccsh will be deleted later

### Removed

### Fixed

- No underscore for scenarios in tooltips #71

## [1.6.5] - 2018-01-30

### Added

### Changed

### Removed

### Fixed

## [1.6.4] - 2018-01-30

### Added

### Changed

### Removed

### Fixed

- fixed broken SonarImporter due to jdk9 migration

## [1.6.3] - 2018-01-26

### Added

- added npm publish for analysis
- simple release script for automatic changelog updates, commits, tags, version bumps

### Changed

### Removed

### Fixed

## [1.6.2] - 2018-01-25

### Added

- added support for git log --raw and git log --numstat --raw
- added support for git log --numstat and codechurn
- added support for renames in SCMLogParser for git log --name-status
- added support for renames in SCMLogParser for git log --numstat, git log --raw and git log --numstat --raw
- added new SCM experimental metrics range_of_weeks_with_commits and successive_weeks_of_commits
- the file origin of a node is displayed in the details now
- sonarqube analysis on CI build
- npm publish support in visualization

### Changed

- Deltas are no longer experimental
- two selected delta maps now merge their nodes correctly. The map where
  a node was missing get's a copy of this node with metrics=0.
  File additions/deletions are therefore only visible when areaMetric is
  unary and deltas are activated.

### Removed

### Fixed

- delta display bug for heights
- going back from delta view now correctly removes deltas from node data
- Delta shown although not in delta mode #60
- Allow inversion of delta colors #57
- npm binary error

## [1.5.2] - 2018-01-04

### Added

### Changed

- scaling slider now has steps of 0.1. This allows the user to select precise values like 2.0
- updated jdk to jdk9

### Removed

### Fixed

- Opening the same file a second time does not work #53
- added missing require declaration
- added glsl loader in testing environment
- Native Application support is bugged while building in Travis CI #48

## [1.5.1] - 2017-11-14

### Added

- command line parameter to toggle "authors" attribute in SCMLogParser

### Changed

### Removed

### Fixed

- when passing a file through the "file" parameter in the URL, the map now renders correctly

## [1.5.0] - 2017-10-24

### Added

- experimental delta functionality
- loading multiple maps
- experimental margin slider

### Changed

- faster rendering

### Removed

- nwjs packages and native apps due to a bug

### Fixed

- using color metric instead of height metric for color range slider ceil

## [1.4.0] - 2017-09-14

### Added

- Typescript support
- Browsersync
- added advanced merging strategy "leaf" in MergeFilter
- advanced merging with restructuring

### Changed

- Browserify replaced with Webpack
- Better debugging
- Karma instead of Mocha

### Removed

### Fixed

## [1.3.2] - 2017-08-18

### Added

- add slider controls for color thresholds #19
- Added additional structuring in SonarImporter for multi-module projects
- button to generate current url parameters
- camera position is now a setting (e.g. in scenarios or url parameters)
- margin slider: make it easier to find out to which package/folder a class belongs #20

### Changed

- better url parameter resolution (nested parameters are handled correctly)
- changed hover color. Allows better distinction between hover and select

### Removed

- obsolete helper grid

### Fixed

- changing display or color settings resets scaling #18
- scenario description #32
- Scaling should not scale the labels #35

## [1.3.1] - 2017-07-05

### Added

### Changed

### Removed

### Fixed

- Prevented override of URL-parameters by default scenario

## [1.3.0] - 2017-07-05

### Added

- Adding simple merge functionality for multiple json files
- Added CSVImporter
- Added Translation for SonarQube metrics
- Added descriptions for metrics

### Changed

- Changed uppercase metrics, e.g. RLOC, to lowercase metrics

### Removed

### Fixed

- Simple cc.json does not display anything #17

## [1.2.0] - 2017-06-19

### Added

- Adding Labels and UI
- Support for links to source page of SonarQube in sonarimporter
- Added SCMLogParser

### Changed

### Removed

### Fixed

- GitHub Issue: legend is wrong #21

## [1.1.5] - 2017-05-31

### Fixed

- Wrong version numbers in analysis part

## [1.1.4] - 2017-05-26

### Added

- Scenarios and default scenario
- Translation API for Metrics
- Metric tooltips in dropdown

### Fixed

- GitHub Issue: Sonarimporter crashes with null pointer exception when there is a component without path. #13

## [1.1.3] - 2017-05-01

### Added

- Support for SonarQube Measures-API
- Error logging for sonarqube errors

### Changed

- Standard Sonar metric is now complexity,ncloc,functions,duplicated_lines,classes,blocker_violations,generated_lines,bugs,commented_out_code_lines,lines,violations,comment_lines,duplicated_blocks

## [1.1.2] - 2017-04-28

### Added

- Translation API for Metrics

## [1.1.1] - 2017-04-07

### Fixed

- GitHub Issue: Flickering surfaces #3
- GitHub Issue: Unable to install due to readlink error on macOS #4

## [1.1.0] - 2017-03-27

### Added

- SourceMonitorImporter for importing projects from SourceMonitor.

## [1.0.0] - 2017-03-17

### Added

- SonarImporter for importing projects from SonarQube.
- ValidationTool for validating an existing json file.<|MERGE_RESOLUTION|>--- conflicted
+++ resolved
@@ -18,12 +18,9 @@
 
 ### Removed
 
-<<<<<<< HEAD
 - Removes Options panel from sidebar #528
 - Removes Weblinks panel from sidebar #528
-=======
 - Removed URL-parameter info from sidebar #525
->>>>>>> 72ec703f
 
 ### Fixed
 

--- conflicted
+++ resolved
@@ -9,11 +9,8 @@
 
 ### Added
 
-<<<<<<< HEAD
-- Added pop-up-dialog before downloading file to set filename and see what data will be stored #523
-=======
- - FileExtensionBar to show file-distribution of chosen metric #495
->>>>>>> fbfefc3b
+- FileExtensionBar to show file-distribution of chosen metric #495
+- Added Pop-up dialog before downloading file to set filename and see what data will be stored #523
 
 ### Changed
 

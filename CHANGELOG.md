# Change Log
All notable changes to this project will be documented in this file.

The format is based on [Keep a Changelog](http://keepachangelog.com/)
and this project adheres to [Semantic Versioning](http://semver.org/)

## [unreleased]
### Added
- horizontal quick access metric chooser
- Link behind filepath in detailPanel #84
- Double click event-handler on Buildings #84
- Detail Panel can be minimized and maximized
<<<<<<< HEAD
- Settings option to minimize Detail Panel
=======
- cypress as an e2e test runner
>>>>>>> 6c95940a

### Changed

### Removed
- metric details from legend
- metric chooser from settings panel

### Fixed

## [1.11.2] - 2018-04-13
### Added

### Changed

### Removed

### Fixed
- a sonar importer bug which prevented the importer to fetch the last page #122

## [1.11.1] - 2018-04-11
### Added

### Changed

### Removed

### Fixed

## [1.11.0] - 2018-04-11
### Added
- SASS support
- simple regex filter
- Reset Button
- Dialog Service replaces console log calls and window.alert calls
- linking tree view and map hover
- auto fit scene button
- anugularJS material
- Scenarios are now filtered by compatibility for the given map
- Link in visualization #84

### Changed

### Removed
- materialize-css
- grunt

### Fixed
- less flickering and artifacts

## [1.10.0] - 2018-03-22
### Added

### Changed
- Clean up UI #86
- Updated analysis dependencies

### Removed

### Fixed
- Delta View shows Deltas of itself as non-trivial if nodes have same name #89: Compare deltas by path not name
- Delta calculation performance boost #91
- Problems when intermediate nodes missed metrics #92
- removed unnecessary calculations
- removed bug in SonarImporter that slowed up performance and missed out multiple metrics
- minor bugs

## [1.9.3] - 2018-02-23
### Added

### Changed
- sorting treeview by folders and names

### Removed

### Fixed

## [1.9.2] - 2018-02-20
### Added
- added preliminary CSVExporter for visualisation data

### Changed
- padding rendering
- minimal building height is 1 to prevent clipping issues
- fallback values for visualization when no metric is available (area = 1, height = 1, color = grey). Data in data structure will not be changed.

### Removed

### Fixed

## [1.9.1] - 2018-02-20
### Added

### Changed

### Removed

### Fixed
- detail panel bug fix

## [1.9.0] - 2018-02-20
### Added

### Changed
- moved to unscoped npm packages

### Removed

### Fixed

## [1.8.2] - 2018-02-20
### Added

### Changed
- detail panel background is white now. better visibility

### Removed

### Fixed

## [1.8.1] - 2018-02-20
### Added

### Changed
- revision chooser moved to settings panel and uses now understandable dropdowns instead of links. Part of the #82 proposals

### Removed

### Fixed

## [1.8.0] - 2018-02-20
### Added
- Experimental dependency support
- loading indicator
- file path to detail panel
- collapsible tree view and visibility/isolation per node toggles

### Changed
- added a ray-aabb intersection test before precise testing. Less time is spent in intersection methods.

### Removed

### Fixed
- fixed a minor bug
- canvas mouse event listener are now limited to the canvas dom element. UI events will not trigger the canvas listeners anymore
- canvas mouse events distinguish now between click and drag. Dragging does not reset selection anymore
- slider input #64
- rz slider initialization bug
- increasing test coverage
- deltas where calculated on map loading even though, they were disabled

## [1.7.2] - 2018-02-02
### Added

### Changed

### Removed

### Fixed
- url to homepage
- analysis package

## [1.7.1] - 2018-02-02
### Added

### Changed

### Removed

### Fixed

## [1.7.0] - 2018-02-02
### Added

### Changed
- npm pachage scoped to @maibornwolff
- Defined further scenarios via json file
- Added description for metrics and scenarios
- using fixed point values in detail panel (ui) to truncate infinite or long decimals
- folders now use the mean attributes of their buildings(leaves)

### Removed

### Fixed
- Bugfix: detail panel should be cleared before setting new details else old values may survive

## [1.6.7] - 2018-02-01
### Added

### Changed

### Removed

### Fixed

## [1.6.6] - 2018-02-01
### Added
- added anonymous git log generator anongit
- browser demo shows codecharta-visualization sonar analysis

### Changed
- rewrote command line interface
- linking ccsh to bin/ccsh will be deleted later

### Removed

### Fixed
- No underscore for scenarios in tooltips #71

## [1.6.5] - 2018-01-30
### Added

### Changed

### Removed

### Fixed

## [1.6.4] - 2018-01-30
### Added

### Changed

### Removed

### Fixed
- fixed broken SonarImporter due to jdk9 migration

## [1.6.3] - 2018-01-26
### Added
- added npm publish for analysis
- simple release script for automatic changelog updates, commits, tags, version bumps

### Changed

### Removed

### Fixed

## [1.6.2] - 2018-01-25
### Added
- added support for git log --raw and git log --numstat --raw
- added support for git log --numstat and codechurn
- added support for renames in SCMLogParser for git log --name-status
- added support for renames in SCMLogParser for git log --numstat, git log --raw  and git log --numstat --raw
- added new SCM experimental metrics range_of_weeks_with_commits and successive_weeks_of_commits
- the file origin of a node is displayed in the details now
- sonarqube analysis on CI build
- npm publish support in visualization

### Changed
- Deltas are no longer experimental
- two selected delta maps now merge their nodes correctly. The map where 
a node was missing get's a copy of this node with metrics=0. 
File additions/deletions are therefore only visible when areaMetric is 
unary and deltas are activated.

### Removed

### Fixed
- delta display bug for heights
- going back from delta view now correctly removes deltas from node data
- Delta shown although not in delta mode #60
- Allow inversion of delta colors #57
- npm binary error

## [1.5.2] - 2018-01-04
### Added

### Changed
- scaling slider now has steps of 0.1. This allows the user to select precise values like 2.0
- updated jdk to jdk9

### Removed

### Fixed
- Opening the same file a second time does not work #53
- added missing require declaration
- added glsl loader in testing environment
- Native Application support is bugged while building in Travis CI #48

## [1.5.1] - 2017-11-14
### Added
- command line parameter to toggle "authors" attribute in SCMLogParser

### Changed

### Removed

### Fixed
- when passing a file through the "file" parameter in the URL, the map now renders correctly

## [1.5.0] - 2017-10-24
### Added
- experimental delta functionality
- loading multiple maps
- experimental margin slider

### Changed
- faster rendering

### Removed
- nwjs packages and native apps due to a bug

### Fixed
- using color metric instead of height metric for color range slider ceil

## [1.4.0] - 2017-09-14
### Added
- Typescript support
- Browsersync
- added advanced merging strategy "leaf" in MergeFilter
- advanced merging with restructuring

### Changed
- Browserify replaced with Webpack
- Better debugging
- Karma instead of Mocha

### Removed

### Fixed

## [1.3.2] - 2017-08-18
### Added
- add slider controls for color thresholds #19
- Added additional structuring in SonarImporter for multi-module projects
- button to generate current url parameters
- camera position is now a setting (e.g. in scenarios or url parameters)
- margin slider: make it easier to find out to which package/folder a class belongs #20

### Changed
- better url parameter resolution (nested parameters are handled correctly)
- changed hover color. Allows better distinction between hover and select

### Removed
- obsolete helper grid

### Fixed
- changing display or color settings resets scaling #18
- scenario description #32
- Scaling should not scale the labels #35

## [1.3.1] - 2017-07-05
### Added

### Changed

### Removed

### Fixed
- Prevented override of URL-parameters by default scenario

## [1.3.0] - 2017-07-05
### Added
- Adding simple merge functionality for multiple json files
- Added CSVImporter
- Added Translation for SonarQube metrics
- Added descriptions for metrics

### Changed
- Changed uppercase metrics, e.g. RLOC, to lowercase metrics

### Removed

### Fixed
- Simple cc.json does not display anything #17

## [1.2.0] - 2017-06-19
### Added
- Adding Labels and UI
- Support for links to source page of SonarQube in sonarimporter
- Added SCMLogParser

### Changed

### Removed

### Fixed
- GitHub Issue: legend is wrong #21


## [1.1.5] - 2017-05-31
### Fixed
- Wrong version numbers in analysis part

## [1.1.4] - 2017-05-26
### Added
- Scenarios and default scenario
- Translation API for Metrics
- Metric tooltips in dropdown

### Fixed
- GitHub Issue: Sonarimporter crashes with null pointer exception when there is a component without path. #13

## [1.1.3] - 2017-05-01
### Added
- Support for SonarQube Measures-API
- Error logging for sonarqube errors

### Changed
- Standard Sonar metric is now complexity,ncloc,functions,duplicated_lines,classes,blocker_violations,generated_lines,bugs,commented_out_code_lines,lines,violations,comment_lines,duplicated_blocks

## [1.1.2] - 2017-04-28
### Added
- Translation API for Metrics

## [1.1.1] - 2017-04-07
### Fixed
- GitHub Issue: Flickering surfaces #3
- GitHub Issue: Unable to install due to readlink error on macOS #4

## [1.1.0] - 2017-03-27
### Added
- SourceMonitorImporter for importing projects from SourceMonitor.

## [1.0.0] - 2017-03-17
### Added
- SonarImporter for importing projects from SonarQube.
- ValidationTool for validating an existing json file.<|MERGE_RESOLUTION|>--- conflicted
+++ resolved
@@ -10,11 +10,9 @@
 - Link behind filepath in detailPanel #84
 - Double click event-handler on Buildings #84
 - Detail Panel can be minimized and maximized
-<<<<<<< HEAD
 - Settings option to minimize Detail Panel
-=======
 - cypress as an e2e test runner
->>>>>>> 6c95940a
+
 
 ### Changed
 

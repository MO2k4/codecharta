--- conflicted
+++ resolved
@@ -6,11 +6,8 @@
 
 ## [unreleased]
 ### Added
-<<<<<<< HEAD
 - added preliminary CSVExporter for visualisation data
-=======
 - loading indicator
->>>>>>> 6975270e
 
 ### Changed
 

# Change Log
All notable changes to this project will be documented in this file.

The format is based on [Keep a Changelog](http://keepachangelog.com/)
and this project adheres to [Semantic Versioning](http://semver.org/)

## [unreleased]
### Added
<<<<<<< HEAD
- Link behind filepath in detailPanel #84
- Double click event-handler on Buildings #84
=======
- Detail Panel can be minimized and maximized
>>>>>>> 87f84226

### Changed

### Removed

### Fixed

## [1.11.2] - 2018-04-13
### Added

### Changed

### Removed

### Fixed
- a sonar importer bug which prevented the importer to fetch the last page #122

## [1.11.1] - 2018-04-11
### Added

### Changed

### Removed

### Fixed

## [1.11.0] - 2018-04-11
### Added
- SASS support
- simple regex filter
- Reset Button
- Dialog Service replaces console log calls and window.alert calls
- linking tree view and map hover
- auto fit scene button
- anugularJS material
- Scenarios are now filtered by compatibility for the given map
- Link in visualization #84

### Changed

### Removed
- materialize-css
- grunt

### Fixed
- less flickering and artifacts

## [1.10.0] - 2018-03-22
### Added

### Changed
- Clean up UI #86
- Updated analysis dependencies

### Removed

### Fixed
- Delta View shows Deltas of itself as non-trivial if nodes have same name #89: Compare deltas by path not name
- Delta calculation performance boost #91
- Problems when intermediate nodes missed metrics #92
- removed unnecessary calculations
- removed bug in SonarImporter that slowed up performance and missed out multiple metrics
- minor bugs

## [1.9.3] - 2018-02-23
### Added

### Changed
- sorting treeview by folders and names

### Removed

### Fixed

## [1.9.2] - 2018-02-20
### Added
- added preliminary CSVExporter for visualisation data

### Changed
- padding rendering
- minimal building height is 1 to prevent clipping issues
- fallback values for visualization when no metric is available (area = 1, height = 1, color = grey). Data in data structure will not be changed.

### Removed

### Fixed

## [1.9.1] - 2018-02-20
### Added

### Changed

### Removed

### Fixed
- detail panel bug fix

## [1.9.0] - 2018-02-20
### Added

### Changed
- moved to unscoped npm packages

### Removed

### Fixed

## [1.8.2] - 2018-02-20
### Added

### Changed
- detail panel background is white now. better visibility

### Removed

### Fixed

## [1.8.1] - 2018-02-20
### Added

### Changed
- revision chooser moved to settings panel and uses now understandable dropdowns instead of links. Part of the #82 proposals

### Removed

### Fixed

## [1.8.0] - 2018-02-20
### Added
- Experimental dependency support
- loading indicator
- file path to detail panel
- collapsible tree view and visibility/isolation per node toggles

### Changed
- added a ray-aabb intersection test before precise testing. Less time is spent in intersection methods.

### Removed

### Fixed
- fixed a minor bug
- canvas mouse event listener are now limited to the canvas dom element. UI events will not trigger the canvas listeners anymore
- canvas mouse events distinguish now between click and drag. Dragging does not reset selection anymore
- slider input #64
- rz slider initialization bug
- increasing test coverage
- deltas where calculated on map loading even though, they were disabled

## [1.7.2] - 2018-02-02
### Added

### Changed

### Removed

### Fixed
- url to homepage
- analysis package

## [1.7.1] - 2018-02-02
### Added

### Changed

### Removed

### Fixed

## [1.7.0] - 2018-02-02
### Added

### Changed
- npm pachage scoped to @maibornwolff
- Defined further scenarios via json file
- Added description for metrics and scenarios
- using fixed point values in detail panel (ui) to truncate infinite or long decimals
- folders now use the mean attributes of their buildings(leaves)

### Removed

### Fixed
- Bugfix: detail panel should be cleared before setting new details else old values may survive

## [1.6.7] - 2018-02-01
### Added

### Changed

### Removed

### Fixed

## [1.6.6] - 2018-02-01
### Added
- added anonymous git log generator anongit
- browser demo shows codecharta-visualization sonar analysis

### Changed
- rewrote command line interface
- linking ccsh to bin/ccsh will be deleted later

### Removed

### Fixed
- No underscore for scenarios in tooltips #71

## [1.6.5] - 2018-01-30
### Added

### Changed

### Removed

### Fixed

## [1.6.4] - 2018-01-30
### Added

### Changed

### Removed

### Fixed
- fixed broken SonarImporter due to jdk9 migration

## [1.6.3] - 2018-01-26
### Added
- added npm publish for analysis
- simple release script for automatic changelog updates, commits, tags, version bumps

### Changed

### Removed

### Fixed

## [1.6.2] - 2018-01-25
### Added
- added support for git log --raw and git log --numstat --raw
- added support for git log --numstat and codechurn
- added support for renames in SCMLogParser for git log --name-status
- added support for renames in SCMLogParser for git log --numstat, git log --raw  and git log --numstat --raw
- added new SCM experimental metrics range_of_weeks_with_commits and successive_weeks_of_commits
- the file origin of a node is displayed in the details now
- sonarqube analysis on CI build
- npm publish support in visualization

### Changed
- Deltas are no longer experimental
- two selected delta maps now merge their nodes correctly. The map where 
a node was missing get's a copy of this node with metrics=0. 
File additions/deletions are therefore only visible when areaMetric is 
unary and deltas are activated.

### Removed

### Fixed
- delta display bug for heights
- going back from delta view now correctly removes deltas from node data
- Delta shown although not in delta mode #60
- Allow inversion of delta colors #57
- npm binary error

## [1.5.2] - 2018-01-04
### Added

### Changed
- scaling slider now has steps of 0.1. This allows the user to select precise values like 2.0
- updated jdk to jdk9

### Removed

### Fixed
- Opening the same file a second time does not work #53
- added missing require declaration
- added glsl loader in testing environment
- Native Application support is bugged while building in Travis CI #48

## [1.5.1] - 2017-11-14
### Added
- command line parameter to toggle "authors" attribute in SCMLogParser

### Changed

### Removed

### Fixed
- when passing a file through the "file" parameter in the URL, the map now renders correctly

## [1.5.0] - 2017-10-24
### Added
- experimental delta functionality
- loading multiple maps
- experimental margin slider

### Changed
- faster rendering

### Removed
- nwjs packages and native apps due to a bug

### Fixed
- using color metric instead of height metric for color range slider ceil

## [1.4.0] - 2017-09-14
### Added
- Typescript support
- Browsersync
- added advanced merging strategy "leaf" in MergeFilter
- advanced merging with restructuring

### Changed
- Browserify replaced with Webpack
- Better debugging
- Karma instead of Mocha

### Removed

### Fixed

## [1.3.2] - 2017-08-18
### Added
- add slider controls for color thresholds #19
- Added additional structuring in SonarImporter for multi-module projects
- button to generate current url parameters
- camera position is now a setting (e.g. in scenarios or url parameters)
- margin slider: make it easier to find out to which package/folder a class belongs #20

### Changed
- better url parameter resolution (nested parameters are handled correctly)
- changed hover color. Allows better distinction between hover and select

### Removed
- obsolete helper grid

### Fixed
- changing display or color settings resets scaling #18
- scenario description #32
- Scaling should not scale the labels #35

## [1.3.1] - 2017-07-05
### Added

### Changed

### Removed

### Fixed
- Prevented override of URL-parameters by default scenario

## [1.3.0] - 2017-07-05
### Added
- Adding simple merge functionality for multiple json files
- Added CSVImporter
- Added Translation for SonarQube metrics
- Added descriptions for metrics

### Changed
- Changed uppercase metrics, e.g. RLOC, to lowercase metrics

### Removed

### Fixed
- Simple cc.json does not display anything #17

## [1.2.0] - 2017-06-19
### Added
- Adding Labels and UI
- Support for links to source page of SonarQube in sonarimporter
- Added SCMLogParser

### Changed

### Removed

### Fixed
- GitHub Issue: legend is wrong #21


## [1.1.5] - 2017-05-31
### Fixed
- Wrong version numbers in analysis part

## [1.1.4] - 2017-05-26
### Added
- Scenarios and default scenario
- Translation API for Metrics
- Metric tooltips in dropdown

### Fixed
- GitHub Issue: Sonarimporter crashes with null pointer exception when there is a component without path. #13

## [1.1.3] - 2017-05-01
### Added
- Support for SonarQube Measures-API
- Error logging for sonarqube errors

### Changed
- Standard Sonar metric is now complexity,ncloc,functions,duplicated_lines,classes,blocker_violations,generated_lines,bugs,commented_out_code_lines,lines,violations,comment_lines,duplicated_blocks

## [1.1.2] - 2017-04-28
### Added
- Translation API for Metrics

## [1.1.1] - 2017-04-07
### Fixed
- GitHub Issue: Flickering surfaces #3
- GitHub Issue: Unable to install due to readlink error on macOS #4

## [1.1.0] - 2017-03-27
### Added
- SourceMonitorImporter for importing projects from SourceMonitor.

## [1.0.0] - 2017-03-17
### Added
- SonarImporter for importing projects from SonarQube.
- ValidationTool for validating an existing json file.<|MERGE_RESOLUTION|>--- conflicted
+++ resolved
@@ -6,12 +6,9 @@
 
 ## [unreleased]
 ### Added
-<<<<<<< HEAD
 - Link behind filepath in detailPanel #84
 - Double click event-handler on Buildings #84
-=======
 - Detail Panel can be minimized and maximized
->>>>>>> 87f84226
 
 ### Changed
 

# Change Log
All notable changes to this project will be documented in this file.

The format is based on [Keep a Changelog](http://keepachangelog.com/)
and this project adheres to [Semantic Versioning](http://semver.org/)

## [unreleased]
### Added
- Color searched node names green in TreeView #225
- Add option buttons (three dots) in TreeViewSearch to `Hide` or `Exclude` matching nodes #298
- Show blacklist entry counter in blacklistPanel header #298
- Option checkbox 'Hide Flattened Buildings' #225
- Hide/Flatten non-searched buildings #225
- Hide/Flatten all buildings, if searchPattern can't find any matching nodes #225
- Show maxValue of each metric in metricChooser select list #204
- Colored color-slider inside the RibbonBar #318

### Changed
- Update TreeView filter with search field #225
- Use 'gitignore' style matching in TreeViewSearch #225
- Reorder `Focus`, `Hide` and `Exclude` buttons in nodeContextMenu #298
- Reorder sidebarPanels (BlacklistPanel beneath TreeViewSearchPanel) #298
- Use `fa-ban`-icon as symbols for blacklistPanel (instead of `fa-list`) #298
- Use `fa-ban`-icon as symbols for blacklistType `Exclude` (instead of `fa-times`) #298
- Label size keeps readable for large maps or a high distance between camera and map #237
- updated dependencies to fix vulnerabilities
- MergeFilter to merge unique blacklist entries #275
- MergeFilter to only merge unique attributeType entries #275

### Removed
- Remove invertHeight checkbox in delta-view #306
- Remove option to add blacklist entries from inside the blacklistPanel #298
- Remove statistic functions in Experimental panel #308

### Fixed
- CodeMap does not move anymore when navigating in text-fields #307
<<<<<<< HEAD
- Show logo in NW.js standalone application #233
=======
- Merge blacklist in multipleFile view and convert paths #275
>>>>>>> 601e69f8

## [1.20.1] - 2018-12-19
### Added

### Changed

### Removed

### Fixed

## [1.20.0] - 2018-12-19
### Added
- button to unfocus node 
- NodeContextMenu: Option to only hide dependent edges
- plop support

### Changed
- Renaming 'isolate node' to 'focus node'
- Focusing a node does not remove the blacklist items of type Hide

### Removed
- NodeContextMenu: Option to 'show all' nodes, which used to unhide all nodes

### Fixed
- Reshow hidden nodes from Treeview or Blacklist

## [1.19.0] - 2018-11-02
### Added
- Deleted files in delta view use their previous area value in order to be visible #254

### Changed

### Removed

### Fixed
- Buildings in the delta view are not colored correctly #253
- Reset Button in RibbonBar to reset 'Invert Colors' #255
- Remove lag of 'Invert Color' checkboxes, when selecting single/delta mode #255

## [1.18.1] - 2018-10-31
### Added

### Changed

### Removed

### Fixed

## [1.18.0] - 2018-10-29
### Added
- Integration with Jasome through JasomeImporter #245
- URL parameter 'mode' with the values Single, Multiple or Delta 
- Blacklist to persist excluded or hidden nodes #205
- Option to exclude nodes in nodeContextMenu #205
- BlacklistPanel in SettingsSidebar to manage blacklist #205
- Save-Button to download current CodeMap #205
- Publishing visualization on Docker Hub #252

### Changed
- No longer fat jar of every subcomponent of analysis, baked into ccsh
- Changed simple syserr write to logger call for analysis #243

### Removed
- URL parameter 'delta' does not exist anymore

### Fixed
- Show delta of CodeMap when URL parameter mode=delta is set

## [1.17.0] - 2018-09-28
### Added

### Changed
- Invert delta colors moved from color to heigh metric column in ribbon bar #220
- Delta value now as kindOfMap shown #220
- Aggreate maps as multiple rename #220

### Removed

### Fixed
-  Single/delta buttons now correctly activated when delta in ulr shown #220


## [1.17.0] - 2018-09-21
### Added
- CodeMaatImport for temporal coupling dependencies #172
- EdgeFilter to aggregate edge-attributes as node-attributes #222
- Option to show and hide dependent edges from node-context-menu #218

### Changed
- MergeFilter merges edges #172

### Removed

### Fixed

## [1.16.2] - 2018-09-10
### Added

### Changed

### Removed

### Fixed
- missing event in firefox #232

## [1.16.1] - 2018-08-31
### Added
- gitlab + dotnet manual
### Changed

### Removed

### Fixed

## [1.16.0] - 2018-08-31
### Added
- add the option to add multiple files via url parameter (e.g. ?file=a&file=b...)
### Changed

### Removed

### Fixed

## [1.15.1] - 2018-08-13
### Added

### Changed

### Removed

### Fixed

## [1.15.0] - 2018-08-13
### Added
- e2e tests are running in CI Environment (headless)
- pupeteer as e2e test framework
- Show names of marked packages in legend
- Added a source code importer that can analyse rloc,mcc for java source code
- keep settings when the user changes a file
- Added option to set white background

### Changed

### Removed
- cypress

### Fixed

## [1.14.2] - 2018-07-16
### Added

### Changed
- Changed folder detail metrics from mean to sum

### Removed

### Fixed

## [1.14.1] - 2018-07-13
### Added

### Changed

### Removed

### Fixed

## [1.14.0] - 2018-07-13
### Added
- Added UnderstandImporter to Analysis
- Packages can be highlighted in different colors #152
- Adding a context menu with highlighting colors and convenience methods for the tree view and 3D view #155
- Folders and files to highlight can be described in the cc.json #165
- Dynamic/automatic margin computing de/activated by tick

### Changed
- Details panel: using the sum of the childrens metrics instead of the mean value

### Removed

### Fixed
- Display buttons do not trigger map changes #185
- Flickering surfaces when zooming out

## [1.13.0] - 2018-06-08
### Added
- Layout switcher #141
- Added CrococosmoImporter to Analysis
- Added type, dirs, name to CSVExporter
- Invert height of building checkbox
- Aggregate multiple maps in visualization #110
- Auto Focus selected map part
- Timmer added to applySettings in SettingsService

### Changed
- Crococosmo xml files will now generate a cc.json file for each version
- Suppressing ARIA warnings
- Simplified gradle structure of analysis part
- Deltas added in the metric quick access panel #138
- Ticks and ResetValue Buttons call to onSettingsChange to avoid applySettings timer
- compacting empty middle packages #150
- Detail panel minimized by default
### Removed

### Fixed
- filter by regex shows parent nodes #116
- typo in scss file

## [1.12.0] - 2018-04-27
### Added
- horizontal quick access metric chooser
- Link behind filepath in detailPanel #84
- Double click event-handler on Buildings #84
- Detail Panel can be minimized and maximized
- Settings option to minimize Detail Panel
- cypress as an e2e test runner


### Changed

### Removed
- metric details from legend
- metric chooser from settings panel

### Fixed

## [1.11.2] - 2018-04-13
### Added

### Changed

### Removed

### Fixed
- a sonar importer bug which prevented the importer to fetch the last page #122

## [1.11.1] - 2018-04-11
### Added

### Changed

### Removed

### Fixed

## [1.11.0] - 2018-04-11
### Added
- SASS support
- simple regex filter
- Reset Button
- Dialog Service replaces console log calls and window.alert calls
- linking tree view and map hover
- auto fit scene button
- anugularJS material
- Scenarios are now filtered by compatibility for the given map
- Link in visualization #84

### Changed

### Removed
- materialize-css
- grunt

### Fixed
- less flickering and artifacts

## [1.10.0] - 2018-03-22
### Added

### Changed
- Clean up UI #86
- Updated analysis dependencies

### Removed

### Fixed
- Delta View shows Deltas of itself as non-trivial if nodes have same name #89: Compare deltas by path not name
- Delta calculation performance boost #91
- Problems when intermediate nodes missed metrics #92
- removed unnecessary calculations
- removed bug in SonarImporter that slowed up performance and missed out multiple metrics
- minor bugs

## [1.9.3] - 2018-02-23
### Added

### Changed
- sorting treeview by folders and names

### Removed

### Fixed

## [1.9.2] - 2018-02-20
### Added
- added preliminary CSVExporter for visualisation data

### Changed
- padding rendering
- minimal building height is 1 to prevent clipping issues
- fallback values for visualization when no metric is available (area = 1, height = 1, color = grey). Data in data structure will not be changed.

### Removed

### Fixed

## [1.9.1] - 2018-02-20
### Added

### Changed

### Removed

### Fixed
- detail panel bug fix

## [1.9.0] - 2018-02-20
### Added

### Changed
- moved to unscoped npm packages

### Removed

### Fixed

## [1.8.2] - 2018-02-20
### Added

### Changed
- detail panel background is white now. better visibility

### Removed

### Fixed

## [1.8.1] - 2018-02-20
### Added

### Changed
- revision chooser moved to settings panel and uses now understandable dropdowns instead of links. Part of the #82 proposals

### Removed

### Fixed

## [1.8.0] - 2018-02-20
### Added
- Experimental dependency support
- loading indicator
- file path to detail panel
- collapsible tree view and visibility/isolation per node toggles

### Changed
- added a ray-aabb intersection test before precise testing. Less time is spent in intersection methods.

### Removed

### Fixed
- fixed a minor bug
- canvas mouse event listener are now limited to the canvas dom element. UI events will not trigger the canvas listeners anymore
- canvas mouse events distinguish now between click and drag. Dragging does not reset selection anymore
- slider input #64
- rz slider initialization bug
- increasing test coverage
- deltas where calculated on map loading even though, they were disabled

## [1.7.2] - 2018-02-02
### Added

### Changed

### Removed

### Fixed
- url to homepage
- analysis package

## [1.7.1] - 2018-02-02
### Added

### Changed

### Removed

### Fixed

## [1.7.0] - 2018-02-02
### Added

### Changed
- npm pachage scoped to @maibornwolff
- Defined further scenarios via json file
- Added description for metrics and scenarios
- using fixed point values in detail panel (ui) to truncate infinite or long decimals
- folders now use the mean attributes of their buildings(leaves)

### Removed

### Fixed
- Bugfix: detail panel should be cleared before setting new details else old values may survive

## [1.6.7] - 2018-02-01
### Added

### Changed

### Removed

### Fixed

## [1.6.6] - 2018-02-01
### Added
- added anonymous git log generator anongit
- browser demo shows codecharta-visualization sonar analysis

### Changed
- rewrote command line interface
- linking ccsh to bin/ccsh will be deleted later

### Removed

### Fixed
- No underscore for scenarios in tooltips #71

## [1.6.5] - 2018-01-30
### Added

### Changed

### Removed

### Fixed

## [1.6.4] - 2018-01-30
### Added

### Changed

### Removed

### Fixed
- fixed broken SonarImporter due to jdk9 migration

## [1.6.3] - 2018-01-26
### Added
- added npm publish for analysis
- simple release script for automatic changelog updates, commits, tags, version bumps

### Changed

### Removed

### Fixed

## [1.6.2] - 2018-01-25
### Added
- added support for git log --raw and git log --numstat --raw
- added support for git log --numstat and codechurn
- added support for renames in SCMLogParser for git log --name-status
- added support for renames in SCMLogParser for git log --numstat, git log --raw  and git log --numstat --raw
- added new SCM experimental metrics range_of_weeks_with_commits and successive_weeks_of_commits
- the file origin of a node is displayed in the details now
- sonarqube analysis on CI build
- npm publish support in visualization

### Changed
- Deltas are no longer experimental
- two selected delta maps now merge their nodes correctly. The map where 
a node was missing get's a copy of this node with metrics=0. 
File additions/deletions are therefore only visible when areaMetric is 
unary and deltas are activated.

### Removed

### Fixed
- delta display bug for heights
- going back from delta view now correctly removes deltas from node data
- Delta shown although not in delta mode #60
- Allow inversion of delta colors #57
- npm binary error

## [1.5.2] - 2018-01-04
### Added

### Changed
- scaling slider now has steps of 0.1. This allows the user to select precise values like 2.0
- updated jdk to jdk9

### Removed

### Fixed
- Opening the same file a second time does not work #53
- added missing require declaration
- added glsl loader in testing environment
- Native Application support is bugged while building in Travis CI #48

## [1.5.1] - 2017-11-14
### Added
- command line parameter to toggle "authors" attribute in SCMLogParser

### Changed

### Removed

### Fixed
- when passing a file through the "file" parameter in the URL, the map now renders correctly

## [1.5.0] - 2017-10-24
### Added
- experimental delta functionality
- loading multiple maps
- experimental margin slider

### Changed
- faster rendering

### Removed
- nwjs packages and native apps due to a bug

### Fixed
- using color metric instead of height metric for color range slider ceil

## [1.4.0] - 2017-09-14
### Added
- Typescript support
- Browsersync
- added advanced merging strategy "leaf" in MergeFilter
- advanced merging with restructuring

### Changed
- Browserify replaced with Webpack
- Better debugging
- Karma instead of Mocha

### Removed

### Fixed

## [1.3.2] - 2017-08-18
### Added
- add slider controls for color thresholds #19
- Added additional structuring in SonarImporter for multi-module projects
- button to generate current url parameters
- camera position is now a setting (e.g. in scenarios or url parameters)
- margin slider: make it easier to find out to which package/folder a class belongs #20

### Changed
- better url parameter resolution (nested parameters are handled correctly)
- changed hover color. Allows better distinction between hover and select

### Removed
- obsolete helper grid

### Fixed
- changing display or color settings resets scaling #18
- scenario description #32
- Scaling should not scale the labels #35

## [1.3.1] - 2017-07-05
### Added

### Changed

### Removed

### Fixed
- Prevented override of URL-parameters by default scenario

## [1.3.0] - 2017-07-05
### Added
- Adding simple merge functionality for multiple json files
- Added CSVImporter
- Added Translation for SonarQube metrics
- Added descriptions for metrics

### Changed
- Changed uppercase metrics, e.g. RLOC, to lowercase metrics

### Removed

### Fixed
- Simple cc.json does not display anything #17

## [1.2.0] - 2017-06-19
### Added
- Adding Labels and UI
- Support for links to source page of SonarQube in sonarimporter
- Added SCMLogParser

### Changed

### Removed

### Fixed
- GitHub Issue: legend is wrong #21


## [1.1.5] - 2017-05-31
### Fixed
- Wrong version numbers in analysis part

## [1.1.4] - 2017-05-26
### Added
- Scenarios and default scenario
- Translation API for Metrics
- Metric tooltips in dropdown

### Fixed
- GitHub Issue: Sonarimporter crashes with null pointer exception when there is a component without path. #13

## [1.1.3] - 2017-05-01
### Added
- Support for SonarQube Measures-API
- Error logging for sonarqube errors

### Changed
- Standard Sonar metric is now complexity,ncloc,functions,duplicated_lines,classes,blocker_violations,generated_lines,bugs,commented_out_code_lines,lines,violations,comment_lines,duplicated_blocks

## [1.1.2] - 2017-04-28
### Added
- Translation API for Metrics

## [1.1.1] - 2017-04-07
### Fixed
- GitHub Issue: Flickering surfaces #3
- GitHub Issue: Unable to install due to readlink error on macOS #4

## [1.1.0] - 2017-03-27
### Added
- SourceMonitorImporter for importing projects from SourceMonitor.

## [1.0.0] - 2017-03-17
### Added
- SonarImporter for importing projects from SonarQube.
- ValidationTool for validating an existing json file.<|MERGE_RESOLUTION|>--- conflicted
+++ resolved
@@ -34,11 +34,8 @@
 
 ### Fixed
 - CodeMap does not move anymore when navigating in text-fields #307
-<<<<<<< HEAD
+- Merge blacklist in multipleFile view and convert paths #275
 - Show logo in NW.js standalone application #233
-=======
-- Merge blacklist in multipleFile view and convert paths #275
->>>>>>> 601e69f8
 
 ## [1.20.1] - 2018-12-19
 ### Added

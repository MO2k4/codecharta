--- conflicted
+++ resolved
@@ -6,11 +6,7 @@
 
 ## [unreleased]
 ### Added
-<<<<<<< HEAD
-- Added CrococosmoImporter to Analysis
-- Added type, dirs, name to CSVExporter
 - Added UnderstandImporter to Analysis
-=======
 
 ### Changed
 
@@ -23,7 +19,6 @@
 - Layout switcher #141
 - Added CrococosmoImporter to Analysis
 - Added type, dirs, name to CSVExporter
->>>>>>> 60fa02b9
 - Invert height of building checkbox
 - Aggregate multiple maps in visualization #110
 - Auto Focus selected map part

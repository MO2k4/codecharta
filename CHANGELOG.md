--- conflicted
+++ resolved
@@ -10,11 +10,8 @@
 ### Added
 
 - New Search Bar #526
-<<<<<<< HEAD
 - Number of Renames Metric to SCMLogParser #621
-=======
 - Age In Weeks Metric for SCMLogParser #620
->>>>>>> 6347e920
 
 ### Changed
 

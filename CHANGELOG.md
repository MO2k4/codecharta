# Change Log
All notable changes to this project will be documented in this file.

The format is based on [Keep a Changelog](http://keepachangelog.com/)
and this project adheres to [Semantic Versioning](http://semver.org/)

## [unreleased]
### Added
<<<<<<< HEAD
- horizontal quick access metric chooser
=======
- Detail Panel can be minimized and maximized
>>>>>>> 87f84226

### Changed

### Removed

### Fixed

## [1.11.2] - 2018-04-13
### Added

### Changed

### Removed

### Fixed
- a sonar importer bug which prevented the importer to fetch the last page #122

## [1.11.1] - 2018-04-11
### Added

### Changed

### Removed

### Fixed

## [1.11.0] - 2018-04-11
### Added
- SASS support
- simple regex filter
- Reset Button
- Dialog Service replaces console log calls and window.alert calls
- linking tree view and map hover
- auto fit scene button
- anugularJS material
- Scenarios are now filtered by compatibility for the given map
- Link in visualization #84

### Changed

### Removed
- materialize-css
- grunt

### Fixed
- less flickering and artifacts

## [1.10.0] - 2018-03-22
### Added

### Changed
- Clean up UI #86
- Updated analysis dependencies

### Removed

### Fixed
- Delta View shows Deltas of itself as non-trivial if nodes have same name #89: Compare deltas by path not name
- Delta calculation performance boost #91
- Problems when intermediate nodes missed metrics #92
- removed unnecessary calculations
- removed bug in SonarImporter that slowed up performance and missed out multiple metrics
- minor bugs

## [1.9.3] - 2018-02-23
### Added

### Changed
- sorting treeview by folders and names

### Removed

### Fixed

## [1.9.2] - 2018-02-20
### Added
- added preliminary CSVExporter for visualisation data

### Changed
- padding rendering
- minimal building height is 1 to prevent clipping issues
- fallback values for visualization when no metric is available (area = 1, height = 1, color = grey). Data in data structure will not be changed.

### Removed

### Fixed

## [1.9.1] - 2018-02-20
### Added

### Changed

### Removed

### Fixed
- detail panel bug fix

## [1.9.0] - 2018-02-20
### Added

### Changed
- moved to unscoped npm packages

### Removed

### Fixed

## [1.8.2] - 2018-02-20
### Added

### Changed
- detail panel background is white now. better visibility

### Removed

### Fixed

## [1.8.1] - 2018-02-20
### Added

### Changed
- revision chooser moved to settings panel and uses now understandable dropdowns instead of links. Part of the #82 proposals

### Removed

### Fixed

## [1.8.0] - 2018-02-20
### Added
- Experimental dependency support
- loading indicator
- file path to detail panel
- collapsible tree view and visibility/isolation per node toggles

### Changed
- added a ray-aabb intersection test before precise testing. Less time is spent in intersection methods.

### Removed

### Fixed
- fixed a minor bug
- canvas mouse event listener are now limited to the canvas dom element. UI events will not trigger the canvas listeners anymore
- canvas mouse events distinguish now between click and drag. Dragging does not reset selection anymore
- slider input #64
- rz slider initialization bug
- increasing test coverage
- deltas where calculated on map loading even though, they were disabled

## [1.7.2] - 2018-02-02
### Added

### Changed

### Removed

### Fixed
- url to homepage
- analysis package

## [1.7.1] - 2018-02-02
### Added

### Changed

### Removed

### Fixed

## [1.7.0] - 2018-02-02
### Added

### Changed
- npm pachage scoped to @maibornwolff
- Defined further scenarios via json file
- Added description for metrics and scenarios
- using fixed point values in detail panel (ui) to truncate infinite or long decimals
- folders now use the mean attributes of their buildings(leaves)

### Removed

### Fixed
- Bugfix: detail panel should be cleared before setting new details else old values may survive

## [1.6.7] - 2018-02-01
### Added

### Changed

### Removed

### Fixed

## [1.6.6] - 2018-02-01
### Added
- added anonymous git log generator anongit
- browser demo shows codecharta-visualization sonar analysis

### Changed
- rewrote command line interface
- linking ccsh to bin/ccsh will be deleted later

### Removed

### Fixed
- No underscore for scenarios in tooltips #71

## [1.6.5] - 2018-01-30
### Added

### Changed

### Removed

### Fixed

## [1.6.4] - 2018-01-30
### Added

### Changed

### Removed

### Fixed
- fixed broken SonarImporter due to jdk9 migration

## [1.6.3] - 2018-01-26
### Added
- added npm publish for analysis
- simple release script for automatic changelog updates, commits, tags, version bumps

### Changed

### Removed

### Fixed

## [1.6.2] - 2018-01-25
### Added
- added support for git log --raw and git log --numstat --raw
- added support for git log --numstat and codechurn
- added support for renames in SCMLogParser for git log --name-status
- added support for renames in SCMLogParser for git log --numstat, git log --raw  and git log --numstat --raw
- added new SCM experimental metrics range_of_weeks_with_commits and successive_weeks_of_commits
- the file origin of a node is displayed in the details now
- sonarqube analysis on CI build
- npm publish support in visualization

### Changed
- Deltas are no longer experimental
- two selected delta maps now merge their nodes correctly. The map where 
a node was missing get's a copy of this node with metrics=0. 
File additions/deletions are therefore only visible when areaMetric is 
unary and deltas are activated.

### Removed

### Fixed
- delta display bug for heights
- going back from delta view now correctly removes deltas from node data
- Delta shown although not in delta mode #60
- Allow inversion of delta colors #57
- npm binary error

## [1.5.2] - 2018-01-04
### Added

### Changed
- scaling slider now has steps of 0.1. This allows the user to select precise values like 2.0
- updated jdk to jdk9

### Removed

### Fixed
- Opening the same file a second time does not work #53
- added missing require declaration
- added glsl loader in testing environment
- Native Application support is bugged while building in Travis CI #48

## [1.5.1] - 2017-11-14
### Added
- command line parameter to toggle "authors" attribute in SCMLogParser

### Changed

### Removed

### Fixed
- when passing a file through the "file" parameter in the URL, the map now renders correctly

## [1.5.0] - 2017-10-24
### Added
- experimental delta functionality
- loading multiple maps
- experimental margin slider

### Changed
- faster rendering

### Removed
- nwjs packages and native apps due to a bug

### Fixed
- using color metric instead of height metric for color range slider ceil

## [1.4.0] - 2017-09-14
### Added
- Typescript support
- Browsersync
- added advanced merging strategy "leaf" in MergeFilter
- advanced merging with restructuring

### Changed
- Browserify replaced with Webpack
- Better debugging
- Karma instead of Mocha

### Removed

### Fixed

## [1.3.2] - 2017-08-18
### Added
- add slider controls for color thresholds #19
- Added additional structuring in SonarImporter for multi-module projects
- button to generate current url parameters
- camera position is now a setting (e.g. in scenarios or url parameters)
- margin slider: make it easier to find out to which package/folder a class belongs #20

### Changed
- better url parameter resolution (nested parameters are handled correctly)
- changed hover color. Allows better distinction between hover and select

### Removed
- obsolete helper grid

### Fixed
- changing display or color settings resets scaling #18
- scenario description #32
- Scaling should not scale the labels #35

## [1.3.1] - 2017-07-05
### Added

### Changed

### Removed

### Fixed
- Prevented override of URL-parameters by default scenario

## [1.3.0] - 2017-07-05
### Added
- Adding simple merge functionality for multiple json files
- Added CSVImporter
- Added Translation for SonarQube metrics
- Added descriptions for metrics

### Changed
- Changed uppercase metrics, e.g. RLOC, to lowercase metrics

### Removed

### Fixed
- Simple cc.json does not display anything #17

## [1.2.0] - 2017-06-19
### Added
- Adding Labels and UI
- Support for links to source page of SonarQube in sonarimporter
- Added SCMLogParser

### Changed

### Removed

### Fixed
- GitHub Issue: legend is wrong #21


## [1.1.5] - 2017-05-31
### Fixed
- Wrong version numbers in analysis part

## [1.1.4] - 2017-05-26
### Added
- Scenarios and default scenario
- Translation API for Metrics
- Metric tooltips in dropdown

### Fixed
- GitHub Issue: Sonarimporter crashes with null pointer exception when there is a component without path. #13

## [1.1.3] - 2017-05-01
### Added
- Support for SonarQube Measures-API
- Error logging for sonarqube errors

### Changed
- Standard Sonar metric is now complexity,ncloc,functions,duplicated_lines,classes,blocker_violations,generated_lines,bugs,commented_out_code_lines,lines,violations,comment_lines,duplicated_blocks

## [1.1.2] - 2017-04-28
### Added
- Translation API for Metrics

## [1.1.1] - 2017-04-07
### Fixed
- GitHub Issue: Flickering surfaces #3
- GitHub Issue: Unable to install due to readlink error on macOS #4

## [1.1.0] - 2017-03-27
### Added
- SourceMonitorImporter for importing projects from SourceMonitor.

## [1.0.0] - 2017-03-17
### Added
- SonarImporter for importing projects from SonarQube.
- ValidationTool for validating an existing json file.<|MERGE_RESOLUTION|>--- conflicted
+++ resolved
@@ -6,11 +6,8 @@
 
 ## [unreleased]
 ### Added
-<<<<<<< HEAD
 - horizontal quick access metric chooser
-=======
 - Detail Panel can be minimized and maximized
->>>>>>> 87f84226
 
 ### Changed
 

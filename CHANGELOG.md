# Change Log
All notable changes to this project will be documented in this file.

The format is based on [Keep a Changelog](http://keepachangelog.com/)
and this project adheres to [Semantic Versioning](http://semver.org/)

## [Unreleased]
### Added
<<<<<<< HEAD
- add slider controls for color thresholds #19
=======
- Added additional structuring in SonarImporter for multi-module projects
>>>>>>> d67f8195

### Changed

### Removed

### Fixed
- changing display or color settings resets scaling #18
- scenario description #32

## [1.3.1] - 2017-07-05
### Added

### Changed

### Removed

### Fixed
- Prevented override of URL-parameters by default scenario

## [1.3.0] - 2017-07-05
### Added
- Adding simple merge functionality for multiple json files
- Added CSVImporter
- Added Translation for SonarQube metrics
- Added descriptions for metrics

### Changed
- Changed uppercase metrics, e.g. RLOC, to lowercase metrics

### Removed

### Fixed
- Simple cc.json does not display anything #17

## [1.2.0] - 2017-06-19
### Added
- Adding Labels and UI
- Support for links to source page of SonarQube in sonarimporter
- Added SCMLogParser

### Changed

### Removed

### Fixed
- GitHub Issue: legend is wrong #21


## [1.1.5] - 2017-05-31
### Fixed
- Wrong version numbers in analysis part

## [1.1.4] - 2017-05-26
### Added
- Scenarios and default scenario
- Translation API for Metrics
- Metric tooltips in dropdown

### Fixed
- GitHub Issue: Sonarimporter crashes with null pointer exception when there is a component without path. #13

## [1.1.3] - 2017-05-01
### Added
- Support for SonarQube Measures-API
- Error logging for sonarqube errors

### Changed
- Standard Sonar metric is now complexity,ncloc,functions,duplicated_lines,classes,blocker_violations,generated_lines,bugs,commented_out_code_lines,lines,violations,comment_lines,duplicated_blocks

## [1.1.2] - 2017-04-28
### Added
- Translation API for Metrics

## [1.1.1] - 2017-04-07
### Fixed
- GitHub Issue: Flickering surfaces #3
- GitHub Issue: Unable to install due to readlink error on macOS #4

## [1.1.0] - 2017-03-27
### Added
- SourceMonitorImporter for importing projects from SourceMonitor.

## [1.0.0] - 2017-03-17
### Added
- SonarImporter for importing projects from SonarQube.
- ValidationTool for validating an existing json file.<|MERGE_RESOLUTION|>--- conflicted
+++ resolved
@@ -6,11 +6,8 @@
 
 ## [Unreleased]
 ### Added
-<<<<<<< HEAD
 - add slider controls for color thresholds #19
-=======
 - Added additional structuring in SonarImporter for multi-module projects
->>>>>>> d67f8195
 
 ### Changed
 

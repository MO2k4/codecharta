# Change Log
All notable changes to this project will be documented in this file.

The format is based on [Keep a Changelog](http://keepachangelog.com/)
and this project adheres to [Semantic Versioning](http://semver.org/)

## [unreleased]
### Added
<<<<<<< HEAD
- horizontal quick access metric chooser
=======
- Link behind filepath in detailPanel #84
- Double click event-handler on Buildings #84
>>>>>>> b2557e47
- Detail Panel can be minimized and maximized
- cypress as an e2e test runner

### Changed

### Removed
- metric details from legend
- metric chooser from settings panel

### Fixed

## [1.11.2] - 2018-04-13
### Added

### Changed

### Removed

### Fixed
- a sonar importer bug which prevented the importer to fetch the last page #122

## [1.11.1] - 2018-04-11
### Added

### Changed

### Removed

### Fixed

## [1.11.0] - 2018-04-11
### Added
- SASS support
- simple regex filter
- Reset Button
- Dialog Service replaces console log calls and window.alert calls
- linking tree view and map hover
- auto fit scene button
- anugularJS material
- Scenarios are now filtered by compatibility for the given map
- Link in visualization #84

### Changed

### Removed
- materialize-css
- grunt

### Fixed
- less flickering and artifacts

## [1.10.0] - 2018-03-22
### Added

### Changed
- Clean up UI #86
- Updated analysis dependencies

### Removed

### Fixed
- Delta View shows Deltas of itself as non-trivial if nodes have same name #89: Compare deltas by path not name
- Delta calculation performance boost #91
- Problems when intermediate nodes missed metrics #92
- removed unnecessary calculations
- removed bug in SonarImporter that slowed up performance and missed out multiple metrics
- minor bugs

## [1.9.3] - 2018-02-23
### Added

### Changed
- sorting treeview by folders and names

### Removed

### Fixed

## [1.9.2] - 2018-02-20
### Added
- added preliminary CSVExporter for visualisation data

### Changed
- padding rendering
- minimal building height is 1 to prevent clipping issues
- fallback values for visualization when no metric is available (area = 1, height = 1, color = grey). Data in data structure will not be changed.

### Removed

### Fixed

## [1.9.1] - 2018-02-20
### Added

### Changed

### Removed

### Fixed
- detail panel bug fix

## [1.9.0] - 2018-02-20
### Added

### Changed
- moved to unscoped npm packages

### Removed

### Fixed

## [1.8.2] - 2018-02-20
### Added

### Changed
- detail panel background is white now. better visibility

### Removed

### Fixed

## [1.8.1] - 2018-02-20
### Added

### Changed
- revision chooser moved to settings panel and uses now understandable dropdowns instead of links. Part of the #82 proposals

### Removed

### Fixed

## [1.8.0] - 2018-02-20
### Added
- Experimental dependency support
- loading indicator
- file path to detail panel
- collapsible tree view and visibility/isolation per node toggles

### Changed
- added a ray-aabb intersection test before precise testing. Less time is spent in intersection methods.

### Removed

### Fixed
- fixed a minor bug
- canvas mouse event listener are now limited to the canvas dom element. UI events will not trigger the canvas listeners anymore
- canvas mouse events distinguish now between click and drag. Dragging does not reset selection anymore
- slider input #64
- rz slider initialization bug
- increasing test coverage
- deltas where calculated on map loading even though, they were disabled

## [1.7.2] - 2018-02-02
### Added

### Changed

### Removed

### Fixed
- url to homepage
- analysis package

## [1.7.1] - 2018-02-02
### Added

### Changed

### Removed

### Fixed

## [1.7.0] - 2018-02-02
### Added

### Changed
- npm pachage scoped to @maibornwolff
- Defined further scenarios via json file
- Added description for metrics and scenarios
- using fixed point values in detail panel (ui) to truncate infinite or long decimals
- folders now use the mean attributes of their buildings(leaves)

### Removed

### Fixed
- Bugfix: detail panel should be cleared before setting new details else old values may survive

## [1.6.7] - 2018-02-01
### Added

### Changed

### Removed

### Fixed

## [1.6.6] - 2018-02-01
### Added
- added anonymous git log generator anongit
- browser demo shows codecharta-visualization sonar analysis

### Changed
- rewrote command line interface
- linking ccsh to bin/ccsh will be deleted later

### Removed

### Fixed
- No underscore for scenarios in tooltips #71

## [1.6.5] - 2018-01-30
### Added

### Changed

### Removed

### Fixed

## [1.6.4] - 2018-01-30
### Added

### Changed

### Removed

### Fixed
- fixed broken SonarImporter due to jdk9 migration

## [1.6.3] - 2018-01-26
### Added
- added npm publish for analysis
- simple release script for automatic changelog updates, commits, tags, version bumps

### Changed

### Removed

### Fixed

## [1.6.2] - 2018-01-25
### Added
- added support for git log --raw and git log --numstat --raw
- added support for git log --numstat and codechurn
- added support for renames in SCMLogParser for git log --name-status
- added support for renames in SCMLogParser for git log --numstat, git log --raw  and git log --numstat --raw
- added new SCM experimental metrics range_of_weeks_with_commits and successive_weeks_of_commits
- the file origin of a node is displayed in the details now
- sonarqube analysis on CI build
- npm publish support in visualization

### Changed
- Deltas are no longer experimental
- two selected delta maps now merge their nodes correctly. The map where 
a node was missing get's a copy of this node with metrics=0. 
File additions/deletions are therefore only visible when areaMetric is 
unary and deltas are activated.

### Removed

### Fixed
- delta display bug for heights
- going back from delta view now correctly removes deltas from node data
- Delta shown although not in delta mode #60
- Allow inversion of delta colors #57
- npm binary error

## [1.5.2] - 2018-01-04
### Added

### Changed
- scaling slider now has steps of 0.1. This allows the user to select precise values like 2.0
- updated jdk to jdk9

### Removed

### Fixed
- Opening the same file a second time does not work #53
- added missing require declaration
- added glsl loader in testing environment
- Native Application support is bugged while building in Travis CI #48

## [1.5.1] - 2017-11-14
### Added
- command line parameter to toggle "authors" attribute in SCMLogParser

### Changed

### Removed

### Fixed
- when passing a file through the "file" parameter in the URL, the map now renders correctly

## [1.5.0] - 2017-10-24
### Added
- experimental delta functionality
- loading multiple maps
- experimental margin slider

### Changed
- faster rendering

### Removed
- nwjs packages and native apps due to a bug

### Fixed
- using color metric instead of height metric for color range slider ceil

## [1.4.0] - 2017-09-14
### Added
- Typescript support
- Browsersync
- added advanced merging strategy "leaf" in MergeFilter
- advanced merging with restructuring

### Changed
- Browserify replaced with Webpack
- Better debugging
- Karma instead of Mocha

### Removed

### Fixed

## [1.3.2] - 2017-08-18
### Added
- add slider controls for color thresholds #19
- Added additional structuring in SonarImporter for multi-module projects
- button to generate current url parameters
- camera position is now a setting (e.g. in scenarios or url parameters)
- margin slider: make it easier to find out to which package/folder a class belongs #20

### Changed
- better url parameter resolution (nested parameters are handled correctly)
- changed hover color. Allows better distinction between hover and select

### Removed
- obsolete helper grid

### Fixed
- changing display or color settings resets scaling #18
- scenario description #32
- Scaling should not scale the labels #35

## [1.3.1] - 2017-07-05
### Added

### Changed

### Removed

### Fixed
- Prevented override of URL-parameters by default scenario

## [1.3.0] - 2017-07-05
### Added
- Adding simple merge functionality for multiple json files
- Added CSVImporter
- Added Translation for SonarQube metrics
- Added descriptions for metrics

### Changed
- Changed uppercase metrics, e.g. RLOC, to lowercase metrics

### Removed

### Fixed
- Simple cc.json does not display anything #17

## [1.2.0] - 2017-06-19
### Added
- Adding Labels and UI
- Support for links to source page of SonarQube in sonarimporter
- Added SCMLogParser

### Changed

### Removed

### Fixed
- GitHub Issue: legend is wrong #21


## [1.1.5] - 2017-05-31
### Fixed
- Wrong version numbers in analysis part

## [1.1.4] - 2017-05-26
### Added
- Scenarios and default scenario
- Translation API for Metrics
- Metric tooltips in dropdown

### Fixed
- GitHub Issue: Sonarimporter crashes with null pointer exception when there is a component without path. #13

## [1.1.3] - 2017-05-01
### Added
- Support for SonarQube Measures-API
- Error logging for sonarqube errors

### Changed
- Standard Sonar metric is now complexity,ncloc,functions,duplicated_lines,classes,blocker_violations,generated_lines,bugs,commented_out_code_lines,lines,violations,comment_lines,duplicated_blocks

## [1.1.2] - 2017-04-28
### Added
- Translation API for Metrics

## [1.1.1] - 2017-04-07
### Fixed
- GitHub Issue: Flickering surfaces #3
- GitHub Issue: Unable to install due to readlink error on macOS #4

## [1.1.0] - 2017-03-27
### Added
- SourceMonitorImporter for importing projects from SourceMonitor.

## [1.0.0] - 2017-03-17
### Added
- SonarImporter for importing projects from SonarQube.
- ValidationTool for validating an existing json file.<|MERGE_RESOLUTION|>--- conflicted
+++ resolved
@@ -6,12 +6,9 @@
 
 ## [unreleased]
 ### Added
-<<<<<<< HEAD
 - horizontal quick access metric chooser
-=======
 - Link behind filepath in detailPanel #84
 - Double click event-handler on Buildings #84
->>>>>>> b2557e47
 - Detail Panel can be minimized and maximized
 - cypress as an e2e test runner
 

# Change Log
All notable changes to this project will be documented in this file.

The format is based on [Keep a Changelog](http://keepachangelog.com/)
and this project adheres to [Semantic Versioning](http://semver.org/)

## [unreleased]
### Added
<<<<<<< HEAD
- added preliminary CSVExporter for visualisation data
=======

### Changed

### Removed

### Fixed

## [1.9.1] - 2018-02-20
### Added

### Changed

### Removed

### Fixed
- detail panel bug fix

## [1.9.0] - 2018-02-20
### Added

### Changed
- moved to unscoped npm packages

### Removed

### Fixed

## [1.8.2] - 2018-02-20
### Added

### Changed
- detail panel background is white now. better visibility

### Removed

### Fixed

## [1.8.1] - 2018-02-20
### Added

### Changed
- revision chooser moved to settings panel and uses now understandable dropdowns instead of links. Part of the #82 proposals

### Removed

### Fixed

## [1.8.0] - 2018-02-20
### Added
- Experimental dependency support
>>>>>>> e7819d8b
- loading indicator
- file path to detail panel
- collapsible tree view and visibility/isolation per node toggles

### Changed
- added a ray-aabb intersection test before precise testing. Less time is spent in intersection methods.

### Removed

### Fixed
- fixed a minor bug
- canvas mouse event listener are now limited to the canvas dom element. UI events will not trigger the canvas listeners anymore
- canvas mouse events distinguish now between click and drag. Dragging does not reset selection anymore
- slider input #64
- rz slider initialization bug
- increasing test coverage
- deltas where calculated on map loading even though, they were disabled

## [1.7.2] - 2018-02-02
### Added

### Changed

### Removed

### Fixed
- url to homepage
- analysis package

## [1.7.1] - 2018-02-02
### Added

### Changed

### Removed

### Fixed

## [1.7.0] - 2018-02-02
### Added

### Changed
- npm pachage scoped to @maibornwolff
- Defined further scenarios via json file
- Added description for metrics and scenarios
- using fixed point values in detail panel (ui) to truncate infinite or long decimals
- folders now use the mean attributes of their buildings(leaves)

### Removed

### Fixed
- Bugfix: detail panel should be cleared before setting new details else old values may survive

## [1.6.7] - 2018-02-01
### Added

### Changed

### Removed

### Fixed

## [1.6.6] - 2018-02-01
### Added
- added anonymous git log generator anongit
- browser demo shows codecharta-visualization sonar analysis

### Changed
- rewrote command line interface
- linking ccsh to bin/ccsh will be deleted later

### Removed

### Fixed
- No underscore for scenarios in tooltips #71

## [1.6.5] - 2018-01-30
### Added

### Changed

### Removed

### Fixed

## [1.6.4] - 2018-01-30
### Added

### Changed

### Removed

### Fixed
- fixed broken SonarImporter due to jdk9 migration

## [1.6.3] - 2018-01-26
### Added
- added npm publish for analysis
- simple release script for automatic changelog updates, commits, tags, version bumps

### Changed

### Removed

### Fixed

## [1.6.2] - 2018-01-25
### Added
- added support for git log --raw and git log --numstat --raw
- added support for git log --numstat and codechurn
- added support for renames in SCMLogParser for git log --name-status
- added support for renames in SCMLogParser for git log --numstat, git log --raw  and git log --numstat --raw
- added new SCM experimental metrics range_of_weeks_with_commits and successive_weeks_of_commits
- the file origin of a node is displayed in the details now
- sonarqube analysis on CI build
- npm publish support in visualization

### Changed
- Deltas are no longer experimental
- two selected delta maps now merge their nodes correctly. The map where 
a node was missing get's a copy of this node with metrics=0. 
File additions/deletions are therefore only visible when areaMetric is 
unary and deltas are activated.

### Removed

### Fixed
- delta display bug for heights
- going back from delta view now correctly removes deltas from node data
- Delta shown although not in delta mode #60
- Allow inversion of delta colors #57
- npm binary error

## [1.5.2] - 2018-01-04
### Added

### Changed
- scaling slider now has steps of 0.1. This allows the user to select precise values like 2.0
- updated jdk to jdk9

### Removed

### Fixed
- Opening the same file a second time does not work #53
- added missing require declaration
- added glsl loader in testing environment
- Native Application support is bugged while building in Travis CI #48

## [1.5.1] - 2017-11-14
### Added
- command line parameter to toggle "authors" attribute in SCMLogParser

### Changed

### Removed

### Fixed
- when passing a file through the "file" parameter in the URL, the map now renders correctly

## [1.5.0] - 2017-10-24
### Added
- experimental delta functionality
- loading multiple maps
- experimental margin slider

### Changed
- faster rendering

### Removed
- nwjs packages and native apps due to a bug

### Fixed
- using color metric instead of height metric for color range slider ceil

## [1.4.0] - 2017-09-14
### Added
- Typescript support
- Browsersync
- added advanced merging strategy "leaf" in MergeFilter
- advanced merging with restructuring

### Changed
- Browserify replaced with Webpack
- Better debugging
- Karma instead of Mocha

### Removed

### Fixed

## [1.3.2] - 2017-08-18
### Added
- add slider controls for color thresholds #19
- Added additional structuring in SonarImporter for multi-module projects
- button to generate current url parameters
- camera position is now a setting (e.g. in scenarios or url parameters)
- margin slider: make it easier to find out to which package/folder a class belongs #20

### Changed
- better url parameter resolution (nested parameters are handled correctly)
- changed hover color. Allows better distinction between hover and select

### Removed
- obsolete helper grid

### Fixed
- changing display or color settings resets scaling #18
- scenario description #32
- Scaling should not scale the labels #35

## [1.3.1] - 2017-07-05
### Added

### Changed

### Removed

### Fixed
- Prevented override of URL-parameters by default scenario

## [1.3.0] - 2017-07-05
### Added
- Adding simple merge functionality for multiple json files
- Added CSVImporter
- Added Translation for SonarQube metrics
- Added descriptions for metrics

### Changed
- Changed uppercase metrics, e.g. RLOC, to lowercase metrics

### Removed

### Fixed
- Simple cc.json does not display anything #17

## [1.2.0] - 2017-06-19
### Added
- Adding Labels and UI
- Support for links to source page of SonarQube in sonarimporter
- Added SCMLogParser

### Changed

### Removed

### Fixed
- GitHub Issue: legend is wrong #21


## [1.1.5] - 2017-05-31
### Fixed
- Wrong version numbers in analysis part

## [1.1.4] - 2017-05-26
### Added
- Scenarios and default scenario
- Translation API for Metrics
- Metric tooltips in dropdown

### Fixed
- GitHub Issue: Sonarimporter crashes with null pointer exception when there is a component without path. #13

## [1.1.3] - 2017-05-01
### Added
- Support for SonarQube Measures-API
- Error logging for sonarqube errors

### Changed
- Standard Sonar metric is now complexity,ncloc,functions,duplicated_lines,classes,blocker_violations,generated_lines,bugs,commented_out_code_lines,lines,violations,comment_lines,duplicated_blocks

## [1.1.2] - 2017-04-28
### Added
- Translation API for Metrics

## [1.1.1] - 2017-04-07
### Fixed
- GitHub Issue: Flickering surfaces #3
- GitHub Issue: Unable to install due to readlink error on macOS #4

## [1.1.0] - 2017-03-27
### Added
- SourceMonitorImporter for importing projects from SourceMonitor.

## [1.0.0] - 2017-03-17
### Added
- SonarImporter for importing projects from SonarQube.
- ValidationTool for validating an existing json file.<|MERGE_RESOLUTION|>--- conflicted
+++ resolved
@@ -6,9 +6,7 @@
 
 ## [unreleased]
 ### Added
-<<<<<<< HEAD
 - added preliminary CSVExporter for visualisation data
-=======
 
 ### Changed
 
@@ -59,7 +57,6 @@
 ## [1.8.0] - 2018-02-20
 ### Added
 - Experimental dependency support
->>>>>>> e7819d8b
 - loading indicator
 - file path to detail panel
 - collapsible tree view and visibility/isolation per node toggles

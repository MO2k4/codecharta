--- conflicted
+++ resolved
@@ -8,13 +8,10 @@
 ### Added
 - added support for git log --raw and git log --numstat --raw
 - added support for git log --numstat and codechurn
-<<<<<<< HEAD
 - added support for renames in SCMLogParser for git log --name-status
 - added support for renames in SCMLogParser for git log --numstat, git log --raw  and git log --numstat --raw
 - added new SCM experimental metrics range_of_weeks_with_commits and successive_weeks_of_commits
-=======
 - sonarqube analysis on CI build
->>>>>>> a233cea3
 
 ### Changed
 

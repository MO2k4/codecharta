--- conflicted
+++ resolved
@@ -15,13 +15,9 @@
 
 ### Fixed
 
-<<<<<<< HEAD
--   Increased size of ribbonBar for big screens #644
--   Camera is now resetted correctly, when unfocusing #634
-=======
+- Camera is now resetted correctly, when unfocusing #634
 - Fixed root folder name in TreeView after new map after loading new map #649
 - Increased size of ribbonBar for big screens #644
->>>>>>> 5bd5efc6
 
 ### Chore
 

--- conflicted
+++ resolved
@@ -10,13 +10,10 @@
 - added support for git log --numstat and codechurn
 - added support for renames in SCMLogParser for git log --name-status
 - added support for renames in SCMLogParser for git log --numstat, git log --raw  and git log --numstat --raw
-<<<<<<< HEAD
 - added new SCM experimental metrics range_of_weeks_with_commits and successive_weeks_of_commits
-=======
 - the file origin of a node is displayed in the details now
 - added support for git log --numstat and codechurn
 - sonarqube analysis on CI build
->>>>>>> a4b6e09d
 
 ### Changed
 - Deltas are no longer experimental

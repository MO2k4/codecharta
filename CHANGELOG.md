--- conflicted
+++ resolved
@@ -6,12 +6,9 @@
 
 ## [unreleased]
 ### Added
-<<<<<<< HEAD
 - e2e tests are running in CI Environment (headless)
 - pupeteer as e2e test framework
-=======
 - Show names of marked packages in legend
->>>>>>> 47fc20f8
 
 ### Changed
 

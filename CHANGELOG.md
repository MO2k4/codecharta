# Change Log
All notable changes to this project will be documented in this file.

The format is based on [Keep a Changelog](http://keepachangelog.com/)
and this project adheres to [Semantic Versioning](http://semver.org/)

## [Unreleased]
### Added
- added support for git log --raw and git log --numstat --raw
<<<<<<< HEAD
- added support for git log --numstat and codechurn
- added support for renames in SCMLogParser for git log --name-status
- added support for renames in SCMLogParser for git log --numstat, git log --raw  and git log --numstat --raw
- added new SCM experimental metrics range_of_weeks_with_commits and successive_weeks_of_commits
- the file origin of a node is displayed in the details now
=======
>>>>>>> 8d134ea7
- added support for git log --numstat and codechurn
- added support for renames in SCMLogParser for git log --name-status
- added support for renames in SCMLogParser for git log --numstat, git log --raw  and git log --numstat --raw
- added new SCM experimental metrics range_of_weeks_with_commits and successive_weeks_of_commits
- sonarqube analysis on CI build

### Changed
- Deltas are no longer experimental
- two selected delta maps now merge their nodes correctly. The map where 
a node was missing get's a copy of this node with metrics=0. 
File additions/deletions are therefore only visible when areaMetric is 
unary and deltas are activated.

### Removed

### Fixed
- delta display bug for heights
- going back from delta view now correctly removes deltas from node data
- Delta shown although not in delta mode #60
- Allow inversion of delta colors #57

## [1.5.2] - 2018-01-04
### Added

### Changed
- scaling slider now has steps of 0.1. This allows the user to select precise values like 2.0
- updated jdk to jdk9

### Removed

### Fixed
- Opening the same file a second time does not work #53
- added missing require declaration
- added glsl loader in testing environment
- Native Application support is bugged while building in Travis CI #48

## [1.5.1] - 2017-11-14
### Added
- command line parameter to toggle "authors" attribute in SCMLogParser

### Changed

### Removed

### Fixed
- when passing a file through the "file" parameter in the URL, the map now renders correctly

## [1.5.0] - 2017-10-24
### Added
- experimental delta functionality
- loading multiple maps
- experimental margin slider

### Changed
- faster rendering

### Removed
- nwjs packages and native apps due to a bug

### Fixed
- using color metric instead of height metric for color range slider ceil

## [1.4.0] - 2017-09-14
### Added
- Typescript support
- Browsersync
- added advanced merging strategy "leaf" in MergeFilter
- advanced merging with restructuring

### Changed
- Browserify replaced with Webpack
- Better debugging
- Karma instead of Mocha

### Removed

### Fixed

## [1.3.2] - 2017-08-18
### Added
- add slider controls for color thresholds #19
- Added additional structuring in SonarImporter for multi-module projects
- button to generate current url parameters
- camera position is now a setting (e.g. in scenarios or url parameters)
- margin slider: make it easier to find out to which package/folder a class belongs #20

### Changed
- better url parameter resolution (nested parameters are handled correctly)
- changed hover color. Allows better distinction between hover and select

### Removed
- obsolete helper grid

### Fixed
- changing display or color settings resets scaling #18
- scenario description #32
- Scaling should not scale the labels #35

## [1.3.1] - 2017-07-05
### Added

### Changed

### Removed

### Fixed
- Prevented override of URL-parameters by default scenario

## [1.3.0] - 2017-07-05
### Added
- Adding simple merge functionality for multiple json files
- Added CSVImporter
- Added Translation for SonarQube metrics
- Added descriptions for metrics

### Changed
- Changed uppercase metrics, e.g. RLOC, to lowercase metrics

### Removed

### Fixed
- Simple cc.json does not display anything #17

## [1.2.0] - 2017-06-19
### Added
- Adding Labels and UI
- Support for links to source page of SonarQube in sonarimporter
- Added SCMLogParser

### Changed

### Removed

### Fixed
- GitHub Issue: legend is wrong #21


## [1.1.5] - 2017-05-31
### Fixed
- Wrong version numbers in analysis part

## [1.1.4] - 2017-05-26
### Added
- Scenarios and default scenario
- Translation API for Metrics
- Metric tooltips in dropdown

### Fixed
- GitHub Issue: Sonarimporter crashes with null pointer exception when there is a component without path. #13

## [1.1.3] - 2017-05-01
### Added
- Support for SonarQube Measures-API
- Error logging for sonarqube errors

### Changed
- Standard Sonar metric is now complexity,ncloc,functions,duplicated_lines,classes,blocker_violations,generated_lines,bugs,commented_out_code_lines,lines,violations,comment_lines,duplicated_blocks

## [1.1.2] - 2017-04-28
### Added
- Translation API for Metrics

## [1.1.1] - 2017-04-07
### Fixed
- GitHub Issue: Flickering surfaces #3
- GitHub Issue: Unable to install due to readlink error on macOS #4

## [1.1.0] - 2017-03-27
### Added
- SourceMonitorImporter for importing projects from SourceMonitor.

## [1.0.0] - 2017-03-17
### Added
- SonarImporter for importing projects from SonarQube.
- ValidationTool for validating an existing json file.<|MERGE_RESOLUTION|>--- conflicted
+++ resolved
@@ -7,18 +7,11 @@
 ## [Unreleased]
 ### Added
 - added support for git log --raw and git log --numstat --raw
-<<<<<<< HEAD
 - added support for git log --numstat and codechurn
 - added support for renames in SCMLogParser for git log --name-status
 - added support for renames in SCMLogParser for git log --numstat, git log --raw  and git log --numstat --raw
 - added new SCM experimental metrics range_of_weeks_with_commits and successive_weeks_of_commits
 - the file origin of a node is displayed in the details now
-=======
->>>>>>> 8d134ea7
-- added support for git log --numstat and codechurn
-- added support for renames in SCMLogParser for git log --name-status
-- added support for renames in SCMLogParser for git log --numstat, git log --raw  and git log --numstat --raw
-- added new SCM experimental metrics range_of_weeks_with_commits and successive_weeks_of_commits
 - sonarqube analysis on CI build
 
 ### Changed

# Change Log
All notable changes to this project will be documented in this file.

The format is based on [Keep a Changelog](http://keepachangelog.com/)
and this project adheres to [Semantic Versioning](http://semver.org/)

## [unreleased]
### Added
- Layout switcher #141
- Added CrococosmoImporter to Analysis
- Added type, dirs, name to CSVExporter
- Invert height of building checkbox

### Changed
<<<<<<< HEAD
- compacting empty middle packages #150
=======
- Crococosmo xml files will now generate a cc.json file for each version
- Suppressing ARIA warnings
- Simplified gradle structure of analysis part

>>>>>>> 829dd41b
### Removed

### Fixed
- filter by regex shows parent nodes #116

## [1.12.0] - 2018-04-27
### Added
- horizontal quick access metric chooser
- Link behind filepath in detailPanel #84
- Double click event-handler on Buildings #84
- Detail Panel can be minimized and maximized
- Settings option to minimize Detail Panel
- cypress as an e2e test runner


### Changed

### Removed
- metric details from legend
- metric chooser from settings panel

### Fixed

## [1.11.2] - 2018-04-13
### Added

### Changed

### Removed

### Fixed
- a sonar importer bug which prevented the importer to fetch the last page #122

## [1.11.1] - 2018-04-11
### Added

### Changed

### Removed

### Fixed

## [1.11.0] - 2018-04-11
### Added
- SASS support
- simple regex filter
- Reset Button
- Dialog Service replaces console log calls and window.alert calls
- linking tree view and map hover
- auto fit scene button
- anugularJS material
- Scenarios are now filtered by compatibility for the given map
- Link in visualization #84

### Changed

### Removed
- materialize-css
- grunt

### Fixed
- less flickering and artifacts

## [1.10.0] - 2018-03-22
### Added

### Changed
- Clean up UI #86
- Updated analysis dependencies

### Removed

### Fixed
- Delta View shows Deltas of itself as non-trivial if nodes have same name #89: Compare deltas by path not name
- Delta calculation performance boost #91
- Problems when intermediate nodes missed metrics #92
- removed unnecessary calculations
- removed bug in SonarImporter that slowed up performance and missed out multiple metrics
- minor bugs

## [1.9.3] - 2018-02-23
### Added

### Changed
- sorting treeview by folders and names

### Removed

### Fixed

## [1.9.2] - 2018-02-20
### Added
- added preliminary CSVExporter for visualisation data

### Changed
- padding rendering
- minimal building height is 1 to prevent clipping issues
- fallback values for visualization when no metric is available (area = 1, height = 1, color = grey). Data in data structure will not be changed.

### Removed

### Fixed

## [1.9.1] - 2018-02-20
### Added

### Changed

### Removed

### Fixed
- detail panel bug fix

## [1.9.0] - 2018-02-20
### Added

### Changed
- moved to unscoped npm packages

### Removed

### Fixed

## [1.8.2] - 2018-02-20
### Added

### Changed
- detail panel background is white now. better visibility

### Removed

### Fixed

## [1.8.1] - 2018-02-20
### Added

### Changed
- revision chooser moved to settings panel and uses now understandable dropdowns instead of links. Part of the #82 proposals

### Removed

### Fixed

## [1.8.0] - 2018-02-20
### Added
- Experimental dependency support
- loading indicator
- file path to detail panel
- collapsible tree view and visibility/isolation per node toggles

### Changed
- added a ray-aabb intersection test before precise testing. Less time is spent in intersection methods.

### Removed

### Fixed
- fixed a minor bug
- canvas mouse event listener are now limited to the canvas dom element. UI events will not trigger the canvas listeners anymore
- canvas mouse events distinguish now between click and drag. Dragging does not reset selection anymore
- slider input #64
- rz slider initialization bug
- increasing test coverage
- deltas where calculated on map loading even though, they were disabled

## [1.7.2] - 2018-02-02
### Added

### Changed

### Removed

### Fixed
- url to homepage
- analysis package

## [1.7.1] - 2018-02-02
### Added

### Changed

### Removed

### Fixed

## [1.7.0] - 2018-02-02
### Added

### Changed
- npm pachage scoped to @maibornwolff
- Defined further scenarios via json file
- Added description for metrics and scenarios
- using fixed point values in detail panel (ui) to truncate infinite or long decimals
- folders now use the mean attributes of their buildings(leaves)

### Removed

### Fixed
- Bugfix: detail panel should be cleared before setting new details else old values may survive

## [1.6.7] - 2018-02-01
### Added

### Changed

### Removed

### Fixed

## [1.6.6] - 2018-02-01
### Added
- added anonymous git log generator anongit
- browser demo shows codecharta-visualization sonar analysis

### Changed
- rewrote command line interface
- linking ccsh to bin/ccsh will be deleted later

### Removed

### Fixed
- No underscore for scenarios in tooltips #71

## [1.6.5] - 2018-01-30
### Added

### Changed

### Removed

### Fixed

## [1.6.4] - 2018-01-30
### Added

### Changed

### Removed

### Fixed
- fixed broken SonarImporter due to jdk9 migration

## [1.6.3] - 2018-01-26
### Added
- added npm publish for analysis
- simple release script for automatic changelog updates, commits, tags, version bumps

### Changed

### Removed

### Fixed

## [1.6.2] - 2018-01-25
### Added
- added support for git log --raw and git log --numstat --raw
- added support for git log --numstat and codechurn
- added support for renames in SCMLogParser for git log --name-status
- added support for renames in SCMLogParser for git log --numstat, git log --raw  and git log --numstat --raw
- added new SCM experimental metrics range_of_weeks_with_commits and successive_weeks_of_commits
- the file origin of a node is displayed in the details now
- sonarqube analysis on CI build
- npm publish support in visualization

### Changed
- Deltas are no longer experimental
- two selected delta maps now merge their nodes correctly. The map where 
a node was missing get's a copy of this node with metrics=0. 
File additions/deletions are therefore only visible when areaMetric is 
unary and deltas are activated.

### Removed

### Fixed
- delta display bug for heights
- going back from delta view now correctly removes deltas from node data
- Delta shown although not in delta mode #60
- Allow inversion of delta colors #57
- npm binary error

## [1.5.2] - 2018-01-04
### Added

### Changed
- scaling slider now has steps of 0.1. This allows the user to select precise values like 2.0
- updated jdk to jdk9

### Removed

### Fixed
- Opening the same file a second time does not work #53
- added missing require declaration
- added glsl loader in testing environment
- Native Application support is bugged while building in Travis CI #48

## [1.5.1] - 2017-11-14
### Added
- command line parameter to toggle "authors" attribute in SCMLogParser

### Changed

### Removed

### Fixed
- when passing a file through the "file" parameter in the URL, the map now renders correctly

## [1.5.0] - 2017-10-24
### Added
- experimental delta functionality
- loading multiple maps
- experimental margin slider

### Changed
- faster rendering

### Removed
- nwjs packages and native apps due to a bug

### Fixed
- using color metric instead of height metric for color range slider ceil

## [1.4.0] - 2017-09-14
### Added
- Typescript support
- Browsersync
- added advanced merging strategy "leaf" in MergeFilter
- advanced merging with restructuring

### Changed
- Browserify replaced with Webpack
- Better debugging
- Karma instead of Mocha

### Removed

### Fixed

## [1.3.2] - 2017-08-18
### Added
- add slider controls for color thresholds #19
- Added additional structuring in SonarImporter for multi-module projects
- button to generate current url parameters
- camera position is now a setting (e.g. in scenarios or url parameters)
- margin slider: make it easier to find out to which package/folder a class belongs #20

### Changed
- better url parameter resolution (nested parameters are handled correctly)
- changed hover color. Allows better distinction between hover and select

### Removed
- obsolete helper grid

### Fixed
- changing display or color settings resets scaling #18
- scenario description #32
- Scaling should not scale the labels #35

## [1.3.1] - 2017-07-05
### Added

### Changed

### Removed

### Fixed
- Prevented override of URL-parameters by default scenario

## [1.3.0] - 2017-07-05
### Added
- Adding simple merge functionality for multiple json files
- Added CSVImporter
- Added Translation for SonarQube metrics
- Added descriptions for metrics

### Changed
- Changed uppercase metrics, e.g. RLOC, to lowercase metrics

### Removed

### Fixed
- Simple cc.json does not display anything #17

## [1.2.0] - 2017-06-19
### Added
- Adding Labels and UI
- Support for links to source page of SonarQube in sonarimporter
- Added SCMLogParser

### Changed

### Removed

### Fixed
- GitHub Issue: legend is wrong #21


## [1.1.5] - 2017-05-31
### Fixed
- Wrong version numbers in analysis part

## [1.1.4] - 2017-05-26
### Added
- Scenarios and default scenario
- Translation API for Metrics
- Metric tooltips in dropdown

### Fixed
- GitHub Issue: Sonarimporter crashes with null pointer exception when there is a component without path. #13

## [1.1.3] - 2017-05-01
### Added
- Support for SonarQube Measures-API
- Error logging for sonarqube errors

### Changed
- Standard Sonar metric is now complexity,ncloc,functions,duplicated_lines,classes,blocker_violations,generated_lines,bugs,commented_out_code_lines,lines,violations,comment_lines,duplicated_blocks

## [1.1.2] - 2017-04-28
### Added
- Translation API for Metrics

## [1.1.1] - 2017-04-07
### Fixed
- GitHub Issue: Flickering surfaces #3
- GitHub Issue: Unable to install due to readlink error on macOS #4

## [1.1.0] - 2017-03-27
### Added
- SourceMonitorImporter for importing projects from SourceMonitor.

## [1.0.0] - 2017-03-17
### Added
- SonarImporter for importing projects from SonarQube.
- ValidationTool for validating an existing json file.<|MERGE_RESOLUTION|>--- conflicted
+++ resolved
@@ -12,14 +12,10 @@
 - Invert height of building checkbox
 
 ### Changed
-<<<<<<< HEAD
-- compacting empty middle packages #150
-=======
 - Crococosmo xml files will now generate a cc.json file for each version
 - Suppressing ARIA warnings
 - Simplified gradle structure of analysis part
-
->>>>>>> 829dd41b
+- compacting empty middle packages #150
 ### Removed
 
 ### Fixed

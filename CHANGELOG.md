--- conflicted
+++ resolved
@@ -6,12 +6,9 @@
 
 ## [Unreleased]
 ### Added
-<<<<<<< HEAD
 - Scenarios and default scenario
+- Translation API for Metrics
 
-=======
-- Translation API for Metrics
->>>>>>> 709079fd
 ### Changed
 
 ### Removed

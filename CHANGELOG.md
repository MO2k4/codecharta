# Change Log

All notable changes to this project will be documented in this file.

The format is based on [Keep a Changelog](http://keepachangelog.com/)
and this project adheres to [Semantic Versioning](http://semver.org/)

## [unreleased]

### Added

- FileExtensionBar to show file-distribution of chosen metric #495
<<<<<<< HEAD
- sum icon is now displayed on the left of the metric value #364
- StructureModifier to remove and move nodes and set root of projects #547 / #181
=======
- Added Pop-up dialog before downloading file to set filename and see what data will be stored #523
- Sum icon is now displayed on the left of the metric value #364
>>>>>>> 00d21bbb

### Changed
- More informative messages regarding the success of project merging #547

### Removed

### Fixed

- Fix set default ColorRange when resetting color section #560

### Chore

## [1.25.1] - 2019-05-30

### Added

- SVN log parser keeps track of renaming of files for metric calculation #542

### Changed

### Removed

### Fixed

- Entries with renaming information in SVN logs are attributed to correct file #542
- Unary metric will no longer be removed from the MetricChooser-Dropdown when a folder was excluded or hidden #548
- Changing margin and then file or mode will no longer freeze the application #524

### Chore

- [Security] Bump tar from 2.2.1 to 2.2.2 in /visualization

## [1.25.0] - 2019-05-17

### Added

- Added SonarJava to Source code parser #343
- Added exclude and defaultExclude options to SourceCodeParser #508
- Show loading-gif in ribbonBar when rerendering map

### Changed

- Using Sonar Plugins for Source code parser, giving the Sonar Metrics #343
- Use debounced settings update instead of throttled
- Filename of downloaded file now contains time #484

### Removed

### Fixed

- Fixed issue with too long line in ccsh.bat #506
- Prevent downloaded files from having multiple Timestamps #484
- Do not show loadingGif when cancelling the fileChooser #498
- Excluding a building now updates the maximum value of colorRange #355

### Chore

- Bump angular-material from 1.1.9 to 1.1.14 in /visualization
- [Security] Bump jquery from 3.3.1 to 3.4.0 in /visualization

## [1.24.0] - 2019-04-23

### Added

### Changed

### Removed

- Settings as URL parameters #470

### Fixed

- Fixed issue with trailing slash in URL parameter of SonarImporter #356

### Chore

- Bump d3 from 4.13.0 to 5.9.2 in /visualization
- Bump sinon from 4.5.0 to 7.3.1 in /visualization

## [1.23.0] - 2019-03-22

### Added

- Project Name can be specified for merge filter #394

### Changed

- Throw a MergeException if project names do not match in MergeFilter #394

### Removed

### Fixed

- Excluded buildings are no longer used for aggregated metric calculation #352

### Chore

- Bump browser-sync-webpack-plugin from 1.2.0 to 2.2.2 in /visualization
- Bump @types/node from 8.10.19 to 11.11.3 in /visualization
- Bump html-webpack-plugin from 2.30.1 to 3.2.0 in /visualization
- Bump load-grunt-tasks from 3.5.2 to 4.0.0 in /visualization #444
- Bump ajv from 5.5.2 to 6.10.0 in /visualization #447
- Bump resolve-url-loader from 2.3.0 to 3.0.1 in /visualization #448

## [1.22.0] - 2019-03-15

### Added

- Added buttons to select all/none/inversion of revisions/maps in multiple mode #391
- Merge filter can merge all files of folders #392

### Changed

### Removed

### Fixed

- Fixed bug that code map was not re-loaded when changing from multiple to single revision mode #396
- Fixed missing apiVersion in aggregated map #398
- Input Fields of color sliders adjust width according to content #409

### Chore

- Bump nouislider from 11.1.0 to 13.1.1 in /visualization
- Bump typescript from 2.7.2 to 3.3.3333 in /visualization
- Bump @types/d3 from 4.13.0 to 5.7.1 in /visualization

## [1.21.2] - 2019-02-26

### Added

- When entering Multiple Mode, all Maps/revisions are preselected

### Changed

### Removed

### Fixed

- Fixing non-existent metric aggregation on root-level when using multiple Files

## [1.21.1] - 2019-02-22

### Added

- Hovering a node in the map also hovers it in the tree view #351

### Changed

### Removed

### Fixed

- Fixing sync between treeview hovering and map hovering #351
- Folders can no longer be colored in the CodeMap or TreeView #359

## [1.21.0] - 2019-02-16

### Added

- Color searched node names green in TreeView #225
- Add option buttons (three dots) in TreeViewSearch to `Hide` or `Exclude` matching nodes #298
- Show blacklist entry counter in blacklistPanel header #298
- Option checkbox 'Hide Flattened Buildings' #225
- Hide/Flatten non-searched buildings #225
- Hide/Flatten all buildings, if searchPattern can't find any matching nodes #225
- Show maxValue of each metric in metricChooser select list #204
- Colored color-slider inside the RibbonBar #318
- Option to color positive buildings white #311
- Clicking the ribbonBar section-titles toggles the ribbonBar #324
- View-Cube displayed in top right corner #274
- Adding prettier formatter
- Adapt colorRange when changing colorMetric #330

### Changed

- Update TreeView filter with search field #225
- Use 'gitignore' style matching in TreeViewSearch #225
- Reorder `Focus`, `Hide` and `Exclude` buttons in nodeContextMenu #298
- Reorder sidebarPanels (BlacklistPanel beneath TreeViewSearchPanel) #298
- Use `fa-ban`-icon as symbols for blacklistPanel (instead of `fa-list`) #298
- Use `fa-ban`-icon as symbols for blacklistType `Exclude` (instead of `fa-times`) #298
- Label size keeps readable for large maps or a high distance between camera and map #237
- updated dependencies to fix vulnerabilities
- Scenarios only update settings which exist in Scenario and not all #224
- MergeFilter to merge unique blacklist entries #275
- MergeFilter to only merge unique attributeType entries #275

### Removed

- Remove invertHeight checkbox in delta-view #306
- Remove option to add blacklist entries from inside the blacklistPanel #298
- Remove statistic functions in Experimental panel #308

### Fixed

- CodeMap does not move anymore when navigating in text-fields #307
- Merge blacklist in multipleFile view and convert paths #275
- Show logo in NW.js standalone application #233

## [1.20.1] - 2018-12-19

### Added

### Changed

### Removed

### Fixed

## [1.20.0] - 2018-12-19

### Added

- button to unfocus node
- NodeContextMenu: Option to only hide dependent edges
- plop support

### Changed

- Renaming 'isolate node' to 'focus node'
- Focusing a node does not remove the blacklist items of type Hide

### Removed

- NodeContextMenu: Option to 'show all' nodes, which used to unhide all nodes

### Fixed

- Reshow hidden nodes from Treeview or Blacklist

## [1.19.0] - 2018-11-02

### Added

- Deleted files in delta view use their previous area value in order to be visible #254

### Changed

### Removed

### Fixed

- Buildings in the delta view are not colored correctly #253
- Reset Button in RibbonBar to reset 'Invert Colors' #255
- Remove lag of 'Invert Color' checkboxes, when selecting single/delta mode #255

## [1.18.1] - 2018-10-31

### Added

### Changed

### Removed

### Fixed

## [1.18.0] - 2018-10-29

### Added

- Integration with Jasome through JasomeImporter #245
- URL parameter 'mode' with the values Single, Multiple or Delta
- Blacklist to persist excluded or hidden nodes #205
- Option to exclude nodes in nodeContextMenu #205
- BlacklistPanel in SettingsSidebar to manage blacklist #205
- Save-Button to download current CodeMap #205
- Publishing visualization on Docker Hub #252

### Changed

- No longer fat jar of every subcomponent of analysis, baked into ccsh
- Changed simple syserr write to logger call for analysis #243

### Removed

- URL parameter 'delta' does not exist anymore

### Fixed

- Show delta of CodeMap when URL parameter mode=delta is set

## [1.17.0] - 2018-09-28

### Added

### Changed

- Invert delta colors moved from color to heigh metric column in ribbon bar #220
- Delta value now as kindOfMap shown #220
- Aggreate maps as multiple rename #220

### Removed

### Fixed

- Single/delta buttons now correctly activated when delta in ulr shown #220

## [1.17.0] - 2018-09-21

### Added

- CodeMaatImport for temporal coupling dependencies #172
- EdgeFilter to aggregate edge-attributes as node-attributes #222
- Option to show and hide dependent edges from node-context-menu #218

### Changed

- MergeFilter merges edges #172

### Removed

### Fixed

## [1.16.2] - 2018-09-10

### Added

### Changed

### Removed

### Fixed

- missing event in firefox #232

## [1.16.1] - 2018-08-31

### Added

- gitlab + dotnet manual

### Changed

### Removed

### Fixed

## [1.16.0] - 2018-08-31

### Added

- add the option to add multiple files via url parameter (e.g. ?file=a&file=b...)

### Changed

### Removed

### Fixed

## [1.15.1] - 2018-08-13

### Added

### Changed

### Removed

### Fixed

## [1.15.0] - 2018-08-13

### Added

- e2e tests are running in CI Environment (headless)
- pupeteer as e2e test framework
- Show names of marked packages in legend
- Added a source code importer that can analyse rloc,mcc for java source code
- keep settings when the user changes a file
- Added option to set white background

### Changed

### Removed

- cypress

### Fixed

## [1.14.2] - 2018-07-16

### Added

### Changed

- Changed folder detail metrics from mean to sum

### Removed

### Fixed

## [1.14.1] - 2018-07-13

### Added

### Changed

### Removed

### Fixed

## [1.14.0] - 2018-07-13

### Added

- Added UnderstandImporter to Analysis
- Packages can be highlighted in different colors #152
- Adding a context menu with highlighting colors and convenience methods for the tree view and 3D view #155
- Folders and files to highlight can be described in the cc.json #165
- Dynamic/automatic margin computing de/activated by tick

### Changed

- Details panel: using the sum of the childrens metrics instead of the mean value

### Removed

### Fixed

- Display buttons do not trigger map changes #185
- Flickering surfaces when zooming out

## [1.13.0] - 2018-06-08

### Added

- Layout switcher #141
- Added CrococosmoImporter to Analysis
- Added type, dirs, name to CSVExporter
- Invert height of building checkbox
- Aggregate multiple maps in visualization #110
- Auto Focus selected map part
- Timmer added to applySettings in SettingsService

### Changed

- Crococosmo xml files will now generate a cc.json file for each version
- Suppressing ARIA warnings
- Simplified gradle structure of analysis part
- Deltas added in the metric quick access panel #138
- Ticks and ResetValue Buttons call to onSettingsChange to avoid applySettings timer
- compacting empty middle packages #150
- Detail panel minimized by default

### Removed

### Fixed

- filter by regex shows parent nodes #116
- typo in scss file

## [1.12.0] - 2018-04-27

### Added

- horizontal quick access metric chooser
- Link behind filepath in detailPanel #84
- Double click event-handler on Buildings #84
- Detail Panel can be minimized and maximized
- Settings option to minimize Detail Panel
- cypress as an e2e test runner

### Changed

### Removed

- metric details from legend
- metric chooser from settings panel

### Fixed

## [1.11.2] - 2018-04-13

### Added

### Changed

### Removed

### Fixed

- a sonar importer bug which prevented the importer to fetch the last page #122

## [1.11.1] - 2018-04-11

### Added

### Changed

### Removed

### Fixed

## [1.11.0] - 2018-04-11

### Added

- SASS support
- simple regex filter
- Reset Button
- Dialog Service replaces console log calls and window.alert calls
- linking tree view and map hover
- auto fit scene button
- anugularJS material
- Scenarios are now filtered by compatibility for the given map
- Link in visualization #84

### Changed

### Removed

- materialize-css
- grunt

### Fixed

- less flickering and artifacts

## [1.10.0] - 2018-03-22

### Added

### Changed

- Clean up UI #86
- Updated analysis dependencies

### Removed

### Fixed

- Delta View shows Deltas of itself as non-trivial if nodes have same name #89: Compare deltas by path not name
- Delta calculation performance boost #91
- Problems when intermediate nodes missed metrics #92
- removed unnecessary calculations
- removed bug in SonarImporter that slowed up performance and missed out multiple metrics
- minor bugs

## [1.9.3] - 2018-02-23

### Added

### Changed

- sorting treeview by folders and names

### Removed

### Fixed

## [1.9.2] - 2018-02-20

### Added

- added preliminary CSVExporter for visualisation data

### Changed

- padding rendering
- minimal building height is 1 to prevent clipping issues
- fallback values for visualization when no metric is available (area = 1, height = 1, color = grey). Data in data structure will not be changed.

### Removed

### Fixed

## [1.9.1] - 2018-02-20

### Added

### Changed

### Removed

### Fixed

- detail panel bug fix

## [1.9.0] - 2018-02-20

### Added

### Changed

- moved to unscoped npm packages

### Removed

### Fixed

## [1.8.2] - 2018-02-20

### Added

### Changed

- detail panel background is white now. better visibility

### Removed

### Fixed

## [1.8.1] - 2018-02-20

### Added

### Changed

- revision chooser moved to settings panel and uses now understandable dropdowns instead of links. Part of the #82 proposals

### Removed

### Fixed

## [1.8.0] - 2018-02-20

### Added

- Experimental dependency support
- loading indicator
- file path to detail panel
- collapsible tree view and visibility/isolation per node toggles

### Changed

- added a ray-aabb intersection test before precise testing. Less time is spent in intersection methods.

### Removed

### Fixed

- fixed a minor bug
- canvas mouse event listener are now limited to the canvas dom element. UI events will not trigger the canvas listeners anymore
- canvas mouse events distinguish now between click and drag. Dragging does not reset selection anymore
- slider input #64
- rz slider initialization bug
- increasing test coverage
- deltas where calculated on map loading even though, they were disabled

## [1.7.2] - 2018-02-02

### Added

### Changed

### Removed

### Fixed

- url to homepage
- analysis package

## [1.7.1] - 2018-02-02

### Added

### Changed

### Removed

### Fixed

## [1.7.0] - 2018-02-02

### Added

### Changed

- npm pachage scoped to @maibornwolff
- Defined further scenarios via json file
- Added description for metrics and scenarios
- using fixed point values in detail panel (ui) to truncate infinite or long decimals
- folders now use the mean attributes of their buildings(leaves)

### Removed

### Fixed

- Bugfix: detail panel should be cleared before setting new details else old values may survive

## [1.6.7] - 2018-02-01

### Added

### Changed

### Removed

### Fixed

## [1.6.6] - 2018-02-01

### Added

- added anonymous git log generator anongit
- browser demo shows codecharta-visualization sonar analysis

### Changed

- rewrote command line interface
- linking ccsh to bin/ccsh will be deleted later

### Removed

### Fixed

- No underscore for scenarios in tooltips #71

## [1.6.5] - 2018-01-30

### Added

### Changed

### Removed

### Fixed

## [1.6.4] - 2018-01-30

### Added

### Changed

### Removed

### Fixed

- fixed broken SonarImporter due to jdk9 migration

## [1.6.3] - 2018-01-26

### Added

- added npm publish for analysis
- simple release script for automatic changelog updates, commits, tags, version bumps

### Changed

### Removed

### Fixed

## [1.6.2] - 2018-01-25

### Added

- added support for git log --raw and git log --numstat --raw
- added support for git log --numstat and codechurn
- added support for renames in SCMLogParser for git log --name-status
- added support for renames in SCMLogParser for git log --numstat, git log --raw and git log --numstat --raw
- added new SCM experimental metrics range_of_weeks_with_commits and successive_weeks_of_commits
- the file origin of a node is displayed in the details now
- sonarqube analysis on CI build
- npm publish support in visualization

### Changed

- Deltas are no longer experimental
- two selected delta maps now merge their nodes correctly. The map where
  a node was missing get's a copy of this node with metrics=0.
  File additions/deletions are therefore only visible when areaMetric is
  unary and deltas are activated.

### Removed

### Fixed

- delta display bug for heights
- going back from delta view now correctly removes deltas from node data
- Delta shown although not in delta mode #60
- Allow inversion of delta colors #57
- npm binary error

## [1.5.2] - 2018-01-04

### Added

### Changed

- scaling slider now has steps of 0.1. This allows the user to select precise values like 2.0
- updated jdk to jdk9

### Removed

### Fixed

- Opening the same file a second time does not work #53
- added missing require declaration
- added glsl loader in testing environment
- Native Application support is bugged while building in Travis CI #48

## [1.5.1] - 2017-11-14

### Added

- command line parameter to toggle "authors" attribute in SCMLogParser

### Changed

### Removed

### Fixed

- when passing a file through the "file" parameter in the URL, the map now renders correctly

## [1.5.0] - 2017-10-24

### Added

- experimental delta functionality
- loading multiple maps
- experimental margin slider

### Changed

- faster rendering

### Removed

- nwjs packages and native apps due to a bug

### Fixed

- using color metric instead of height metric for color range slider ceil

## [1.4.0] - 2017-09-14

### Added

- Typescript support
- Browsersync
- added advanced merging strategy "leaf" in MergeFilter
- advanced merging with restructuring

### Changed

- Browserify replaced with Webpack
- Better debugging
- Karma instead of Mocha

### Removed

### Fixed

## [1.3.2] - 2017-08-18

### Added

- add slider controls for color thresholds #19
- Added additional structuring in SonarImporter for multi-module projects
- button to generate current url parameters
- camera position is now a setting (e.g. in scenarios or url parameters)
- margin slider: make it easier to find out to which package/folder a class belongs #20

### Changed

- better url parameter resolution (nested parameters are handled correctly)
- changed hover color. Allows better distinction between hover and select

### Removed

- obsolete helper grid

### Fixed

- changing display or color settings resets scaling #18
- scenario description #32
- Scaling should not scale the labels #35

## [1.3.1] - 2017-07-05

### Added

### Changed

### Removed

### Fixed

- Prevented override of URL-parameters by default scenario

## [1.3.0] - 2017-07-05

### Added

- Adding simple merge functionality for multiple json files
- Added CSVImporter
- Added Translation for SonarQube metrics
- Added descriptions for metrics

### Changed

- Changed uppercase metrics, e.g. RLOC, to lowercase metrics

### Removed

### Fixed

- Simple cc.json does not display anything #17

## [1.2.0] - 2017-06-19

### Added

- Adding Labels and UI
- Support for links to source page of SonarQube in sonarimporter
- Added SCMLogParser

### Changed

### Removed

### Fixed

- GitHub Issue: legend is wrong #21

## [1.1.5] - 2017-05-31

### Fixed

- Wrong version numbers in analysis part

## [1.1.4] - 2017-05-26

### Added

- Scenarios and default scenario
- Translation API for Metrics
- Metric tooltips in dropdown

### Fixed

- GitHub Issue: Sonarimporter crashes with null pointer exception when there is a component without path. #13

## [1.1.3] - 2017-05-01

### Added

- Support for SonarQube Measures-API
- Error logging for sonarqube errors

### Changed

- Standard Sonar metric is now complexity,ncloc,functions,duplicated_lines,classes,blocker_violations,generated_lines,bugs,commented_out_code_lines,lines,violations,comment_lines,duplicated_blocks

## [1.1.2] - 2017-04-28

### Added

- Translation API for Metrics

## [1.1.1] - 2017-04-07

### Fixed

- GitHub Issue: Flickering surfaces #3
- GitHub Issue: Unable to install due to readlink error on macOS #4

## [1.1.0] - 2017-03-27

### Added

- SourceMonitorImporter for importing projects from SourceMonitor.

## [1.0.0] - 2017-03-17

### Added

- SonarImporter for importing projects from SonarQube.
- ValidationTool for validating an existing json file.<|MERGE_RESOLUTION|>--- conflicted
+++ resolved
@@ -10,16 +10,12 @@
 ### Added
 
 - FileExtensionBar to show file-distribution of chosen metric #495
-<<<<<<< HEAD
 - sum icon is now displayed on the left of the metric value #364
 - StructureModifier to remove and move nodes and set root of projects #547 / #181
-=======
 - Added Pop-up dialog before downloading file to set filename and see what data will be stored #523
-- Sum icon is now displayed on the left of the metric value #364
->>>>>>> 00d21bbb
-
-### Changed
-- More informative messages regarding the success of project merging #547
+
+### Changed
+- More informative log messages regarding the success of project merging #547
 
 ### Removed
 

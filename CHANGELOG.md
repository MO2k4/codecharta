--- conflicted
+++ resolved
@@ -10,11 +10,8 @@
 - Option checkbox 'Hide Flattened Buildings' #225
 - Hide/Flatten non-searched buildings #225
 - Hide/Flatten all buildings, if searchPattern can't find any matching nodes #225
-<<<<<<< HEAD
 - Show maxValue of each metric in metricChooser select list #204
-=======
 - Colored color-slider inside the RibbonBar #318
->>>>>>> de3ccdb4
 
 ### Changed
 - Update TreeView filter with search field #225

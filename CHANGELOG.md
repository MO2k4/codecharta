--- conflicted
+++ resolved
@@ -6,11 +6,8 @@
 
 ## [Unreleased]
 ### Added
-<<<<<<< HEAD
 - Adding simple merge functionality for multiple json files
-=======
 - Added CSVImporter
->>>>>>> 480b105a
 
 ### Changed
 

--- conflicted
+++ resolved
@@ -10,11 +10,8 @@
 - Added CrococosmoImporter to Analysis
 - Added type, dirs, name to CSVExporter
 - Invert height of building checkbox
-<<<<<<< HEAD
 - Aggregate multiple maps in visualization #110
-=======
 - Timmer added to applySettings in SettingsService
->>>>>>> 84fc5dff
 
 ### Changed
 - Crococosmo xml files will now generate a cc.json file for each version

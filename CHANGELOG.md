# Change Log
All notable changes to this project will be documented in this file.

The format is based on [Keep a Changelog](http://keepachangelog.com/)
and this project adheres to [Semantic Versioning](http://semver.org/)

## [unreleased]
### Added
- Layout switcher #141
- Added CrococosmoImporter to Analysis
- Added type, dirs, name to CSVExporter
- Invert height of building checkbox
<<<<<<< HEAD
- Aggregate multiple maps in visualization #110
=======
- Auto Focus selected map part
>>>>>>> d38d92e3
- Timmer added to applySettings in SettingsService

### Changed
- Crococosmo xml files will now generate a cc.json file for each version
- Suppressing ARIA warnings
- Simplified gradle structure of analysis part
- Ticks and ResetValue Buttons call to onSettingsChange to avoid applySettings timer
- compacting empty middle packages #150
### Removed

### Fixed
- filter by regex shows parent nodes #116

## [1.12.0] - 2018-04-27
### Added
- horizontal quick access metric chooser
- Link behind filepath in detailPanel #84
- Double click event-handler on Buildings #84
- Detail Panel can be minimized and maximized
- Settings option to minimize Detail Panel
- cypress as an e2e test runner


### Changed

### Removed
- metric details from legend
- metric chooser from settings panel

### Fixed

## [1.11.2] - 2018-04-13
### Added

### Changed

### Removed

### Fixed
- a sonar importer bug which prevented the importer to fetch the last page #122

## [1.11.1] - 2018-04-11
### Added

### Changed

### Removed

### Fixed

## [1.11.0] - 2018-04-11
### Added
- SASS support
- simple regex filter
- Reset Button
- Dialog Service replaces console log calls and window.alert calls
- linking tree view and map hover
- auto fit scene button
- anugularJS material
- Scenarios are now filtered by compatibility for the given map
- Link in visualization #84

### Changed

### Removed
- materialize-css
- grunt

### Fixed
- less flickering and artifacts

## [1.10.0] - 2018-03-22
### Added

### Changed
- Clean up UI #86
- Updated analysis dependencies

### Removed

### Fixed
- Delta View shows Deltas of itself as non-trivial if nodes have same name #89: Compare deltas by path not name
- Delta calculation performance boost #91
- Problems when intermediate nodes missed metrics #92
- removed unnecessary calculations
- removed bug in SonarImporter that slowed up performance and missed out multiple metrics
- minor bugs

## [1.9.3] - 2018-02-23
### Added

### Changed
- sorting treeview by folders and names

### Removed

### Fixed

## [1.9.2] - 2018-02-20
### Added
- added preliminary CSVExporter for visualisation data

### Changed
- padding rendering
- minimal building height is 1 to prevent clipping issues
- fallback values for visualization when no metric is available (area = 1, height = 1, color = grey). Data in data structure will not be changed.

### Removed

### Fixed

## [1.9.1] - 2018-02-20
### Added

### Changed

### Removed

### Fixed
- detail panel bug fix

## [1.9.0] - 2018-02-20
### Added

### Changed
- moved to unscoped npm packages

### Removed

### Fixed

## [1.8.2] - 2018-02-20
### Added

### Changed
- detail panel background is white now. better visibility

### Removed

### Fixed

## [1.8.1] - 2018-02-20
### Added

### Changed
- revision chooser moved to settings panel and uses now understandable dropdowns instead of links. Part of the #82 proposals

### Removed

### Fixed

## [1.8.0] - 2018-02-20
### Added
- Experimental dependency support
- loading indicator
- file path to detail panel
- collapsible tree view and visibility/isolation per node toggles

### Changed
- added a ray-aabb intersection test before precise testing. Less time is spent in intersection methods.

### Removed

### Fixed
- fixed a minor bug
- canvas mouse event listener are now limited to the canvas dom element. UI events will not trigger the canvas listeners anymore
- canvas mouse events distinguish now between click and drag. Dragging does not reset selection anymore
- slider input #64
- rz slider initialization bug
- increasing test coverage
- deltas where calculated on map loading even though, they were disabled

## [1.7.2] - 2018-02-02
### Added

### Changed

### Removed

### Fixed
- url to homepage
- analysis package

## [1.7.1] - 2018-02-02
### Added

### Changed

### Removed

### Fixed

## [1.7.0] - 2018-02-02
### Added

### Changed
- npm pachage scoped to @maibornwolff
- Defined further scenarios via json file
- Added description for metrics and scenarios
- using fixed point values in detail panel (ui) to truncate infinite or long decimals
- folders now use the mean attributes of their buildings(leaves)

### Removed

### Fixed
- Bugfix: detail panel should be cleared before setting new details else old values may survive

## [1.6.7] - 2018-02-01
### Added

### Changed

### Removed

### Fixed

## [1.6.6] - 2018-02-01
### Added
- added anonymous git log generator anongit
- browser demo shows codecharta-visualization sonar analysis

### Changed
- rewrote command line interface
- linking ccsh to bin/ccsh will be deleted later

### Removed

### Fixed
- No underscore for scenarios in tooltips #71

## [1.6.5] - 2018-01-30
### Added

### Changed

### Removed

### Fixed

## [1.6.4] - 2018-01-30
### Added

### Changed

### Removed

### Fixed
- fixed broken SonarImporter due to jdk9 migration

## [1.6.3] - 2018-01-26
### Added
- added npm publish for analysis
- simple release script for automatic changelog updates, commits, tags, version bumps

### Changed

### Removed

### Fixed

## [1.6.2] - 2018-01-25
### Added
- added support for git log --raw and git log --numstat --raw
- added support for git log --numstat and codechurn
- added support for renames in SCMLogParser for git log --name-status
- added support for renames in SCMLogParser for git log --numstat, git log --raw  and git log --numstat --raw
- added new SCM experimental metrics range_of_weeks_with_commits and successive_weeks_of_commits
- the file origin of a node is displayed in the details now
- sonarqube analysis on CI build
- npm publish support in visualization

### Changed
- Deltas are no longer experimental
- two selected delta maps now merge their nodes correctly. The map where 
a node was missing get's a copy of this node with metrics=0. 
File additions/deletions are therefore only visible when areaMetric is 
unary and deltas are activated.

### Removed

### Fixed
- delta display bug for heights
- going back from delta view now correctly removes deltas from node data
- Delta shown although not in delta mode #60
- Allow inversion of delta colors #57
- npm binary error

## [1.5.2] - 2018-01-04
### Added

### Changed
- scaling slider now has steps of 0.1. This allows the user to select precise values like 2.0
- updated jdk to jdk9

### Removed

### Fixed
- Opening the same file a second time does not work #53
- added missing require declaration
- added glsl loader in testing environment
- Native Application support is bugged while building in Travis CI #48

## [1.5.1] - 2017-11-14
### Added
- command line parameter to toggle "authors" attribute in SCMLogParser

### Changed

### Removed

### Fixed
- when passing a file through the "file" parameter in the URL, the map now renders correctly

## [1.5.0] - 2017-10-24
### Added
- experimental delta functionality
- loading multiple maps
- experimental margin slider

### Changed
- faster rendering

### Removed
- nwjs packages and native apps due to a bug

### Fixed
- using color metric instead of height metric for color range slider ceil

## [1.4.0] - 2017-09-14
### Added
- Typescript support
- Browsersync
- added advanced merging strategy "leaf" in MergeFilter
- advanced merging with restructuring

### Changed
- Browserify replaced with Webpack
- Better debugging
- Karma instead of Mocha

### Removed

### Fixed

## [1.3.2] - 2017-08-18
### Added
- add slider controls for color thresholds #19
- Added additional structuring in SonarImporter for multi-module projects
- button to generate current url parameters
- camera position is now a setting (e.g. in scenarios or url parameters)
- margin slider: make it easier to find out to which package/folder a class belongs #20

### Changed
- better url parameter resolution (nested parameters are handled correctly)
- changed hover color. Allows better distinction between hover and select

### Removed
- obsolete helper grid

### Fixed
- changing display or color settings resets scaling #18
- scenario description #32
- Scaling should not scale the labels #35

## [1.3.1] - 2017-07-05
### Added

### Changed

### Removed

### Fixed
- Prevented override of URL-parameters by default scenario

## [1.3.0] - 2017-07-05
### Added
- Adding simple merge functionality for multiple json files
- Added CSVImporter
- Added Translation for SonarQube metrics
- Added descriptions for metrics

### Changed
- Changed uppercase metrics, e.g. RLOC, to lowercase metrics

### Removed

### Fixed
- Simple cc.json does not display anything #17

## [1.2.0] - 2017-06-19
### Added
- Adding Labels and UI
- Support for links to source page of SonarQube in sonarimporter
- Added SCMLogParser

### Changed

### Removed

### Fixed
- GitHub Issue: legend is wrong #21


## [1.1.5] - 2017-05-31
### Fixed
- Wrong version numbers in analysis part

## [1.1.4] - 2017-05-26
### Added
- Scenarios and default scenario
- Translation API for Metrics
- Metric tooltips in dropdown

### Fixed
- GitHub Issue: Sonarimporter crashes with null pointer exception when there is a component without path. #13

## [1.1.3] - 2017-05-01
### Added
- Support for SonarQube Measures-API
- Error logging for sonarqube errors

### Changed
- Standard Sonar metric is now complexity,ncloc,functions,duplicated_lines,classes,blocker_violations,generated_lines,bugs,commented_out_code_lines,lines,violations,comment_lines,duplicated_blocks

## [1.1.2] - 2017-04-28
### Added
- Translation API for Metrics

## [1.1.1] - 2017-04-07
### Fixed
- GitHub Issue: Flickering surfaces #3
- GitHub Issue: Unable to install due to readlink error on macOS #4

## [1.1.0] - 2017-03-27
### Added
- SourceMonitorImporter for importing projects from SourceMonitor.

## [1.0.0] - 2017-03-17
### Added
- SonarImporter for importing projects from SonarQube.
- ValidationTool for validating an existing json file.<|MERGE_RESOLUTION|>--- conflicted
+++ resolved
@@ -10,11 +10,8 @@
 - Added CrococosmoImporter to Analysis
 - Added type, dirs, name to CSVExporter
 - Invert height of building checkbox
-<<<<<<< HEAD
 - Aggregate multiple maps in visualization #110
-=======
 - Auto Focus selected map part
->>>>>>> d38d92e3
 - Timmer added to applySettings in SettingsService
 
 ### Changed

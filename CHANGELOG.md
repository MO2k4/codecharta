# Change Log

All notable changes to this project will be documented in this file.

The format is based on [Keep a Changelog](http://keepachangelog.com/)
and this project adheres to [Semantic Versioning](http://semver.org/)

## [unreleased]

### Added

- FileExtensionBar to show file-distribution of chosen metric #495
<<<<<<< HEAD
- Added Pop-up dialog before downloading file to set filename and see what data will be stored #523
=======
- sum icon is now displayed on the left of the metric value #364
>>>>>>> 578fdb87

### Changed

### Removed

### Fixed

- Fix set default ColorRange when resetting color section #560

### Chore

## [1.25.1] - 2019-05-30

### Added

- SVN log parser keeps track of renaming of files for metric calculation #542

### Changed

### Removed

### Fixed

- Entries with renaming information in SVN logs are attributed to correct file #542
- Unary metric will no longer be removed from the MetricChooser-Dropdown when a folder was excluded or hidden #548
- Changing margin and then file or mode will no longer freeze the application #524

### Chore

- [Security] Bump tar from 2.2.1 to 2.2.2 in /visualization

## [1.25.0] - 2019-05-17

### Added

- Added SonarJava to Source code parser #343
- Added exclude and defaultExclude options to SourceCodeParser #508
- Show loading-gif in ribbonBar when rerendering map

### Changed

- Using Sonar Plugins for Source code parser, giving the Sonar Metrics #343
- Use debounced settings update instead of throttled
- Filename of downloaded file now contains time #484

### Removed

### Fixed

- Fixed issue with too long line in ccsh.bat #506
- Prevent downloaded files from having multiple Timestamps #484
- Do not show loadingGif when cancelling the fileChooser #498
- Excluding a building now updates the maximum value of colorRange #355

### Chore

- Bump angular-material from 1.1.9 to 1.1.14 in /visualization
- [Security] Bump jquery from 3.3.1 to 3.4.0 in /visualization

## [1.24.0] - 2019-04-23

### Added

### Changed

### Removed

- Settings as URL parameters #470

### Fixed

- Fixed issue with trailing slash in URL parameter of SonarImporter #356

### Chore

- Bump d3 from 4.13.0 to 5.9.2 in /visualization
- Bump sinon from 4.5.0 to 7.3.1 in /visualization

## [1.23.0] - 2019-03-22

### Added

- Project Name can be specified for merge filter #394

### Changed

- Throw a MergeException if project names do not match in MergeFilter #394

### Removed

### Fixed

- Excluded buildings are no longer used for aggregated metric calculation #352

### Chore

- Bump browser-sync-webpack-plugin from 1.2.0 to 2.2.2 in /visualization
- Bump @types/node from 8.10.19 to 11.11.3 in /visualization
- Bump html-webpack-plugin from 2.30.1 to 3.2.0 in /visualization
- Bump load-grunt-tasks from 3.5.2 to 4.0.0 in /visualization #444
- Bump ajv from 5.5.2 to 6.10.0 in /visualization #447
- Bump resolve-url-loader from 2.3.0 to 3.0.1 in /visualization #448

## [1.22.0] - 2019-03-15

### Added

- Added buttons to select all/none/inversion of revisions/maps in multiple mode #391
- Merge filter can merge all files of folders #392

### Changed

### Removed

### Fixed

- Fixed bug that code map was not re-loaded when changing from multiple to single revision mode #396
- Fixed missing apiVersion in aggregated map #398
- Input Fields of color sliders adjust width according to content #409

### Chore

- Bump nouislider from 11.1.0 to 13.1.1 in /visualization
- Bump typescript from 2.7.2 to 3.3.3333 in /visualization
- Bump @types/d3 from 4.13.0 to 5.7.1 in /visualization

## [1.21.2] - 2019-02-26

### Added

- When entering Multiple Mode, all Maps/revisions are preselected

### Changed

### Removed

### Fixed

- Fixing non-existent metric aggregation on root-level when using multiple Files

## [1.21.1] - 2019-02-22

### Added

- Hovering a node in the map also hovers it in the tree view #351

### Changed

### Removed

### Fixed

- Fixing sync between treeview hovering and map hovering #351
- Folders can no longer be colored in the CodeMap or TreeView #359

## [1.21.0] - 2019-02-16

### Added

- Color searched node names green in TreeView #225
- Add option buttons (three dots) in TreeViewSearch to `Hide` or `Exclude` matching nodes #298
- Show blacklist entry counter in blacklistPanel header #298
- Option checkbox 'Hide Flattened Buildings' #225
- Hide/Flatten non-searched buildings #225
- Hide/Flatten all buildings, if searchPattern can't find any matching nodes #225
- Show maxValue of each metric in metricChooser select list #204
- Colored color-slider inside the RibbonBar #318
- Option to color positive buildings white #311
- Clicking the ribbonBar section-titles toggles the ribbonBar #324
- View-Cube displayed in top right corner #274
- Adding prettier formatter
- Adapt colorRange when changing colorMetric #330

### Changed

- Update TreeView filter with search field #225
- Use 'gitignore' style matching in TreeViewSearch #225
- Reorder `Focus`, `Hide` and `Exclude` buttons in nodeContextMenu #298
- Reorder sidebarPanels (BlacklistPanel beneath TreeViewSearchPanel) #298
- Use `fa-ban`-icon as symbols for blacklistPanel (instead of `fa-list`) #298
- Use `fa-ban`-icon as symbols for blacklistType `Exclude` (instead of `fa-times`) #298
- Label size keeps readable for large maps or a high distance between camera and map #237
- updated dependencies to fix vulnerabilities
- Scenarios only update settings which exist in Scenario and not all #224
- MergeFilter to merge unique blacklist entries #275
- MergeFilter to only merge unique attributeType entries #275

### Removed

- Remove invertHeight checkbox in delta-view #306
- Remove option to add blacklist entries from inside the blacklistPanel #298
- Remove statistic functions in Experimental panel #308

### Fixed

- CodeMap does not move anymore when navigating in text-fields #307
- Merge blacklist in multipleFile view and convert paths #275
- Show logo in NW.js standalone application #233

## [1.20.1] - 2018-12-19

### Added

### Changed

### Removed

### Fixed

## [1.20.0] - 2018-12-19

### Added

- button to unfocus node
- NodeContextMenu: Option to only hide dependent edges
- plop support

### Changed

- Renaming 'isolate node' to 'focus node'
- Focusing a node does not remove the blacklist items of type Hide

### Removed

- NodeContextMenu: Option to 'show all' nodes, which used to unhide all nodes

### Fixed

- Reshow hidden nodes from Treeview or Blacklist

## [1.19.0] - 2018-11-02

### Added

- Deleted files in delta view use their previous area value in order to be visible #254

### Changed

### Removed

### Fixed

- Buildings in the delta view are not colored correctly #253
- Reset Button in RibbonBar to reset 'Invert Colors' #255
- Remove lag of 'Invert Color' checkboxes, when selecting single/delta mode #255

## [1.18.1] - 2018-10-31

### Added

### Changed

### Removed

### Fixed

## [1.18.0] - 2018-10-29

### Added

- Integration with Jasome through JasomeImporter #245
- URL parameter 'mode' with the values Single, Multiple or Delta
- Blacklist to persist excluded or hidden nodes #205
- Option to exclude nodes in nodeContextMenu #205
- BlacklistPanel in SettingsSidebar to manage blacklist #205
- Save-Button to download current CodeMap #205
- Publishing visualization on Docker Hub #252

### Changed

- No longer fat jar of every subcomponent of analysis, baked into ccsh
- Changed simple syserr write to logger call for analysis #243

### Removed

- URL parameter 'delta' does not exist anymore

### Fixed

- Show delta of CodeMap when URL parameter mode=delta is set

## [1.17.0] - 2018-09-28

### Added

### Changed

- Invert delta colors moved from color to heigh metric column in ribbon bar #220
- Delta value now as kindOfMap shown #220
- Aggreate maps as multiple rename #220

### Removed

### Fixed

- Single/delta buttons now correctly activated when delta in ulr shown #220

## [1.17.0] - 2018-09-21

### Added

- CodeMaatImport for temporal coupling dependencies #172
- EdgeFilter to aggregate edge-attributes as node-attributes #222
- Option to show and hide dependent edges from node-context-menu #218

### Changed

- MergeFilter merges edges #172

### Removed

### Fixed

## [1.16.2] - 2018-09-10

### Added

### Changed

### Removed

### Fixed

- missing event in firefox #232

## [1.16.1] - 2018-08-31

### Added

- gitlab + dotnet manual

### Changed

### Removed

### Fixed

## [1.16.0] - 2018-08-31

### Added

- add the option to add multiple files via url parameter (e.g. ?file=a&file=b...)

### Changed

### Removed

### Fixed

## [1.15.1] - 2018-08-13

### Added

### Changed

### Removed

### Fixed

## [1.15.0] - 2018-08-13

### Added

- e2e tests are running in CI Environment (headless)
- pupeteer as e2e test framework
- Show names of marked packages in legend
- Added a source code importer that can analyse rloc,mcc for java source code
- keep settings when the user changes a file
- Added option to set white background

### Changed

### Removed

- cypress

### Fixed

## [1.14.2] - 2018-07-16

### Added

### Changed

- Changed folder detail metrics from mean to sum

### Removed

### Fixed

## [1.14.1] - 2018-07-13

### Added

### Changed

### Removed

### Fixed

## [1.14.0] - 2018-07-13

### Added

- Added UnderstandImporter to Analysis
- Packages can be highlighted in different colors #152
- Adding a context menu with highlighting colors and convenience methods for the tree view and 3D view #155
- Folders and files to highlight can be described in the cc.json #165
- Dynamic/automatic margin computing de/activated by tick

### Changed

- Details panel: using the sum of the childrens metrics instead of the mean value

### Removed

### Fixed

- Display buttons do not trigger map changes #185
- Flickering surfaces when zooming out

## [1.13.0] - 2018-06-08

### Added

- Layout switcher #141
- Added CrococosmoImporter to Analysis
- Added type, dirs, name to CSVExporter
- Invert height of building checkbox
- Aggregate multiple maps in visualization #110
- Auto Focus selected map part
- Timmer added to applySettings in SettingsService

### Changed

- Crococosmo xml files will now generate a cc.json file for each version
- Suppressing ARIA warnings
- Simplified gradle structure of analysis part
- Deltas added in the metric quick access panel #138
- Ticks and ResetValue Buttons call to onSettingsChange to avoid applySettings timer
- compacting empty middle packages #150
- Detail panel minimized by default

### Removed

### Fixed

- filter by regex shows parent nodes #116
- typo in scss file

## [1.12.0] - 2018-04-27

### Added

- horizontal quick access metric chooser
- Link behind filepath in detailPanel #84
- Double click event-handler on Buildings #84
- Detail Panel can be minimized and maximized
- Settings option to minimize Detail Panel
- cypress as an e2e test runner

### Changed

### Removed

- metric details from legend
- metric chooser from settings panel

### Fixed

## [1.11.2] - 2018-04-13

### Added

### Changed

### Removed

### Fixed

- a sonar importer bug which prevented the importer to fetch the last page #122

## [1.11.1] - 2018-04-11

### Added

### Changed

### Removed

### Fixed

## [1.11.0] - 2018-04-11

### Added

- SASS support
- simple regex filter
- Reset Button
- Dialog Service replaces console log calls and window.alert calls
- linking tree view and map hover
- auto fit scene button
- anugularJS material
- Scenarios are now filtered by compatibility for the given map
- Link in visualization #84

### Changed

### Removed

- materialize-css
- grunt

### Fixed

- less flickering and artifacts

## [1.10.0] - 2018-03-22

### Added

### Changed

- Clean up UI #86
- Updated analysis dependencies

### Removed

### Fixed

- Delta View shows Deltas of itself as non-trivial if nodes have same name #89: Compare deltas by path not name
- Delta calculation performance boost #91
- Problems when intermediate nodes missed metrics #92
- removed unnecessary calculations
- removed bug in SonarImporter that slowed up performance and missed out multiple metrics
- minor bugs

## [1.9.3] - 2018-02-23

### Added

### Changed

- sorting treeview by folders and names

### Removed

### Fixed

## [1.9.2] - 2018-02-20

### Added

- added preliminary CSVExporter for visualisation data

### Changed

- padding rendering
- minimal building height is 1 to prevent clipping issues
- fallback values for visualization when no metric is available (area = 1, height = 1, color = grey). Data in data structure will not be changed.

### Removed

### Fixed

## [1.9.1] - 2018-02-20

### Added

### Changed

### Removed

### Fixed

- detail panel bug fix

## [1.9.0] - 2018-02-20

### Added

### Changed

- moved to unscoped npm packages

### Removed

### Fixed

## [1.8.2] - 2018-02-20

### Added

### Changed

- detail panel background is white now. better visibility

### Removed

### Fixed

## [1.8.1] - 2018-02-20

### Added

### Changed

- revision chooser moved to settings panel and uses now understandable dropdowns instead of links. Part of the #82 proposals

### Removed

### Fixed

## [1.8.0] - 2018-02-20

### Added

- Experimental dependency support
- loading indicator
- file path to detail panel
- collapsible tree view and visibility/isolation per node toggles

### Changed

- added a ray-aabb intersection test before precise testing. Less time is spent in intersection methods.

### Removed

### Fixed

- fixed a minor bug
- canvas mouse event listener are now limited to the canvas dom element. UI events will not trigger the canvas listeners anymore
- canvas mouse events distinguish now between click and drag. Dragging does not reset selection anymore
- slider input #64
- rz slider initialization bug
- increasing test coverage
- deltas where calculated on map loading even though, they were disabled

## [1.7.2] - 2018-02-02

### Added

### Changed

### Removed

### Fixed

- url to homepage
- analysis package

## [1.7.1] - 2018-02-02

### Added

### Changed

### Removed

### Fixed

## [1.7.0] - 2018-02-02

### Added

### Changed

- npm pachage scoped to @maibornwolff
- Defined further scenarios via json file
- Added description for metrics and scenarios
- using fixed point values in detail panel (ui) to truncate infinite or long decimals
- folders now use the mean attributes of their buildings(leaves)

### Removed

### Fixed

- Bugfix: detail panel should be cleared before setting new details else old values may survive

## [1.6.7] - 2018-02-01

### Added

### Changed

### Removed

### Fixed

## [1.6.6] - 2018-02-01

### Added

- added anonymous git log generator anongit
- browser demo shows codecharta-visualization sonar analysis

### Changed

- rewrote command line interface
- linking ccsh to bin/ccsh will be deleted later

### Removed

### Fixed

- No underscore for scenarios in tooltips #71

## [1.6.5] - 2018-01-30

### Added

### Changed

### Removed

### Fixed

## [1.6.4] - 2018-01-30

### Added

### Changed

### Removed

### Fixed

- fixed broken SonarImporter due to jdk9 migration

## [1.6.3] - 2018-01-26

### Added

- added npm publish for analysis
- simple release script for automatic changelog updates, commits, tags, version bumps

### Changed

### Removed

### Fixed

## [1.6.2] - 2018-01-25

### Added

- added support for git log --raw and git log --numstat --raw
- added support for git log --numstat and codechurn
- added support for renames in SCMLogParser for git log --name-status
- added support for renames in SCMLogParser for git log --numstat, git log --raw and git log --numstat --raw
- added new SCM experimental metrics range_of_weeks_with_commits and successive_weeks_of_commits
- the file origin of a node is displayed in the details now
- sonarqube analysis on CI build
- npm publish support in visualization

### Changed

- Deltas are no longer experimental
- two selected delta maps now merge their nodes correctly. The map where
  a node was missing get's a copy of this node with metrics=0.
  File additions/deletions are therefore only visible when areaMetric is
  unary and deltas are activated.

### Removed

### Fixed

- delta display bug for heights
- going back from delta view now correctly removes deltas from node data
- Delta shown although not in delta mode #60
- Allow inversion of delta colors #57
- npm binary error

## [1.5.2] - 2018-01-04

### Added

### Changed

- scaling slider now has steps of 0.1. This allows the user to select precise values like 2.0
- updated jdk to jdk9

### Removed

### Fixed

- Opening the same file a second time does not work #53
- added missing require declaration
- added glsl loader in testing environment
- Native Application support is bugged while building in Travis CI #48

## [1.5.1] - 2017-11-14

### Added

- command line parameter to toggle "authors" attribute in SCMLogParser

### Changed

### Removed

### Fixed

- when passing a file through the "file" parameter in the URL, the map now renders correctly

## [1.5.0] - 2017-10-24

### Added

- experimental delta functionality
- loading multiple maps
- experimental margin slider

### Changed

- faster rendering

### Removed

- nwjs packages and native apps due to a bug

### Fixed

- using color metric instead of height metric for color range slider ceil

## [1.4.0] - 2017-09-14

### Added

- Typescript support
- Browsersync
- added advanced merging strategy "leaf" in MergeFilter
- advanced merging with restructuring

### Changed

- Browserify replaced with Webpack
- Better debugging
- Karma instead of Mocha

### Removed

### Fixed

## [1.3.2] - 2017-08-18

### Added

- add slider controls for color thresholds #19
- Added additional structuring in SonarImporter for multi-module projects
- button to generate current url parameters
- camera position is now a setting (e.g. in scenarios or url parameters)
- margin slider: make it easier to find out to which package/folder a class belongs #20

### Changed

- better url parameter resolution (nested parameters are handled correctly)
- changed hover color. Allows better distinction between hover and select

### Removed

- obsolete helper grid

### Fixed

- changing display or color settings resets scaling #18
- scenario description #32
- Scaling should not scale the labels #35

## [1.3.1] - 2017-07-05

### Added

### Changed

### Removed

### Fixed

- Prevented override of URL-parameters by default scenario

## [1.3.0] - 2017-07-05

### Added

- Adding simple merge functionality for multiple json files
- Added CSVImporter
- Added Translation for SonarQube metrics
- Added descriptions for metrics

### Changed

- Changed uppercase metrics, e.g. RLOC, to lowercase metrics

### Removed

### Fixed

- Simple cc.json does not display anything #17

## [1.2.0] - 2017-06-19

### Added

- Adding Labels and UI
- Support for links to source page of SonarQube in sonarimporter
- Added SCMLogParser

### Changed

### Removed

### Fixed

- GitHub Issue: legend is wrong #21

## [1.1.5] - 2017-05-31

### Fixed

- Wrong version numbers in analysis part

## [1.1.4] - 2017-05-26

### Added

- Scenarios and default scenario
- Translation API for Metrics
- Metric tooltips in dropdown

### Fixed

- GitHub Issue: Sonarimporter crashes with null pointer exception when there is a component without path. #13

## [1.1.3] - 2017-05-01

### Added

- Support for SonarQube Measures-API
- Error logging for sonarqube errors

### Changed

- Standard Sonar metric is now complexity,ncloc,functions,duplicated_lines,classes,blocker_violations,generated_lines,bugs,commented_out_code_lines,lines,violations,comment_lines,duplicated_blocks

## [1.1.2] - 2017-04-28

### Added

- Translation API for Metrics

## [1.1.1] - 2017-04-07

### Fixed

- GitHub Issue: Flickering surfaces #3
- GitHub Issue: Unable to install due to readlink error on macOS #4

## [1.1.0] - 2017-03-27

### Added

- SourceMonitorImporter for importing projects from SourceMonitor.

## [1.0.0] - 2017-03-17

### Added

- SonarImporter for importing projects from SonarQube.
- ValidationTool for validating an existing json file.<|MERGE_RESOLUTION|>--- conflicted
+++ resolved
@@ -10,11 +10,8 @@
 ### Added
 
 - FileExtensionBar to show file-distribution of chosen metric #495
-<<<<<<< HEAD
 - Added Pop-up dialog before downloading file to set filename and see what data will be stored #523
-=======
-- sum icon is now displayed on the left of the metric value #364
->>>>>>> 578fdb87
+- Sum icon is now displayed on the left of the metric value #364
 
 ### Changed
 

# Change Log
All notable changes to this project will be documented in this file.

The format is based on [Keep a Changelog](http://keepachangelog.com/)
and this project adheres to [Semantic Versioning](http://semver.org/)

## [unreleased]
### Added
- Added CrococosmoImporter to Analysis
- Added type, dirs, name to CSVExporter

### Changed
<<<<<<< HEAD
- Suppressing ARIA warnings

=======
- Crococosmo xml files will now generate a cc.json file for each version
 
>>>>>>> 552bd00c
### Removed

### Fixed
- filter by regex shows parent nodes #116

## [1.12.0] - 2018-04-27
### Added
- horizontal quick access metric chooser
- Link behind filepath in detailPanel #84
- Double click event-handler on Buildings #84
- Detail Panel can be minimized and maximized
- Settings option to minimize Detail Panel
- cypress as an e2e test runner


### Changed

### Removed
- metric details from legend
- metric chooser from settings panel

### Fixed

## [1.11.2] - 2018-04-13
### Added

### Changed

### Removed

### Fixed
- a sonar importer bug which prevented the importer to fetch the last page #122

## [1.11.1] - 2018-04-11
### Added

### Changed

### Removed

### Fixed

## [1.11.0] - 2018-04-11
### Added
- SASS support
- simple regex filter
- Reset Button
- Dialog Service replaces console log calls and window.alert calls
- linking tree view and map hover
- auto fit scene button
- anugularJS material
- Scenarios are now filtered by compatibility for the given map
- Link in visualization #84

### Changed

### Removed
- materialize-css
- grunt

### Fixed
- less flickering and artifacts

## [1.10.0] - 2018-03-22
### Added

### Changed
- Clean up UI #86
- Updated analysis dependencies

### Removed

### Fixed
- Delta View shows Deltas of itself as non-trivial if nodes have same name #89: Compare deltas by path not name
- Delta calculation performance boost #91
- Problems when intermediate nodes missed metrics #92
- removed unnecessary calculations
- removed bug in SonarImporter that slowed up performance and missed out multiple metrics
- minor bugs

## [1.9.3] - 2018-02-23
### Added

### Changed
- sorting treeview by folders and names

### Removed

### Fixed

## [1.9.2] - 2018-02-20
### Added
- added preliminary CSVExporter for visualisation data

### Changed
- padding rendering
- minimal building height is 1 to prevent clipping issues
- fallback values for visualization when no metric is available (area = 1, height = 1, color = grey). Data in data structure will not be changed.

### Removed

### Fixed

## [1.9.1] - 2018-02-20
### Added

### Changed

### Removed

### Fixed
- detail panel bug fix

## [1.9.0] - 2018-02-20
### Added

### Changed
- moved to unscoped npm packages

### Removed

### Fixed

## [1.8.2] - 2018-02-20
### Added

### Changed
- detail panel background is white now. better visibility

### Removed

### Fixed

## [1.8.1] - 2018-02-20
### Added

### Changed
- revision chooser moved to settings panel and uses now understandable dropdowns instead of links. Part of the #82 proposals

### Removed

### Fixed

## [1.8.0] - 2018-02-20
### Added
- Experimental dependency support
- loading indicator
- file path to detail panel
- collapsible tree view and visibility/isolation per node toggles

### Changed
- added a ray-aabb intersection test before precise testing. Less time is spent in intersection methods.

### Removed

### Fixed
- fixed a minor bug
- canvas mouse event listener are now limited to the canvas dom element. UI events will not trigger the canvas listeners anymore
- canvas mouse events distinguish now between click and drag. Dragging does not reset selection anymore
- slider input #64
- rz slider initialization bug
- increasing test coverage
- deltas where calculated on map loading even though, they were disabled

## [1.7.2] - 2018-02-02
### Added

### Changed

### Removed

### Fixed
- url to homepage
- analysis package

## [1.7.1] - 2018-02-02
### Added

### Changed

### Removed

### Fixed

## [1.7.0] - 2018-02-02
### Added

### Changed
- npm pachage scoped to @maibornwolff
- Defined further scenarios via json file
- Added description for metrics and scenarios
- using fixed point values in detail panel (ui) to truncate infinite or long decimals
- folders now use the mean attributes of their buildings(leaves)

### Removed

### Fixed
- Bugfix: detail panel should be cleared before setting new details else old values may survive

## [1.6.7] - 2018-02-01
### Added

### Changed

### Removed

### Fixed

## [1.6.6] - 2018-02-01
### Added
- added anonymous git log generator anongit
- browser demo shows codecharta-visualization sonar analysis

### Changed
- rewrote command line interface
- linking ccsh to bin/ccsh will be deleted later

### Removed

### Fixed
- No underscore for scenarios in tooltips #71

## [1.6.5] - 2018-01-30
### Added

### Changed

### Removed

### Fixed

## [1.6.4] - 2018-01-30
### Added

### Changed

### Removed

### Fixed
- fixed broken SonarImporter due to jdk9 migration

## [1.6.3] - 2018-01-26
### Added
- added npm publish for analysis
- simple release script for automatic changelog updates, commits, tags, version bumps

### Changed

### Removed

### Fixed

## [1.6.2] - 2018-01-25
### Added
- added support for git log --raw and git log --numstat --raw
- added support for git log --numstat and codechurn
- added support for renames in SCMLogParser for git log --name-status
- added support for renames in SCMLogParser for git log --numstat, git log --raw  and git log --numstat --raw
- added new SCM experimental metrics range_of_weeks_with_commits and successive_weeks_of_commits
- the file origin of a node is displayed in the details now
- sonarqube analysis on CI build
- npm publish support in visualization

### Changed
- Deltas are no longer experimental
- two selected delta maps now merge their nodes correctly. The map where 
a node was missing get's a copy of this node with metrics=0. 
File additions/deletions are therefore only visible when areaMetric is 
unary and deltas are activated.

### Removed

### Fixed
- delta display bug for heights
- going back from delta view now correctly removes deltas from node data
- Delta shown although not in delta mode #60
- Allow inversion of delta colors #57
- npm binary error

## [1.5.2] - 2018-01-04
### Added

### Changed
- scaling slider now has steps of 0.1. This allows the user to select precise values like 2.0
- updated jdk to jdk9

### Removed

### Fixed
- Opening the same file a second time does not work #53
- added missing require declaration
- added glsl loader in testing environment
- Native Application support is bugged while building in Travis CI #48

## [1.5.1] - 2017-11-14
### Added
- command line parameter to toggle "authors" attribute in SCMLogParser

### Changed

### Removed

### Fixed
- when passing a file through the "file" parameter in the URL, the map now renders correctly

## [1.5.0] - 2017-10-24
### Added
- experimental delta functionality
- loading multiple maps
- experimental margin slider

### Changed
- faster rendering

### Removed
- nwjs packages and native apps due to a bug

### Fixed
- using color metric instead of height metric for color range slider ceil

## [1.4.0] - 2017-09-14
### Added
- Typescript support
- Browsersync
- added advanced merging strategy "leaf" in MergeFilter
- advanced merging with restructuring

### Changed
- Browserify replaced with Webpack
- Better debugging
- Karma instead of Mocha

### Removed

### Fixed

## [1.3.2] - 2017-08-18
### Added
- add slider controls for color thresholds #19
- Added additional structuring in SonarImporter for multi-module projects
- button to generate current url parameters
- camera position is now a setting (e.g. in scenarios or url parameters)
- margin slider: make it easier to find out to which package/folder a class belongs #20

### Changed
- better url parameter resolution (nested parameters are handled correctly)
- changed hover color. Allows better distinction between hover and select

### Removed
- obsolete helper grid

### Fixed
- changing display or color settings resets scaling #18
- scenario description #32
- Scaling should not scale the labels #35

## [1.3.1] - 2017-07-05
### Added

### Changed

### Removed

### Fixed
- Prevented override of URL-parameters by default scenario

## [1.3.0] - 2017-07-05
### Added
- Adding simple merge functionality for multiple json files
- Added CSVImporter
- Added Translation for SonarQube metrics
- Added descriptions for metrics

### Changed
- Changed uppercase metrics, e.g. RLOC, to lowercase metrics

### Removed

### Fixed
- Simple cc.json does not display anything #17

## [1.2.0] - 2017-06-19
### Added
- Adding Labels and UI
- Support for links to source page of SonarQube in sonarimporter
- Added SCMLogParser

### Changed

### Removed

### Fixed
- GitHub Issue: legend is wrong #21


## [1.1.5] - 2017-05-31
### Fixed
- Wrong version numbers in analysis part

## [1.1.4] - 2017-05-26
### Added
- Scenarios and default scenario
- Translation API for Metrics
- Metric tooltips in dropdown

### Fixed
- GitHub Issue: Sonarimporter crashes with null pointer exception when there is a component without path. #13

## [1.1.3] - 2017-05-01
### Added
- Support for SonarQube Measures-API
- Error logging for sonarqube errors

### Changed
- Standard Sonar metric is now complexity,ncloc,functions,duplicated_lines,classes,blocker_violations,generated_lines,bugs,commented_out_code_lines,lines,violations,comment_lines,duplicated_blocks

## [1.1.2] - 2017-04-28
### Added
- Translation API for Metrics

## [1.1.1] - 2017-04-07
### Fixed
- GitHub Issue: Flickering surfaces #3
- GitHub Issue: Unable to install due to readlink error on macOS #4

## [1.1.0] - 2017-03-27
### Added
- SourceMonitorImporter for importing projects from SourceMonitor.

## [1.0.0] - 2017-03-17
### Added
- SonarImporter for importing projects from SonarQube.
- ValidationTool for validating an existing json file.<|MERGE_RESOLUTION|>--- conflicted
+++ resolved
@@ -10,13 +10,9 @@
 - Added type, dirs, name to CSVExporter
 
 ### Changed
-<<<<<<< HEAD
+- Crococosmo xml files will now generate a cc.json file for each version
 - Suppressing ARIA warnings
 
-=======
-- Crococosmo xml files will now generate a cc.json file for each version
- 
->>>>>>> 552bd00c
 ### Removed
 
 ### Fixed

# Change Log

All notable changes to this project will be documented in this file.

The format is based on [Keep a Changelog](http://keepachangelog.com/)
and this project adheres to [Semantic Versioning](http://semver.org/)

## [unreleased]

### Added

- New Search Bar #526
- Number of Renames Metric to SCMLogParser #621
- Age In Weeks Metric for SCMLogParser #620

### Changed

- ToolBar now shows partially cut-off controls if the window is too small #582
- Position of the legendPanel was moved to the bottom-right corner #633
- RibbonBar only opens the three metric section
- Moved Scenario-select to the right in order to use less space
- Moved loading-gif from ribbonBar to toolBar

### Removed

- RibbonBar toggle button

### Fixed

<<<<<<< HEAD
- FileExtensionBar height to not show a bottom-margin in Chrome
- PointerEvents not being propagated when RibbonBar was extended
=======
- Reduced memory usage of SCMLogParser to avoid OutOfMemory Exception #631
- Fixed fileExtensionBar height to not show a bottom-margin in Chrome
>>>>>>> 7537dbfe

### Chore

- [Security] Bump lodash.mergewith from 4.6.1 to 4.6.2 in /visualization
- [Security] Bump lodash from 4.17.11 to 4.17.13 in /visualization
- [Security] Bump fstream from 1.0.11 to 1.0.12 in /visualization

## [1.29.0] - 2019-07-12

### Added

### Changed

- Moved Button to reset the map to the center next to the view-cube #606
- Moved FileExtensionBar #527

### Removed

- Burger Menu / SideNav #526

### Fixed

- Colors in File-Extension-Bar will be displayed in MS Edge and Standlone now #584

### Chore

## [1.28.0] - 2019-06-28

### Added

- Releasing will now remind the developer to manually add the release notes #533
- StructureModifier to remove and move nodes and set root of projects #547 / #181

### Changed

- More informative log messages regarding the success of project merging #547

### Removed

- Release Notes are not generated and added automatically to a release #533

### Fixed

- Margin will now be set correctly depending on whether dynamicMargin is enabled or not #602

### Chore

## [1.27.0] - 2019-06-25

### Added

- Automatically generates release notes from changelog and appends it to release #533
- Adds global settings-menu with settings from options panel and weblinks #528

### Changed

- Moved File Settings from Ribbon Bar to new File Setting Bar #525
- Rename sample file codemap-nodes #587
- Hide checkbox to select white-positive-buildings in delta state #345

### Removed

- Removes Options panel from sidebar #528
- Removes Weblinks panel from sidebar #528
- Removed URL-parameter info from sidebar #525

### Fixed

- Unary Metric will no longer be auto-selected when a new map is loaded #579

### Chore

## [1.26.0] - 2019-06-14

### Added

- FileExtensionBar to show file-distribution of chosen metric #495
- sum icon is now displayed on the left of the metric value #364
- Added Pop-up dialog before downloading file to set filename and see what data will be stored #523

### Changed

### Removed

### Fixed

- Fix set default ColorRange when resetting color section #560

### Chore

## [1.25.1] - 2019-05-30

### Added

- SVN log parser keeps track of renaming of files for metric calculation #542

### Changed

### Removed

### Fixed

- Entries with renaming information in SVN logs are attributed to correct file #542
- Unary metric will no longer be removed from the MetricChooser-Dropdown when a folder was excluded or hidden #548
- Changing margin and then file or mode will no longer freeze the application #524

### Chore

- [Security] Bump tar from 2.2.1 to 2.2.2 in /visualization

## [1.25.0] - 2019-05-17

### Added

- Added SonarJava to Source code parser #343
- Added exclude and defaultExclude options to SourceCodeParser #508
- Show loading-gif in ribbonBar when rerendering map

### Changed

- Using Sonar Plugins for Source code parser, giving the Sonar Metrics #343
- Use debounced settings update instead of throttled
- Filename of downloaded file now contains time #484

### Removed

### Fixed

- Fixed issue with too long line in ccsh.bat #506
- Prevent downloaded files from having multiple Timestamps #484
- Do not show loadingGif when cancelling the fileChooser #498
- Excluding a building now updates the maximum value of colorRange #355

### Chore

- Bump angular-material from 1.1.9 to 1.1.14 in /visualization
- [Security] Bump jquery from 3.3.1 to 3.4.0 in /visualization

## [1.24.0] - 2019-04-23

### Added

### Changed

### Removed

- Settings as URL parameters #470

### Fixed

- Fixed issue with trailing slash in URL parameter of SonarImporter #356

### Chore

- Bump d3 from 4.13.0 to 5.9.2 in /visualization
- Bump sinon from 4.5.0 to 7.3.1 in /visualization

## [1.23.0] - 2019-03-22

### Added

- Project Name can be specified for merge filter #394

### Changed

- Throw a MergeException if project names do not match in MergeFilter #394

### Removed

### Fixed

- Excluded buildings are no longer used for aggregated metric calculation #352

### Chore

- Bump browser-sync-webpack-plugin from 1.2.0 to 2.2.2 in /visualization
- Bump @types/node from 8.10.19 to 11.11.3 in /visualization
- Bump html-webpack-plugin from 2.30.1 to 3.2.0 in /visualization
- Bump load-grunt-tasks from 3.5.2 to 4.0.0 in /visualization #444
- Bump ajv from 5.5.2 to 6.10.0 in /visualization #447
- Bump resolve-url-loader from 2.3.0 to 3.0.1 in /visualization #448

## [1.22.0] - 2019-03-15

### Added

- Added buttons to select all/none/inversion of revisions/maps in multiple mode #391
- Merge filter can merge all files of folders #392

### Changed

### Removed

### Fixed

- Fixed bug that code map was not re-loaded when changing from multiple to single revision mode #396
- Fixed missing apiVersion in aggregated map #398
- Input Fields of color sliders adjust width according to content #409

### Chore

- Bump nouislider from 11.1.0 to 13.1.1 in /visualization
- Bump typescript from 2.7.2 to 3.3.3333 in /visualization
- Bump @types/d3 from 4.13.0 to 5.7.1 in /visualization

## [1.21.2] - 2019-02-26

### Added

- When entering Multiple Mode, all Maps/revisions are preselected

### Changed

### Removed

### Fixed

- Fixing non-existent metric aggregation on root-level when using multiple Files

## [1.21.1] - 2019-02-22

### Added

- Hovering a node in the map also hovers it in the tree view #351

### Changed

### Removed

### Fixed

- Fixing sync between treeview hovering and map hovering #351
- Folders can no longer be colored in the CodeMap or TreeView #359

## [1.21.0] - 2019-02-16

### Added

- Color searched node names green in TreeView #225
- Add option buttons (three dots) in TreeViewSearch to `Hide` or `Exclude` matching nodes #298
- Show blacklist entry counter in blacklistPanel header #298
- Option checkbox 'Hide Flattened Buildings' #225
- Hide/Flatten non-searched buildings #225
- Hide/Flatten all buildings, if searchPattern can't find any matching nodes #225
- Show maxValue of each metric in metricChooser select list #204
- Colored color-slider inside the RibbonBar #318
- Option to color positive buildings white #311
- Clicking the ribbonBar section-titles toggles the ribbonBar #324
- View-Cube displayed in top right corner #274
- Adding prettier formatter
- Adapt colorRange when changing colorMetric #330

### Changed

- Update TreeView filter with search field #225
- Use 'gitignore' style matching in TreeViewSearch #225
- Reorder `Focus`, `Hide` and `Exclude` buttons in nodeContextMenu #298
- Reorder sidebarPanels (BlacklistPanel beneath TreeViewSearchPanel) #298
- Use `fa-ban`-icon as symbols for blacklistPanel (instead of `fa-list`) #298
- Use `fa-ban`-icon as symbols for blacklistType `Exclude` (instead of `fa-times`) #298
- Label size keeps readable for large maps or a high distance between camera and map #237
- updated dependencies to fix vulnerabilities
- Scenarios only update settings which exist in Scenario and not all #224
- MergeFilter to merge unique blacklist entries #275
- MergeFilter to only merge unique attributeType entries #275

### Removed

- Remove invertHeight checkbox in delta-view #306
- Remove option to add blacklist entries from inside the blacklistPanel #298
- Remove statistic functions in Experimental panel #308

### Fixed

- CodeMap does not move anymore when navigating in text-fields #307
- Merge blacklist in multipleFile view and convert paths #275
- Show logo in NW.js standalone application #233

## [1.20.1] - 2018-12-19

### Added

### Changed

### Removed

### Fixed

## [1.20.0] - 2018-12-19

### Added

- button to unfocus node
- NodeContextMenu: Option to only hide dependent edges
- plop support

### Changed

- Renaming 'isolate node' to 'focus node'
- Focusing a node does not remove the blacklist items of type Hide

### Removed

- NodeContextMenu: Option to 'show all' nodes, which used to unhide all nodes

### Fixed

- Reshow hidden nodes from Treeview or Blacklist

## [1.19.0] - 2018-11-02

### Added

- Deleted files in delta view use their previous area value in order to be visible #254

### Changed

### Removed

### Fixed

- Buildings in the delta view are not colored correctly #253
- Reset Button in RibbonBar to reset 'Invert Colors' #255
- Remove lag of 'Invert Color' checkboxes, when selecting single/delta mode #255

## [1.18.1] - 2018-10-31

### Added

### Changed

### Removed

### Fixed

## [1.18.0] - 2018-10-29

### Added

- Integration with Jasome through JasomeImporter #245
- URL parameter 'mode' with the values Single, Multiple or Delta
- Blacklist to persist excluded or hidden nodes #205
- Option to exclude nodes in nodeContextMenu #205
- BlacklistPanel in SettingsSidebar to manage blacklist #205
- Save-Button to download current CodeMap #205
- Publishing visualization on Docker Hub #252

### Changed

- No longer fat jar of every subcomponent of analysis, baked into ccsh
- Changed simple syserr write to logger call for analysis #243

### Removed

- URL parameter 'delta' does not exist anymore

### Fixed

- Show delta of CodeMap when URL parameter mode=delta is set

## [1.17.0] - 2018-09-28

### Added

### Changed

- Invert delta colors moved from color to heigh metric column in ribbon bar #220
- Delta value now as kindOfMap shown #220
- Aggreate maps as multiple rename #220

### Removed

### Fixed

- Single/delta buttons now correctly activated when delta in ulr shown #220

## [1.17.0] - 2018-09-21

### Added

- CodeMaatImport for temporal coupling dependencies #172
- EdgeFilter to aggregate edge-attributes as node-attributes #222
- Option to show and hide dependent edges from node-context-menu #218

### Changed

- MergeFilter merges edges #172

### Removed

### Fixed

## [1.16.2] - 2018-09-10

### Added

### Changed

### Removed

### Fixed

- missing event in firefox #232

## [1.16.1] - 2018-08-31

### Added

- gitlab + dotnet manual

### Changed

### Removed

### Fixed

## [1.16.0] - 2018-08-31

### Added

- add the option to add multiple files via url parameter (e.g. ?file=a&file=b...)

### Changed

### Removed

### Fixed

## [1.15.1] - 2018-08-13

### Added

### Changed

### Removed

### Fixed

## [1.15.0] - 2018-08-13

### Added

- e2e tests are running in CI Environment (headless)
- pupeteer as e2e test framework
- Show names of marked packages in legend
- Added a source code importer that can analyse rloc,mcc for java source code
- keep settings when the user changes a file
- Added option to set white background

### Changed

### Removed

- cypress

### Fixed

## [1.14.2] - 2018-07-16

### Added

### Changed

- Changed folder detail metrics from mean to sum

### Removed

### Fixed

## [1.14.1] - 2018-07-13

### Added

### Changed

### Removed

### Fixed

## [1.14.0] - 2018-07-13

### Added

- Added UnderstandImporter to Analysis
- Packages can be highlighted in different colors #152
- Adding a context menu with highlighting colors and convenience methods for the tree view and 3D view #155
- Folders and files to highlight can be described in the cc.json #165
- Dynamic/automatic margin computing de/activated by tick

### Changed

- Details panel: using the sum of the childrens metrics instead of the mean value

### Removed

### Fixed

- Display buttons do not trigger map changes #185
- Flickering surfaces when zooming out

## [1.13.0] - 2018-06-08

### Added

- Layout switcher #141
- Added CrococosmoImporter to Analysis
- Added type, dirs, name to CSVExporter
- Invert height of building checkbox
- Aggregate multiple maps in visualization #110
- Auto Focus selected map part
- Timmer added to applySettings in SettingsService

### Changed

- Crococosmo xml files will now generate a cc.json file for each version
- Suppressing ARIA warnings
- Simplified gradle structure of analysis part
- Deltas added in the metric quick access panel #138
- Ticks and ResetValue Buttons call to onSettingsChange to avoid applySettings timer
- compacting empty middle packages #150
- Detail panel minimized by default

### Removed

### Fixed

- filter by regex shows parent nodes #116
- typo in scss file

## [1.12.0] - 2018-04-27

### Added

- horizontal quick access metric chooser
- Link behind filepath in detailPanel #84
- Double click event-handler on Buildings #84
- Detail Panel can be minimized and maximized
- Settings option to minimize Detail Panel
- cypress as an e2e test runner

### Changed

### Removed

- metric details from legend
- metric chooser from settings panel

### Fixed

## [1.11.2] - 2018-04-13

### Added

### Changed

### Removed

### Fixed

- a sonar importer bug which prevented the importer to fetch the last page #122

## [1.11.1] - 2018-04-11

### Added

### Changed

### Removed

### Fixed

## [1.11.0] - 2018-04-11

### Added

- SASS support
- simple regex filter
- Reset Button
- Dialog Service replaces console log calls and window.alert calls
- linking tree view and map hover
- auto fit scene button
- anugularJS material
- Scenarios are now filtered by compatibility for the given map
- Link in visualization #84

### Changed

### Removed

- materialize-css
- grunt

### Fixed

- less flickering and artifacts

## [1.10.0] - 2018-03-22

### Added

### Changed

- Clean up UI #86
- Updated analysis dependencies

### Removed

### Fixed

- Delta View shows Deltas of itself as non-trivial if nodes have same name #89: Compare deltas by path not name
- Delta calculation performance boost #91
- Problems when intermediate nodes missed metrics #92
- removed unnecessary calculations
- removed bug in SonarImporter that slowed up performance and missed out multiple metrics
- minor bugs

## [1.9.3] - 2018-02-23

### Added

### Changed

- sorting treeview by folders and names

### Removed

### Fixed

## [1.9.2] - 2018-02-20

### Added

- added preliminary CSVExporter for visualisation data

### Changed

- padding rendering
- minimal building height is 1 to prevent clipping issues
- fallback values for visualization when no metric is available (area = 1, height = 1, color = grey). Data in data structure will not be changed.

### Removed

### Fixed

## [1.9.1] - 2018-02-20

### Added

### Changed

### Removed

### Fixed

- detail panel bug fix

## [1.9.0] - 2018-02-20

### Added

### Changed

- moved to unscoped npm packages

### Removed

### Fixed

## [1.8.2] - 2018-02-20

### Added

### Changed

- detail panel background is white now. better visibility

### Removed

### Fixed

## [1.8.1] - 2018-02-20

### Added

### Changed

- revision chooser moved to settings panel and uses now understandable dropdowns instead of links. Part of the #82 proposals

### Removed

### Fixed

## [1.8.0] - 2018-02-20

### Added

- Experimental dependency support
- loading indicator
- file path to detail panel
- collapsible tree view and visibility/isolation per node toggles

### Changed

- added a ray-aabb intersection test before precise testing. Less time is spent in intersection methods.

### Removed

### Fixed

- fixed a minor bug
- canvas mouse event listener are now limited to the canvas dom element. UI events will not trigger the canvas listeners anymore
- canvas mouse events distinguish now between click and drag. Dragging does not reset selection anymore
- slider input #64
- rz slider initialization bug
- increasing test coverage
- deltas where calculated on map loading even though, they were disabled

## [1.7.2] - 2018-02-02

### Added

### Changed

### Removed

### Fixed

- url to homepage
- analysis package

## [1.7.1] - 2018-02-02

### Added

### Changed

### Removed

### Fixed

## [1.7.0] - 2018-02-02

### Added

### Changed

- npm pachage scoped to @maibornwolff
- Defined further scenarios via json file
- Added description for metrics and scenarios
- using fixed point values in detail panel (ui) to truncate infinite or long decimals
- folders now use the mean attributes of their buildings(leaves)

### Removed

### Fixed

- Bugfix: detail panel should be cleared before setting new details else old values may survive

## [1.6.7] - 2018-02-01

### Added

### Changed

### Removed

### Fixed

## [1.6.6] - 2018-02-01

### Added

- added anonymous git log generator anongit
- browser demo shows codecharta-visualization sonar analysis

### Changed

- rewrote command line interface
- linking ccsh to bin/ccsh will be deleted later

### Removed

### Fixed

- No underscore for scenarios in tooltips #71

## [1.6.5] - 2018-01-30

### Added

### Changed

### Removed

### Fixed

## [1.6.4] - 2018-01-30

### Added

### Changed

### Removed

### Fixed

- fixed broken SonarImporter due to jdk9 migration

## [1.6.3] - 2018-01-26

### Added

- added npm publish for analysis
- simple release script for automatic changelog updates, commits, tags, version bumps

### Changed

### Removed

### Fixed

## [1.6.2] - 2018-01-25

### Added

- added support for git log --raw and git log --numstat --raw
- added support for git log --numstat and codechurn
- added support for renames in SCMLogParser for git log --name-status
- added support for renames in SCMLogParser for git log --numstat, git log --raw and git log --numstat --raw
- added new SCM experimental metrics range_of_weeks_with_commits and successive_weeks_of_commits
- the file origin of a node is displayed in the details now
- sonarqube analysis on CI build
- npm publish support in visualization

### Changed

- Deltas are no longer experimental
- two selected delta maps now merge their nodes correctly. The map where
  a node was missing get's a copy of this node with metrics=0.
  File additions/deletions are therefore only visible when areaMetric is
  unary and deltas are activated.

### Removed

### Fixed

- delta display bug for heights
- going back from delta view now correctly removes deltas from node data
- Delta shown although not in delta mode #60
- Allow inversion of delta colors #57
- npm binary error

## [1.5.2] - 2018-01-04

### Added

### Changed

- scaling slider now has steps of 0.1. This allows the user to select precise values like 2.0
- updated jdk to jdk9

### Removed

### Fixed

- Opening the same file a second time does not work #53
- added missing require declaration
- added glsl loader in testing environment
- Native Application support is bugged while building in Travis CI #48

## [1.5.1] - 2017-11-14

### Added

- command line parameter to toggle "authors" attribute in SCMLogParser

### Changed

### Removed

### Fixed

- when passing a file through the "file" parameter in the URL, the map now renders correctly

## [1.5.0] - 2017-10-24

### Added

- experimental delta functionality
- loading multiple maps
- experimental margin slider

### Changed

- faster rendering

### Removed

- nwjs packages and native apps due to a bug

### Fixed

- using color metric instead of height metric for color range slider ceil

## [1.4.0] - 2017-09-14

### Added

- Typescript support
- Browsersync
- added advanced merging strategy "leaf" in MergeFilter
- advanced merging with restructuring

### Changed

- Browserify replaced with Webpack
- Better debugging
- Karma instead of Mocha

### Removed

### Fixed

## [1.3.2] - 2017-08-18

### Added

- add slider controls for color thresholds #19
- Added additional structuring in SonarImporter for multi-module projects
- button to generate current url parameters
- camera position is now a setting (e.g. in scenarios or url parameters)
- margin slider: make it easier to find out to which package/folder a class belongs #20

### Changed

- better url parameter resolution (nested parameters are handled correctly)
- changed hover color. Allows better distinction between hover and select

### Removed

- obsolete helper grid

### Fixed

- changing display or color settings resets scaling #18
- scenario description #32
- Scaling should not scale the labels #35

## [1.3.1] - 2017-07-05

### Added

### Changed

### Removed

### Fixed

- Prevented override of URL-parameters by default scenario

## [1.3.0] - 2017-07-05

### Added

- Adding simple merge functionality for multiple json files
- Added CSVImporter
- Added Translation for SonarQube metrics
- Added descriptions for metrics

### Changed

- Changed uppercase metrics, e.g. RLOC, to lowercase metrics

### Removed

### Fixed

- Simple cc.json does not display anything #17

## [1.2.0] - 2017-06-19

### Added

- Adding Labels and UI
- Support for links to source page of SonarQube in sonarimporter
- Added SCMLogParser

### Changed

### Removed

### Fixed

- GitHub Issue: legend is wrong #21

## [1.1.5] - 2017-05-31

### Fixed

- Wrong version numbers in analysis part

## [1.1.4] - 2017-05-26

### Added

- Scenarios and default scenario
- Translation API for Metrics
- Metric tooltips in dropdown

### Fixed

- GitHub Issue: Sonarimporter crashes with null pointer exception when there is a component without path. #13

## [1.1.3] - 2017-05-01

### Added

- Support for SonarQube Measures-API
- Error logging for sonarqube errors

### Changed

- Standard Sonar metric is now complexity,ncloc,functions,duplicated_lines,classes,blocker_violations,generated_lines,bugs,commented_out_code_lines,lines,violations,comment_lines,duplicated_blocks

## [1.1.2] - 2017-04-28

### Added

- Translation API for Metrics

## [1.1.1] - 2017-04-07

### Fixed

- GitHub Issue: Flickering surfaces #3
- GitHub Issue: Unable to install due to readlink error on macOS #4

## [1.1.0] - 2017-03-27

### Added

- SourceMonitorImporter for importing projects from SourceMonitor.

## [1.0.0] - 2017-03-17

### Added

- SonarImporter for importing projects from SonarQube.
- ValidationTool for validating an existing json file.<|MERGE_RESOLUTION|>--- conflicted
+++ resolved
@@ -27,13 +27,9 @@
 
 ### Fixed
 
-<<<<<<< HEAD
 - FileExtensionBar height to not show a bottom-margin in Chrome
 - PointerEvents not being propagated when RibbonBar was extended
-=======
 - Reduced memory usage of SCMLogParser to avoid OutOfMemory Exception #631
-- Fixed fileExtensionBar height to not show a bottom-margin in Chrome
->>>>>>> 7537dbfe
 
 ### Chore
 

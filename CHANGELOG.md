# Change Log

All notable changes to this project will be documented in this file.

The format is based on [Keep a Changelog](http://keepachangelog.com/)
and this project adheres to [Semantic Versioning](http://semver.org/)

## [unreleased]

### Added

### Changed

### Removed

### Fixed

<<<<<<< HEAD
- SourceCodeParser now skips custom metrics for files, if the syntax tree cannot be created
=======
- Nodes with color metric equals 0 are colored correct again #677
>>>>>>> 273bc987

### Chore

## [1.32.0] - 2019-08-09

### Added

- Search for metrics and an indicator for the highest value in dropdown #575
- Button to enable PresentationMode that uses Flashlight-Hovering #576
- Clarifying information which file is which in the file bar when in delta mode #615

### Changed

- Replaced Scenario dropdown with button on the left of the metric sections #628

### Removed

### Fixed

### Chore

## [1.31.0] - 2019-08-02

### Added

- New Metric in SourceCodeParser: Maximum-Nesting-Level #659

### Changed

### Removed

### Fixed

- Label hight adjustment now matches scaling of map #594
- SCMLogParser now guesses the input file encoding #614

### Chore

## [1.30.0] - 2019-07-26

### Added

- New Search Bar #526
- Number of Renames Metric to SCMLogParser #621
- Age In Weeks Metric for SCMLogParser #620

### Changed

- ToolBar now shows partially cut-off controls if the window is too small #582
- Position of the legendPanel was moved to the bottom-right corner #633
- RibbonBar only opens the three metric section
- Moved Scenario-select to the right in order to use less space
- Moved loading-gif from ribbonBar to toolBar

### Removed

- RibbonBar toggle button

### Fixed

- FileExtensionBar height to not show a bottom-margin in Chrome
- PointerEvents not being propagated when RibbonBar was extended
- Reduced memory usage of SCMLogParser to avoid OutOfMemory Exception #631

### Chore

- [Security] Bump lodash.mergewith from 4.6.1 to 4.6.2 in /visualization
- [Security] Bump lodash from 4.17.11 to 4.17.13 in /visualization
- [Security] Bump fstream from 1.0.11 to 1.0.12 in /visualization

## [1.29.0] - 2019-07-12

### Added

### Changed

- Moved Button to reset the map to the center next to the view-cube #606
- Moved FileExtensionBar #527

### Removed

- Burger Menu / SideNav #526

### Fixed

- Colors in File-Extension-Bar will be displayed in MS Edge and Standlone now #584

### Chore

## [1.28.0] - 2019-06-28

### Added

- Releasing will now remind the developer to manually add the release notes #533
- StructureModifier to remove and move nodes and set root of projects #547 / #181

### Changed

- More informative log messages regarding the success of project merging #547

### Removed

- Release Notes are not generated and added automatically to a release #533

### Fixed

- Margin will now be set correctly depending on whether dynamicMargin is enabled or not #602

### Chore

## [1.27.0] - 2019-06-25

### Added

- Automatically generates release notes from changelog and appends it to release #533
- Adds global settings-menu with settings from options panel and weblinks #528

### Changed

- Moved File Settings from Ribbon Bar to new File Setting Bar #525
- Rename sample file codemap-nodes #587
- Hide checkbox to select white-positive-buildings in delta state #345

### Removed

- Removes Options panel from sidebar #528
- Removes Weblinks panel from sidebar #528
- Removed URL-parameter info from sidebar #525

### Fixed

- Unary Metric will no longer be auto-selected when a new map is loaded #579

### Chore

## [1.26.0] - 2019-06-14

### Added

- FileExtensionBar to show file-distribution of chosen metric #495
- sum icon is now displayed on the left of the metric value #364
- Added Pop-up dialog before downloading file to set filename and see what data will be stored #523

### Changed

### Removed

### Fixed

- Fix set default ColorRange when resetting color section #560

### Chore

## [1.25.1] - 2019-05-30

### Added

- SVN log parser keeps track of renaming of files for metric calculation #542

### Changed

### Removed

### Fixed

- Entries with renaming information in SVN logs are attributed to correct file #542
- Unary metric will no longer be removed from the MetricChooser-Dropdown when a folder was excluded or hidden #548
- Changing margin and then file or mode will no longer freeze the application #524

### Chore

- [Security] Bump tar from 2.2.1 to 2.2.2 in /visualization

## [1.25.0] - 2019-05-17

### Added

- Added SonarJava to Source code parser #343
- Added exclude and defaultExclude options to SourceCodeParser #508
- Show loading-gif in ribbonBar when rerendering map

### Changed

- Using Sonar Plugins for Source code parser, giving the Sonar Metrics #343
- Use debounced settings update instead of throttled
- Filename of downloaded file now contains time #484

### Removed

### Fixed

- Fixed issue with too long line in ccsh.bat #506
- Prevent downloaded files from having multiple Timestamps #484
- Do not show loadingGif when cancelling the fileChooser #498
- Excluding a building now updates the maximum value of colorRange #355

### Chore

- Bump angular-material from 1.1.9 to 1.1.14 in /visualization
- [Security] Bump jquery from 3.3.1 to 3.4.0 in /visualization

## [1.24.0] - 2019-04-23

### Added

### Changed

### Removed

- Settings as URL parameters #470

### Fixed

- Fixed issue with trailing slash in URL parameter of SonarImporter #356

### Chore

- Bump d3 from 4.13.0 to 5.9.2 in /visualization
- Bump sinon from 4.5.0 to 7.3.1 in /visualization

## [1.23.0] - 2019-03-22

### Added

- Project Name can be specified for merge filter #394

### Changed

- Throw a MergeException if project names do not match in MergeFilter #394

### Removed

### Fixed

- Excluded buildings are no longer used for aggregated metric calculation #352

### Chore

- Bump browser-sync-webpack-plugin from 1.2.0 to 2.2.2 in /visualization
- Bump @types/node from 8.10.19 to 11.11.3 in /visualization
- Bump html-webpack-plugin from 2.30.1 to 3.2.0 in /visualization
- Bump load-grunt-tasks from 3.5.2 to 4.0.0 in /visualization #444
- Bump ajv from 5.5.2 to 6.10.0 in /visualization #447
- Bump resolve-url-loader from 2.3.0 to 3.0.1 in /visualization #448

## [1.22.0] - 2019-03-15

### Added

- Added buttons to select all/none/inversion of revisions/maps in multiple mode #391
- Merge filter can merge all files of folders #392

### Changed

### Removed

### Fixed

- Fixed bug that code map was not re-loaded when changing from multiple to single revision mode #396
- Fixed missing apiVersion in aggregated map #398
- Input Fields of color sliders adjust width according to content #409

### Chore

- Bump nouislider from 11.1.0 to 13.1.1 in /visualization
- Bump typescript from 2.7.2 to 3.3.3333 in /visualization
- Bump @types/d3 from 4.13.0 to 5.7.1 in /visualization

## [1.21.2] - 2019-02-26

### Added

- When entering Multiple Mode, all Maps/revisions are preselected

### Changed

### Removed

### Fixed

- Fixing non-existent metric aggregation on root-level when using multiple Files

## [1.21.1] - 2019-02-22

### Added

- Hovering a node in the map also hovers it in the tree view #351

### Changed

### Removed

### Fixed

- Fixing sync between treeview hovering and map hovering #351
- Folders can no longer be colored in the CodeMap or TreeView #359

## [1.21.0] - 2019-02-16

### Added

- Color searched node names green in TreeView #225
- Add option buttons (three dots) in TreeViewSearch to `Hide` or `Exclude` matching nodes #298
- Show blacklist entry counter in blacklistPanel header #298
- Option checkbox 'Hide Flattened Buildings' #225
- Hide/Flatten non-searched buildings #225
- Hide/Flatten all buildings, if searchPattern can't find any matching nodes #225
- Show maxValue of each metric in metricChooser select list #204
- Colored color-slider inside the RibbonBar #318
- Option to color positive buildings white #311
- Clicking the ribbonBar section-titles toggles the ribbonBar #324
- View-Cube displayed in top right corner #274
- Adding prettier formatter
- Adapt colorRange when changing colorMetric #330

### Changed

- Update TreeView filter with search field #225
- Use 'gitignore' style matching in TreeViewSearch #225
- Reorder `Focus`, `Hide` and `Exclude` buttons in nodeContextMenu #298
- Reorder sidebarPanels (BlacklistPanel beneath TreeViewSearchPanel) #298
- Use `fa-ban`-icon as symbols for blacklistPanel (instead of `fa-list`) #298
- Use `fa-ban`-icon as symbols for blacklistType `Exclude` (instead of `fa-times`) #298
- Label size keeps readable for large maps or a high distance between camera and map #237
- updated dependencies to fix vulnerabilities
- Scenarios only update settings which exist in Scenario and not all #224
- MergeFilter to merge unique blacklist entries #275
- MergeFilter to only merge unique attributeType entries #275

### Removed

- Remove invertHeight checkbox in delta-view #306
- Remove option to add blacklist entries from inside the blacklistPanel #298
- Remove statistic functions in Experimental panel #308

### Fixed

- CodeMap does not move anymore when navigating in text-fields #307
- Merge blacklist in multipleFile view and convert paths #275
- Show logo in NW.js standalone application #233

## [1.20.1] - 2018-12-19

### Added

### Changed

### Removed

### Fixed

## [1.20.0] - 2018-12-19

### Added

- button to unfocus node
- NodeContextMenu: Option to only hide dependent edges
- plop support

### Changed

- Renaming 'isolate node' to 'focus node'
- Focusing a node does not remove the blacklist items of type Hide

### Removed

- NodeContextMenu: Option to 'show all' nodes, which used to unhide all nodes

### Fixed

- Reshow hidden nodes from Treeview or Blacklist

## [1.19.0] - 2018-11-02

### Added

- Deleted files in delta view use their previous area value in order to be visible #254

### Changed

### Removed

### Fixed

- Buildings in the delta view are not colored correctly #253
- Reset Button in RibbonBar to reset 'Invert Colors' #255
- Remove lag of 'Invert Color' checkboxes, when selecting single/delta mode #255

## [1.18.1] - 2018-10-31

### Added

### Changed

### Removed

### Fixed

## [1.18.0] - 2018-10-29

### Added

- Integration with Jasome through JasomeImporter #245
- URL parameter 'mode' with the values Single, Multiple or Delta
- Blacklist to persist excluded or hidden nodes #205
- Option to exclude nodes in nodeContextMenu #205
- BlacklistPanel in SettingsSidebar to manage blacklist #205
- Save-Button to download current CodeMap #205
- Publishing visualization on Docker Hub #252

### Changed

- No longer fat jar of every subcomponent of analysis, baked into ccsh
- Changed simple syserr write to logger call for analysis #243

### Removed

- URL parameter 'delta' does not exist anymore

### Fixed

- Show delta of CodeMap when URL parameter mode=delta is set

## [1.17.0] - 2018-09-28

### Added

### Changed

- Invert delta colors moved from color to heigh metric column in ribbon bar #220
- Delta value now as kindOfMap shown #220
- Aggreate maps as multiple rename #220

### Removed

### Fixed

- Single/delta buttons now correctly activated when delta in ulr shown #220

## [1.17.0] - 2018-09-21

### Added

- CodeMaatImport for temporal coupling dependencies #172
- EdgeFilter to aggregate edge-attributes as node-attributes #222
- Option to show and hide dependent edges from node-context-menu #218

### Changed

- MergeFilter merges edges #172

### Removed

### Fixed

## [1.16.2] - 2018-09-10

### Added

### Changed

### Removed

### Fixed

- missing event in firefox #232

## [1.16.1] - 2018-08-31

### Added

- gitlab + dotnet manual

### Changed

### Removed

### Fixed

## [1.16.0] - 2018-08-31

### Added

- add the option to add multiple files via url parameter (e.g. ?file=a&file=b...)

### Changed

### Removed

### Fixed

## [1.15.1] - 2018-08-13

### Added

### Changed

### Removed

### Fixed

## [1.15.0] - 2018-08-13

### Added

- e2e tests are running in CI Environment (headless)
- pupeteer as e2e test framework
- Show names of marked packages in legend
- Added a source code importer that can analyse rloc,mcc for java source code
- keep settings when the user changes a file
- Added option to set white background

### Changed

### Removed

- cypress

### Fixed

## [1.14.2] - 2018-07-16

### Added

### Changed

- Changed folder detail metrics from mean to sum

### Removed

### Fixed

## [1.14.1] - 2018-07-13

### Added

### Changed

### Removed

### Fixed

## [1.14.0] - 2018-07-13

### Added

- Added UnderstandImporter to Analysis
- Packages can be highlighted in different colors #152
- Adding a context menu with highlighting colors and convenience methods for the tree view and 3D view #155
- Folders and files to highlight can be described in the cc.json #165
- Dynamic/automatic margin computing de/activated by tick

### Changed

- Details panel: using the sum of the childrens metrics instead of the mean value

### Removed

### Fixed

- Display buttons do not trigger map changes #185
- Flickering surfaces when zooming out

## [1.13.0] - 2018-06-08

### Added

- Layout switcher #141
- Added CrococosmoImporter to Analysis
- Added type, dirs, name to CSVExporter
- Invert height of building checkbox
- Aggregate multiple maps in visualization #110
- Auto Focus selected map part
- Timmer added to applySettings in SettingsService

### Changed

- Crococosmo xml files will now generate a cc.json file for each version
- Suppressing ARIA warnings
- Simplified gradle structure of analysis part
- Deltas added in the metric quick access panel #138
- Ticks and ResetValue Buttons call to onSettingsChange to avoid applySettings timer
- compacting empty middle packages #150
- Detail panel minimized by default

### Removed

### Fixed

- filter by regex shows parent nodes #116
- typo in scss file

## [1.12.0] - 2018-04-27

### Added

- horizontal quick access metric chooser
- Link behind filepath in detailPanel #84
- Double click event-handler on Buildings #84
- Detail Panel can be minimized and maximized
- Settings option to minimize Detail Panel
- cypress as an e2e test runner

### Changed

### Removed

- metric details from legend
- metric chooser from settings panel

### Fixed

## [1.11.2] - 2018-04-13

### Added

### Changed

### Removed

### Fixed

- a sonar importer bug which prevented the importer to fetch the last page #122

## [1.11.1] - 2018-04-11

### Added

### Changed

### Removed

### Fixed

## [1.11.0] - 2018-04-11

### Added

- SASS support
- simple regex filter
- Reset Button
- Dialog Service replaces console log calls and window.alert calls
- linking tree view and map hover
- auto fit scene button
- anugularJS material
- Scenarios are now filtered by compatibility for the given map
- Link in visualization #84

### Changed

### Removed

- materialize-css
- grunt

### Fixed

- less flickering and artifacts

## [1.10.0] - 2018-03-22

### Added

### Changed

- Clean up UI #86
- Updated analysis dependencies

### Removed

### Fixed

- Delta View shows Deltas of itself as non-trivial if nodes have same name #89: Compare deltas by path not name
- Delta calculation performance boost #91
- Problems when intermediate nodes missed metrics #92
- removed unnecessary calculations
- removed bug in SonarImporter that slowed up performance and missed out multiple metrics
- minor bugs

## [1.9.3] - 2018-02-23

### Added

### Changed

- sorting treeview by folders and names

### Removed

### Fixed

## [1.9.2] - 2018-02-20

### Added

- added preliminary CSVExporter for visualisation data

### Changed

- padding rendering
- minimal building height is 1 to prevent clipping issues
- fallback values for visualization when no metric is available (area = 1, height = 1, color = grey). Data in data structure will not be changed.

### Removed

### Fixed

## [1.9.1] - 2018-02-20

### Added

### Changed

### Removed

### Fixed

- detail panel bug fix

## [1.9.0] - 2018-02-20

### Added

### Changed

- moved to unscoped npm packages

### Removed

### Fixed

## [1.8.2] - 2018-02-20

### Added

### Changed

- detail panel background is white now. better visibility

### Removed

### Fixed

## [1.8.1] - 2018-02-20

### Added

### Changed

- revision chooser moved to settings panel and uses now understandable dropdowns instead of links. Part of the #82 proposals

### Removed

### Fixed

## [1.8.0] - 2018-02-20

### Added

- Experimental dependency support
- loading indicator
- file path to detail panel
- collapsible tree view and visibility/isolation per node toggles

### Changed

- added a ray-aabb intersection test before precise testing. Less time is spent in intersection methods.

### Removed

### Fixed

- fixed a minor bug
- canvas mouse event listener are now limited to the canvas dom element. UI events will not trigger the canvas listeners anymore
- canvas mouse events distinguish now between click and drag. Dragging does not reset selection anymore
- slider input #64
- rz slider initialization bug
- increasing test coverage
- deltas where calculated on map loading even though, they were disabled

## [1.7.2] - 2018-02-02

### Added

### Changed

### Removed

### Fixed

- url to homepage
- analysis package

## [1.7.1] - 2018-02-02

### Added

### Changed

### Removed

### Fixed

## [1.7.0] - 2018-02-02

### Added

### Changed

- npm pachage scoped to @maibornwolff
- Defined further scenarios via json file
- Added description for metrics and scenarios
- using fixed point values in detail panel (ui) to truncate infinite or long decimals
- folders now use the mean attributes of their buildings(leaves)

### Removed

### Fixed

- Bugfix: detail panel should be cleared before setting new details else old values may survive

## [1.6.7] - 2018-02-01

### Added

### Changed

### Removed

### Fixed

## [1.6.6] - 2018-02-01

### Added

- added anonymous git log generator anongit
- browser demo shows codecharta-visualization sonar analysis

### Changed

- rewrote command line interface
- linking ccsh to bin/ccsh will be deleted later

### Removed

### Fixed

- No underscore for scenarios in tooltips #71

## [1.6.5] - 2018-01-30

### Added

### Changed

### Removed

### Fixed

## [1.6.4] - 2018-01-30

### Added

### Changed

### Removed

### Fixed

- fixed broken SonarImporter due to jdk9 migration

## [1.6.3] - 2018-01-26

### Added

- added npm publish for analysis
- simple release script for automatic changelog updates, commits, tags, version bumps

### Changed

### Removed

### Fixed

## [1.6.2] - 2018-01-25

### Added

- added support for git log --raw and git log --numstat --raw
- added support for git log --numstat and codechurn
- added support for renames in SCMLogParser for git log --name-status
- added support for renames in SCMLogParser for git log --numstat, git log --raw and git log --numstat --raw
- added new SCM experimental metrics range_of_weeks_with_commits and successive_weeks_of_commits
- the file origin of a node is displayed in the details now
- sonarqube analysis on CI build
- npm publish support in visualization

### Changed

- Deltas are no longer experimental
- two selected delta maps now merge their nodes correctly. The map where
  a node was missing get's a copy of this node with metrics=0.
  File additions/deletions are therefore only visible when areaMetric is
  unary and deltas are activated.

### Removed

### Fixed

- delta display bug for heights
- going back from delta view now correctly removes deltas from node data
- Delta shown although not in delta mode #60
- Allow inversion of delta colors #57
- npm binary error

## [1.5.2] - 2018-01-04

### Added

### Changed

- scaling slider now has steps of 0.1. This allows the user to select precise values like 2.0
- updated jdk to jdk9

### Removed

### Fixed

- Opening the same file a second time does not work #53
- added missing require declaration
- added glsl loader in testing environment
- Native Application support is bugged while building in Travis CI #48

## [1.5.1] - 2017-11-14

### Added

- command line parameter to toggle "authors" attribute in SCMLogParser

### Changed

### Removed

### Fixed

- when passing a file through the "file" parameter in the URL, the map now renders correctly

## [1.5.0] - 2017-10-24

### Added

- experimental delta functionality
- loading multiple maps
- experimental margin slider

### Changed

- faster rendering

### Removed

- nwjs packages and native apps due to a bug

### Fixed

- using color metric instead of height metric for color range slider ceil

## [1.4.0] - 2017-09-14

### Added

- Typescript support
- Browsersync
- added advanced merging strategy "leaf" in MergeFilter
- advanced merging with restructuring

### Changed

- Browserify replaced with Webpack
- Better debugging
- Karma instead of Mocha

### Removed

### Fixed

## [1.3.2] - 2017-08-18

### Added

- add slider controls for color thresholds #19
- Added additional structuring in SonarImporter for multi-module projects
- button to generate current url parameters
- camera position is now a setting (e.g. in scenarios or url parameters)
- margin slider: make it easier to find out to which package/folder a class belongs #20

### Changed

- better url parameter resolution (nested parameters are handled correctly)
- changed hover color. Allows better distinction between hover and select

### Removed

- obsolete helper grid

### Fixed

- changing display or color settings resets scaling #18
- scenario description #32
- Scaling should not scale the labels #35

## [1.3.1] - 2017-07-05

### Added

### Changed

### Removed

### Fixed

- Prevented override of URL-parameters by default scenario

## [1.3.0] - 2017-07-05

### Added

- Adding simple merge functionality for multiple json files
- Added CSVImporter
- Added Translation for SonarQube metrics
- Added descriptions for metrics

### Changed

- Changed uppercase metrics, e.g. RLOC, to lowercase metrics

### Removed

### Fixed

- Simple cc.json does not display anything #17

## [1.2.0] - 2017-06-19

### Added

- Adding Labels and UI
- Support for links to source page of SonarQube in sonarimporter
- Added SCMLogParser

### Changed

### Removed

### Fixed

- GitHub Issue: legend is wrong #21

## [1.1.5] - 2017-05-31

### Fixed

- Wrong version numbers in analysis part

## [1.1.4] - 2017-05-26

### Added

- Scenarios and default scenario
- Translation API for Metrics
- Metric tooltips in dropdown

### Fixed

- GitHub Issue: Sonarimporter crashes with null pointer exception when there is a component without path. #13

## [1.1.3] - 2017-05-01

### Added

- Support for SonarQube Measures-API
- Error logging for sonarqube errors

### Changed

- Standard Sonar metric is now complexity,ncloc,functions,duplicated_lines,classes,blocker_violations,generated_lines,bugs,commented_out_code_lines,lines,violations,comment_lines,duplicated_blocks

## [1.1.2] - 2017-04-28

### Added

- Translation API for Metrics

## [1.1.1] - 2017-04-07

### Fixed

- GitHub Issue: Flickering surfaces #3
- GitHub Issue: Unable to install due to readlink error on macOS #4

## [1.1.0] - 2017-03-27

### Added

- SourceMonitorImporter for importing projects from SourceMonitor.

## [1.0.0] - 2017-03-17

### Added

- SonarImporter for importing projects from SonarQube.
- ValidationTool for validating an existing json file.<|MERGE_RESOLUTION|>--- conflicted
+++ resolved
@@ -15,11 +15,10 @@
 
 ### Fixed
 
-<<<<<<< HEAD
+
 - SourceCodeParser now skips custom metrics for files, if the syntax tree cannot be created
-=======
 - Nodes with color metric equals 0 are colored correct again #677
->>>>>>> 273bc987
+
 
 ### Chore
 

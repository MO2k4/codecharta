--- conflicted
+++ resolved
@@ -23,6 +23,7 @@
 - Use `fa-ban`-icon as symbols for blacklistPanel (instead of `fa-list`) #298
 - Use `fa-ban`-icon as symbols for blacklistType `Exclude` (instead of `fa-times`) #298
 - Label size keeps readable for large maps or a high distance between camera and map #237
+- updated dependencies to fix vulnerabilities
 
 ### Removed
 - Remove invertHeight checkbox in delta-view #306
@@ -47,12 +48,7 @@
 
 ### Changed
 - Renaming 'isolate node' to 'focus node'
-<<<<<<< HEAD
 - Focusing a node does not remove the blacklist items of type Hide
-- updated dependencies to fix vulnerabilities
-=======
-- Focusing a node does not remove the blacklist items of type 'hide'
->>>>>>> b7582dba
 
 ### Removed
 - NodeContextMenu: Option to 'show all' nodes, which used to unhide all nodes

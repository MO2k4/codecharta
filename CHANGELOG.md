# Change Log
All notable changes to this project will be documented in this file.

The format is based on [Keep a Changelog](http://keepachangelog.com/)
and this project adheres to [Semantic Versioning](http://semver.org/)

## [unreleased]
### Added
<<<<<<< HEAD
- CodeMaatCouplingImport to Analysis #172
=======
- Show names of marked packages in legend
>>>>>>> 47fc20f8

### Changed
- MergeFilter merges dependencies #172

### Removed

### Fixed

## [1.14.2] - 2018-07-16
### Added

### Changed
- Changed folder detail metrics from mean to sum

### Removed

### Fixed

## [1.14.1] - 2018-07-13
### Added

### Changed

### Removed

### Fixed

## [1.14.0] - 2018-07-13
### Added
- Added UnderstandImporter to Analysis
- Packages can be highlighted in different colors #152
- Adding a context menu with highlighting colors and convenience methods for the tree view and 3D view #155
- Folders and files to highlight can be described in the cc.json #165
- Dynamic/automatic margin computing de/activated by tick

### Changed
- Details panel: using the sum of the childrens metrics instead of the mean value

### Removed

### Fixed
- Display buttons do not trigger map changes #185
- Flickering surfaces when zooming out

## [1.13.0] - 2018-06-08
### Added
- Layout switcher #141
- Added CrococosmoImporter to Analysis
- Added type, dirs, name to CSVExporter
- Invert height of building checkbox
- Aggregate multiple maps in visualization #110
- Auto Focus selected map part
- Timmer added to applySettings in SettingsService

### Changed
- Crococosmo xml files will now generate a cc.json file for each version
- Suppressing ARIA warnings
- Simplified gradle structure of analysis part
- Deltas added in the metric quick access panel #138
- Ticks and ResetValue Buttons call to onSettingsChange to avoid applySettings timer
- compacting empty middle packages #150
- Detail panel minimized by default
### Removed

### Fixed
- filter by regex shows parent nodes #116
- typo in scss file

## [1.12.0] - 2018-04-27
### Added
- horizontal quick access metric chooser
- Link behind filepath in detailPanel #84
- Double click event-handler on Buildings #84
- Detail Panel can be minimized and maximized
- Settings option to minimize Detail Panel
- cypress as an e2e test runner


### Changed

### Removed
- metric details from legend
- metric chooser from settings panel

### Fixed

## [1.11.2] - 2018-04-13
### Added

### Changed

### Removed

### Fixed
- a sonar importer bug which prevented the importer to fetch the last page #122

## [1.11.1] - 2018-04-11
### Added

### Changed

### Removed

### Fixed

## [1.11.0] - 2018-04-11
### Added
- SASS support
- simple regex filter
- Reset Button
- Dialog Service replaces console log calls and window.alert calls
- linking tree view and map hover
- auto fit scene button
- anugularJS material
- Scenarios are now filtered by compatibility for the given map
- Link in visualization #84

### Changed

### Removed
- materialize-css
- grunt

### Fixed
- less flickering and artifacts

## [1.10.0] - 2018-03-22
### Added

### Changed
- Clean up UI #86
- Updated analysis dependencies

### Removed

### Fixed
- Delta View shows Deltas of itself as non-trivial if nodes have same name #89: Compare deltas by path not name
- Delta calculation performance boost #91
- Problems when intermediate nodes missed metrics #92
- removed unnecessary calculations
- removed bug in SonarImporter that slowed up performance and missed out multiple metrics
- minor bugs

## [1.9.3] - 2018-02-23
### Added

### Changed
- sorting treeview by folders and names

### Removed

### Fixed

## [1.9.2] - 2018-02-20
### Added
- added preliminary CSVExporter for visualisation data

### Changed
- padding rendering
- minimal building height is 1 to prevent clipping issues
- fallback values for visualization when no metric is available (area = 1, height = 1, color = grey). Data in data structure will not be changed.

### Removed

### Fixed

## [1.9.1] - 2018-02-20
### Added

### Changed

### Removed

### Fixed
- detail panel bug fix

## [1.9.0] - 2018-02-20
### Added

### Changed
- moved to unscoped npm packages

### Removed

### Fixed

## [1.8.2] - 2018-02-20
### Added

### Changed
- detail panel background is white now. better visibility

### Removed

### Fixed

## [1.8.1] - 2018-02-20
### Added

### Changed
- revision chooser moved to settings panel and uses now understandable dropdowns instead of links. Part of the #82 proposals

### Removed

### Fixed

## [1.8.0] - 2018-02-20
### Added
- Experimental dependency support
- loading indicator
- file path to detail panel
- collapsible tree view and visibility/isolation per node toggles

### Changed
- added a ray-aabb intersection test before precise testing. Less time is spent in intersection methods.

### Removed

### Fixed
- fixed a minor bug
- canvas mouse event listener are now limited to the canvas dom element. UI events will not trigger the canvas listeners anymore
- canvas mouse events distinguish now between click and drag. Dragging does not reset selection anymore
- slider input #64
- rz slider initialization bug
- increasing test coverage
- deltas where calculated on map loading even though, they were disabled

## [1.7.2] - 2018-02-02
### Added

### Changed

### Removed

### Fixed
- url to homepage
- analysis package

## [1.7.1] - 2018-02-02
### Added

### Changed

### Removed

### Fixed

## [1.7.0] - 2018-02-02
### Added

### Changed
- npm pachage scoped to @maibornwolff
- Defined further scenarios via json file
- Added description for metrics and scenarios
- using fixed point values in detail panel (ui) to truncate infinite or long decimals
- folders now use the mean attributes of their buildings(leaves)

### Removed

### Fixed
- Bugfix: detail panel should be cleared before setting new details else old values may survive

## [1.6.7] - 2018-02-01
### Added

### Changed

### Removed

### Fixed

## [1.6.6] - 2018-02-01
### Added
- added anonymous git log generator anongit
- browser demo shows codecharta-visualization sonar analysis

### Changed
- rewrote command line interface
- linking ccsh to bin/ccsh will be deleted later

### Removed

### Fixed
- No underscore for scenarios in tooltips #71

## [1.6.5] - 2018-01-30
### Added

### Changed

### Removed

### Fixed

## [1.6.4] - 2018-01-30
### Added

### Changed

### Removed

### Fixed
- fixed broken SonarImporter due to jdk9 migration

## [1.6.3] - 2018-01-26
### Added
- added npm publish for analysis
- simple release script for automatic changelog updates, commits, tags, version bumps

### Changed

### Removed

### Fixed

## [1.6.2] - 2018-01-25
### Added
- added support for git log --raw and git log --numstat --raw
- added support for git log --numstat and codechurn
- added support for renames in SCMLogParser for git log --name-status
- added support for renames in SCMLogParser for git log --numstat, git log --raw  and git log --numstat --raw
- added new SCM experimental metrics range_of_weeks_with_commits and successive_weeks_of_commits
- the file origin of a node is displayed in the details now
- sonarqube analysis on CI build
- npm publish support in visualization

### Changed
- Deltas are no longer experimental
- two selected delta maps now merge their nodes correctly. The map where 
a node was missing get's a copy of this node with metrics=0. 
File additions/deletions are therefore only visible when areaMetric is 
unary and deltas are activated.

### Removed

### Fixed
- delta display bug for heights
- going back from delta view now correctly removes deltas from node data
- Delta shown although not in delta mode #60
- Allow inversion of delta colors #57
- npm binary error

## [1.5.2] - 2018-01-04
### Added

### Changed
- scaling slider now has steps of 0.1. This allows the user to select precise values like 2.0
- updated jdk to jdk9

### Removed

### Fixed
- Opening the same file a second time does not work #53
- added missing require declaration
- added glsl loader in testing environment
- Native Application support is bugged while building in Travis CI #48

## [1.5.1] - 2017-11-14
### Added
- command line parameter to toggle "authors" attribute in SCMLogParser

### Changed

### Removed

### Fixed
- when passing a file through the "file" parameter in the URL, the map now renders correctly

## [1.5.0] - 2017-10-24
### Added
- experimental delta functionality
- loading multiple maps
- experimental margin slider

### Changed
- faster rendering

### Removed
- nwjs packages and native apps due to a bug

### Fixed
- using color metric instead of height metric for color range slider ceil

## [1.4.0] - 2017-09-14
### Added
- Typescript support
- Browsersync
- added advanced merging strategy "leaf" in MergeFilter
- advanced merging with restructuring

### Changed
- Browserify replaced with Webpack
- Better debugging
- Karma instead of Mocha

### Removed

### Fixed

## [1.3.2] - 2017-08-18
### Added
- add slider controls for color thresholds #19
- Added additional structuring in SonarImporter for multi-module projects
- button to generate current url parameters
- camera position is now a setting (e.g. in scenarios or url parameters)
- margin slider: make it easier to find out to which package/folder a class belongs #20

### Changed
- better url parameter resolution (nested parameters are handled correctly)
- changed hover color. Allows better distinction between hover and select

### Removed
- obsolete helper grid

### Fixed
- changing display or color settings resets scaling #18
- scenario description #32
- Scaling should not scale the labels #35

## [1.3.1] - 2017-07-05
### Added

### Changed

### Removed

### Fixed
- Prevented override of URL-parameters by default scenario

## [1.3.0] - 2017-07-05
### Added
- Adding simple merge functionality for multiple json files
- Added CSVImporter
- Added Translation for SonarQube metrics
- Added descriptions for metrics

### Changed
- Changed uppercase metrics, e.g. RLOC, to lowercase metrics

### Removed

### Fixed
- Simple cc.json does not display anything #17

## [1.2.0] - 2017-06-19
### Added
- Adding Labels and UI
- Support for links to source page of SonarQube in sonarimporter
- Added SCMLogParser

### Changed

### Removed

### Fixed
- GitHub Issue: legend is wrong #21


## [1.1.5] - 2017-05-31
### Fixed
- Wrong version numbers in analysis part

## [1.1.4] - 2017-05-26
### Added
- Scenarios and default scenario
- Translation API for Metrics
- Metric tooltips in dropdown

### Fixed
- GitHub Issue: Sonarimporter crashes with null pointer exception when there is a component without path. #13

## [1.1.3] - 2017-05-01
### Added
- Support for SonarQube Measures-API
- Error logging for sonarqube errors

### Changed
- Standard Sonar metric is now complexity,ncloc,functions,duplicated_lines,classes,blocker_violations,generated_lines,bugs,commented_out_code_lines,lines,violations,comment_lines,duplicated_blocks

## [1.1.2] - 2017-04-28
### Added
- Translation API for Metrics

## [1.1.1] - 2017-04-07
### Fixed
- GitHub Issue: Flickering surfaces #3
- GitHub Issue: Unable to install due to readlink error on macOS #4

## [1.1.0] - 2017-03-27
### Added
- SourceMonitorImporter for importing projects from SourceMonitor.

## [1.0.0] - 2017-03-17
### Added
- SonarImporter for importing projects from SonarQube.
- ValidationTool for validating an existing json file.<|MERGE_RESOLUTION|>--- conflicted
+++ resolved
@@ -6,11 +6,8 @@
 
 ## [unreleased]
 ### Added
-<<<<<<< HEAD
+- Show names of marked packages in legend
 - CodeMaatCouplingImport to Analysis #172
-=======
-- Show names of marked packages in legend
->>>>>>> 47fc20f8
 
 ### Changed
 - MergeFilter merges dependencies #172

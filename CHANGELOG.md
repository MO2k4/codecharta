﻿# Change Log

All notable changes to this project will be documented in this file.

The format is based on [Keep a Changelog](http://keepachangelog.com/)
and this project adheres to [Semantic Versioning](http://semver.org/)

## [unreleased]

### Added 🚀

### Changed

### Removed 🗑

### Fixed 🐞

### Chore 👨‍💻 👩‍💻

## [1.51.0] - 2020-07-24

### Added 🚀

- File chooser now accept ".json" files only to avoid accidentally loading incorrect files
- Lots of tooltips #1030

### Changed

### Removed 🗑

### Fixed 🐞

- Blacklisting a building would sometimes not update the map #1098
- Changes made after opening the filechooser and closing it won't be applied #875
<<<<<<< HEAD
- Number of incoming and outgoing edges not visible when hovering over a node #1095
=======
- Edge metric list not always updated correctly when loading a new file #1106
>>>>>>> 27e5d654

### Chore 👨‍💻 👩‍💻

## [1.50.0] - 2020-07-10

### Added 🚀

- Line between scenario indicator and remove button #1069

### Changed

- Reduced transition time when opening or collapsing parts of the ribbon bar #1043
- Search Panel will open now when clicking in the search field and collapse when clicking somewhere else #1071

### Removed 🗑

### Fixed 🐞

- Opening the same file again will now reload the file and reset the application #1032
- Improve render performance by persisting color conversions #1034
- Sorting in tree-view not being applied #1040

### Chore 👨‍💻 👩‍💻

## [1.49.1] - 2020-07-03

### Added 🚀

### Changed

### Removed 🗑

### Fixed 🐞

- Improved performance significantly when switching between single, multiple and delta
- Color-Range-Slider sometimes misbehaved when loading a new map or excluding buildings #926

### Chore 👨‍💻 👩‍💻

## [1.49.0] - 2020-06-19

### Added 🚀

- Custom scenarios can be created and saved through the scenario menu #675
- Importer and parser documentation can now be found on the github Website #954
- Output of sourcemonitor can now be compressed with the compression flag

### Changed

### Removed 🗑

### Fixed 🐞

### Chore 👨‍💻 👩‍💻

- [Security] Bump angular from 1.7.9 to 1.8.0 in /visualization #995

## [1.48.0] - 2020-06-12

### Added 🚀

- Support of compressed cc.json files. Files can be compressed in the analysis #848

### Changed

### Removed 🗑

### Fixed 🐞

- Improved performance of several importers #846

### Chore 👨‍💻 👩‍💻

## [1.47.1] - 2020-05-08

### Added 🚀

### Changed

### Removed 🗑

### Fixed 🐞

- Attribute-Side-Bar being invisible

### Chore 👨‍💻 👩‍💻

## [1.47.0] - 2020-05-02

### Added 🚀

- When hovering over a folder, all buildings inside it will be highlighted as well #694

### Changed

- Rename the button Show-Complete-Map button to Unfocus #642
- Move the Unfocus button (visible when right-clicking a focused node) to the node-context-menu #948

### Removed 🗑

### Fixed 🐞

- Generating a delta map with merged empty folders in between is now working correctly #730
- Reduced time when opening a new file #932

### Chore 👨‍💻 👩‍💻

- [Security] Bump jquery from 3.4.0 to 3.5.0 in /visualization #944

## [1.46.1] - 2020-04-24

### Added 🚀

- Error dialogs in case of validation or api version issues #610

### Changed

### Removed 🗑

### Fixed 🐞

- Improved overall rendering performance of larger maps by roughly 40% #836

### Chore 👨‍💻 👩‍💻

## [1.45.5] - 2020-04-17

### Added 🚀

- Median symbol for aggregated relative metrics #365
- AttributeTypes for tokeiImporter and SCMLogParser #365
- Ellipsis button in TreeView list when hovering a node to access context menu #780
- Show gray eye-icon next to the ellipsis-button to indicate a flattened node #780
- Attribute Type selector in the metric dropdowns for edges and nodes

### Changed

- Metrics with AttributeType relative are now aggregated using the median #365
- Showing absolute number of files instead of relative number when hovering list item in TreeView #780
- Clicking a hovered list item inside the TreeView opens folders #780
- Color node name in gray when flattened #780

### Removed 🗑

- Eye-icon in TreeView list to flatten a node #780
- Option to focus a node when clicking the node name inside the TreeView #780

### Fixed 🐞

- Consistency of AttributeTypes representation #365
- Wrong file description for tokeiimporter
- Improved search performance #837

### Chore 👨‍💻 👩‍💻

## [1.44.0] - 2020-03-27

### Added 🚀

- Dialog to select between different sorting options #388
- Button to reverse the current selected sorting #388

### Changed

### Removed 🗑

### Fixed 🐞

- Show file selection in toolBar after excluding or hiding a node instead of an empty toolBar #896

### Chore 👨‍💻 👩‍💻

## [1.43.0] - 2020-03-20

### Added 🚀

### Changed

- Selectable metrics will only contain metrics from the visible maps
- Closing the attribute-side-bar by clicking somewhere in the map will now be triggered on mouse up instead of mouse down

### Removed 🗑

### Fixed 🐞

- Search-panel opening for a short duration when importing a new file

### Chore 👨‍💻 👩‍💻

- Fix vulnerability with nokogiri <1.10.8

## [1.42.3] - 2020-03-13

### Added 🚀

### Changed

### Removed 🗑

### Fixed 🐞

- Loading Gif not displayed when preparing to render a new map #857
- Selecting zero files in Multiple mode will not trigger the 3D CodeMap creation
- Metrics in the dropdown menu now show the correct max value for the visible maps #876

### Chore 👨‍💻 👩‍💻

## [1.42.2] - 2020-02-14

### Added 🚀

### Changed

### Removed 🗑

### Fixed 🐞

- Replaced non standard `[[` in sh scripts #849
- Improved performance for loading a new file #836
- Marked Packages are loaded from files #798

### Chore 👨‍💻 👩‍💻

## [1.42.1] - 2020-02-07

### Added 🚀

### Changed

### Removed 🗑

### Fixed 🐞

- GC Overhead Limit (OutOfMemory Exception) during analysis of large SCMLogs fixed #845

### Chore 👨‍💻 👩‍💻

## [1.42.0] - 2020-01-31

### Added 🚀

- Support for camel and kebab-case for ccsh arguments #772
- RawTextParser for analysis #660
- IndentationLevel as metric for RawTextParser #660
- Show additional Pairing Rate of Selected Building, simultaneously to the currently hovered Buildings #736

### Changed

- Options of the ccsh are now consistently in kebab-case #772

### Removed 🗑

### Fixed 🐞

- Path prefix handling in tokeiimporter #841

### Chore 👨‍💻 👩‍💻

## [1.41.8] - 2020-01-17

### Added 🚀

### Changed

### Removed 🗑

- Project name parameters in the ccsh #773

### Fixed 🐞

### Chore 👨‍💻 👩‍💻

## [1.41.6] - 2020-01-10

### Added 🚀

### Changed

### Removed 🗑

### Fixed 🐞

- Deployment

### Chore 👨‍💻 👩‍💻

## [1.41.1] - 2020-01-10

### Added 🚀

### Changed

### Removed 🗑

### Fixed 🐞

- Performance of loading maps with edges improved #823
- Calculation of other Group for fileExtensionBar #768
- Remove focus of UI elements when they are not visible anymore

### Chore 👨‍💻 👩‍💻

## [1.41.0] - 2019-12-06

### Added 🚀

- Show the relative number of files a folder includes compared to the project in the TreeView #380
- Show the number of files a folder includes in the TreeView when hovering #380
- When the File Extension Bar is hovered, all buildings corresponding to that extension are highlighted #545
- Toggle between percentage and absolute values when clicking the file extension details section #545
- Sum hovered delta values for folders #781

### Changed

### Removed 🗑

### Fixed 🐞

### Chore 👨‍💻 👩‍💻

## [1.40.0] - 2019-11-22

### Added 🚀

### Changed

- Replaced Blacklist Hide with Flatten option #691
- Flattened buildings are not hidden by default #691

### Removed 🗑

### Fixed 🐞

### Chore 👨‍💻 👩‍💻

- Bump @types/three from 0.89.12 to 0.103.2 in /visualization #453
- Bump angularjs-slider from 6.5.1 to 7.0.0 in /visualization #454
- Bump webpack from 3.12.0 to 4.41.2 in /visualization #436
- [Security] Bump angular from 1.7.7 to 1.7.9 in /visualization #800

## [1.39.0] - 2019-11-15

### Added

- Progress indicator for SonarImporter #544

### Changed

- New style for hovered metric values #696
- Redesigned slider labels in ribbonBar sections #696
- Shortened ribbonBar sections #696

### Removed

### Fixed

- Missing pictures and broken links in docs #785
- SCMLogParser is now more resilient to unusual SVN commit messages #763

### Chore

## [1.38.1] - 2019-11-13

### Added

- New github-pages https://maibornwolff.github.io/codecharta/

### Changed

### Removed

### Fixed

- Sum symbol for hovered metric values only shows for folders #775

### Chore

## [1.38.0] - 2019-11-08

### Added

- Temporal coupling edges generated by SCMLogParser #622

### Changed

- Downloaded files are no longer formatted #679
- Added highly and median coupled files metrics to non-churn metric list of SCMLogParser #622
- Moved nodePathPanel to toolBar and updated style #607

### Removed

### Fixed

- Removed attributes from downloaded files that should not be there #679

### Chore

## [1.37.0] - 2019-10-25

### Added

- Sidebar with information regarding the selected building #527
- Sidebar closes when selected buildings is excluded #748

### Changed

- Animation to show or hide the legend panel #527

### Removed

- Expandable detail panel in lower left corner #527
- Removed option to maximize/minimize detail panel #527

### Fixed

- Autofocus and label size for focused nodes #747
- Selected buildings stays selected when settings are changed #748
- IllegalStateException when scanning single file in SourceCodeParser #573
- SourceCodeParser places files in the project root correctly into the hierarchy #574

### Chore

## [1.36.0] - 2019-10-18

### Added

### Changed

- Open and close the ribbonBar sections independently with an updated animation

### Removed

### Fixed

- Camera is now resetted correctly, when unfocusing #634
- Inputs of Color Range Slider now waits a second before it commits its values #676
- Fixed root folder name in TreeView after new map after loading new map #649
- Increased size of ribbonBar for big screens #644
- File-Extension-Bar will not display excluded nodes anymore #725
- Sanitize input for shelljs #600

### Chore

- Bump jacoco from 0.8.1 to 0.8.4 in /analysis

## [1.35.0] - 2019-10-04

### Added

- Checkbox in global Settings for disabling camera reset, when new map is loaded #685
- Pipe support for SourceCodeParser #716
- Pipe support for SCMLogParser #717
- Pipe support for SonarImporter #715

### Changed

### Removed

### Fixed

- Exclude and Hide options are disabled for empty and already existing search patterns #654

### Chore

## [1.34.0] - 2019-09-20

### Added

- Tokei Importer #538
- Prominent Notice that we use Sonar-jar #713

### Changed

### Removed

### Fixed

### Chore

- Bump kotlin-reflect from 1.3.41 to 1.3.50 in /analysis
- Bump json from 20180813 to 20190722 in /analysis
- Bump rxjava from 2.2.9 to 2.2.12 in /analysis
- Bump assertj-core from 3.12.2 to 3.13.2 in /analysis
- Bump sonar-java-plugin from 5.12.1.17771 to 5.14.0.18788 in /analysis

## [1.33.0] - 2019-09-10

### Added

- Edge Previews (Palm-Tree-Effect) #529
- Dropdown to select Edge Metric, including Edge Counter #529
- Edge Metric settings for Edge Height, Number of Previews & show only building with Edges #529

### Changed

- Edge Visualization to better distinguish between incoming and outgoing edges #529
- Distribution metric is by default the same as area metric #689
- MapTreeView below searchBar opens the first level by default #690
- Focus metric search when opening metricChooser #693

### Removed

- Edge Options in Context menu #529

### Fixed

- SourceCodeParser now skips custom metrics for files, if the syntax tree cannot be created
- Nodes with color metric equals 0 are colored correct again #677

### Chore

- [Security] Bump mixin-deep from 1.3.1 to 1.3.2 in /visualization

## [1.32.0] - 2019-08-09

### Added

- Search for metrics and an indicator for the highest value in dropdown #575
- Button to enable PresentationMode that uses Flashlight-Hovering #576
- Clarifying information which file is which in the file bar when in delta mode #615

### Changed

- Replaced Scenario dropdown with button on the left of the metric sections #628

### Removed

### Fixed

### Chore

## [1.31.0] - 2019-08-02

### Added

- New Metric in SourceCodeParser: Maximum-Nesting-Level #659

### Changed

### Removed

### Fixed

- Label hight adjustment now matches scaling of map #594
- SCMLogParser now guesses the input file encoding #614

### Chore

## [1.30.0] - 2019-07-26

### Added

- New Search Bar #526
- Number of Renames Metric to SCMLogParser #621
- Age In Weeks Metric for SCMLogParser #620

### Changed

- ToolBar now shows partially cut-off controls if the window is too small #582
- Position of the legendPanel was moved to the bottom-right corner #633
- RibbonBar only opens the three metric section
- Moved Scenario-select to the right in order to use less space
- Moved loading-gif from ribbonBar to toolBar

### Removed

- RibbonBar toggle button

### Fixed

- FileExtensionBar height to not show a bottom-margin in Chrome
- PointerEvents not being propagated when RibbonBar was extended
- Reduced memory usage of SCMLogParser to avoid OutOfMemory Exception #631

### Chore

- [Security] Bump lodash.mergewith from 4.6.1 to 4.6.2 in /visualization
- [Security] Bump lodash from 4.17.11 to 4.17.13 in /visualization
- [Security] Bump fstream from 1.0.11 to 1.0.12 in /visualization

## [1.29.0] - 2019-07-12

### Added

### Changed

- Moved Button to reset the map to the center next to the view-cube #606
- Moved FileExtensionBar #527

### Removed

- Burger Menu / SideNav #526

### Fixed

- Colors in File-Extension-Bar will be displayed in MS Edge and Standlone now #584

### Chore

## [1.28.0] - 2019-06-28

### Added

- Releasing will now remind the developer to manually add the release notes #533
- StructureModifier to remove and move nodes and set root of projects #547 / #181

### Changed

- More informative log messages regarding the success of project merging #547

### Removed

- Release Notes are not generated and added automatically to a release #533

### Fixed

- Margin will now be set correctly depending on whether dynamicMargin is enabled or not #602

### Chore

## [1.27.0] - 2019-06-25

### Added

- Automatically generates release notes from changelog and appends it to release #533
- Adds global settings-menu with settings from options panel and weblinks #528

### Changed

- Moved File Settings from Ribbon Bar to new File Setting Bar #525
- Rename sample file codemap-nodes #587
- Hide checkbox to select white-positive-buildings in delta state #345

### Removed

- Removes Options panel from sidebar #528
- Removes Weblinks panel from sidebar #528
- Removed URL-parameter info from sidebar #525

### Fixed

- Unary Metric will no longer be auto-selected when a new map is loaded #579

### Chore

## [1.26.0] - 2019-06-14

### Added

- FileExtensionBar to show file-distribution of chosen metric #495
- sum icon is now displayed on the left of the metric value #364
- Added Pop-up dialog before downloading file to set filename and see what data will be stored #523

### Changed

### Removed

### Fixed

- Fix set default ColorRange when resetting color section #560

### Chore

## [1.25.1] - 2019-05-30

### Added

- SVN log parser keeps track of renaming of files for metric calculation #542

### Changed

### Removed

### Fixed

- Entries with renaming information in SVN logs are attributed to correct file #542
- Unary metric will no longer be removed from the MetricChooser-Dropdown when a folder was excluded or hidden #548
- Changing margin and then file or mode will no longer freeze the application #524

### Chore

- [Security] Bump tar from 2.2.1 to 2.2.2 in /visualization

## [1.25.0] - 2019-05-17

### Added

- Added SonarJava to Source code parser #343
- Added exclude and defaultExclude options to SourceCodeParser #508
- Show loading-gif in ribbonBar when rerendering map

### Changed

- Using Sonar Plugins for Source code parser, giving the Sonar Metrics #343
- Use debounced settings update instead of throttled
- Filename of downloaded file now contains time #484

### Removed

### Fixed

- Fixed issue with too long line in ccsh.bat #506
- Prevent downloaded files from having multiple Timestamps #484
- Do not show loadingGif when cancelling the fileChooser #498
- Excluding a building now updates the maximum value of colorRange #355

### Chore

- Bump angular-material from 1.1.9 to 1.1.14 in /visualization
- [Security] Bump jquery from 3.3.1 to 3.4.0 in /visualization

## [1.24.0] - 2019-04-23

### Added

### Changed

### Removed

- Settings as URL parameters #470

### Fixed

- Fixed issue with trailing slash in URL parameter of SonarImporter #356

### Chore

- Bump d3 from 4.13.0 to 5.9.2 in /visualization
- Bump sinon from 4.5.0 to 7.3.1 in /visualization

## [1.23.0] - 2019-03-22

### Added

- Project Name can be specified for merge filter #394

### Changed

- Throw a MergeException if project names do not match in MergeFilter #394

### Removed

### Fixed

- Excluded buildings are no longer used for aggregated metric calculation #352

### Chore

- Bump browser-sync-webpack-plugin from 1.2.0 to 2.2.2 in /visualization
- Bump @types/node from 8.10.19 to 11.11.3 in /visualization
- Bump html-webpack-plugin from 2.30.1 to 3.2.0 in /visualization
- Bump load-grunt-tasks from 3.5.2 to 4.0.0 in /visualization #444
- Bump ajv from 5.5.2 to 6.10.0 in /visualization #447
- Bump resolve-url-loader from 2.3.0 to 3.0.1 in /visualization #448

## [1.22.0] - 2019-03-15

### Added

- Added buttons to select all/none/inversion of revisions/maps in multiple mode #391
- Merge filter can merge all files of folders #392

### Changed

### Removed

### Fixed

- Fixed bug that code map was not re-loaded when changing from multiple to single revision mode #396
- Fixed missing apiVersion in aggregated map #398
- Input Fields of color sliders adjust width according to content #409

### Chore

- Bump nouislider from 11.1.0 to 13.1.1 in /visualization
- Bump typescript from 2.7.2 to 3.3.3333 in /visualization
- Bump @types/d3 from 4.13.0 to 5.7.1 in /visualization

## [1.21.2] - 2019-02-26

### Added

- When entering Multiple Mode, all Maps/revisions are preselected

### Changed

### Removed

### Fixed

- Fixing non-existent metric aggregation on root-level when using multiple Files

## [1.21.1] - 2019-02-22

### Added

- Hovering a node in the map also hovers it in the tree view #351

### Changed

### Removed

### Fixed

- Fixing sync between treeview hovering and map hovering #351
- Folders can no longer be colored in the CodeMap or TreeView #359

## [1.21.0] - 2019-02-16

### Added

- Color searched node names green in TreeView #225
- Add option buttons (three dots) in TreeViewSearch to `Hide` or `Exclude` matching nodes #298
- Show blacklist entry counter in blacklistPanel header #298
- Option checkbox 'Hide Flattened Buildings' #225
- Hide/Flatten non-searched buildings #225
- Hide/Flatten all buildings, if searchPattern can't find any matching nodes #225
- Show maxValue of each metric in metricChooser select list #204
- Colored color-slider inside the RibbonBar #318
- Option to color positive buildings white #311
- Clicking the ribbonBar section-titles toggles the ribbonBar #324
- View-Cube displayed in top right corner #274
- Adding prettier formatter
- Adapt colorRange when changing colorMetric #330

### Changed

- Update TreeView filter with search field #225
- Use 'gitignore' style matching in TreeViewSearch #225
- Reorder `Focus`, `Hide` and `Exclude` buttons in nodeContextMenu #298
- Reorder sidebarPanels (BlacklistPanel beneath TreeViewSearchPanel) #298
- Use `fa-ban`-icon as symbols for blacklistPanel (instead of `fa-list`) #298
- Use `fa-ban`-icon as symbols for blacklistType `Exclude` (instead of `fa-times`) #298
- Label size keeps readable for large maps or a high distance between camera and map #237
- updated dependencies to fix vulnerabilities
- Scenarios only update settings which exist in Scenario and not all #224
- MergeFilter to merge unique blacklist entries #275
- MergeFilter to only merge unique attributeType entries #275

### Removed

- Remove invertHeight checkbox in delta-view #306
- Remove option to add blacklist entries from inside the blacklistPanel #298
- Remove statistic functions in Experimental panel #308

### Fixed

- CodeMap does not move anymore when navigating in text-fields #307
- Merge blacklist in multipleFile view and convert paths #275
- Show logo in NW.js standalone application #233

## [1.20.1] - 2018-12-19

### Added

### Changed

### Removed

### Fixed

## [1.20.0] - 2018-12-19

### Added

- button to unfocus node
- NodeContextMenu: Option to only hide dependent edges
- plop support

### Changed

- Renaming 'isolate node' to 'focus node'
- Focusing a node does not remove the blacklist items of type Hide

### Removed

- NodeContextMenu: Option to 'show all' nodes, which used to unhide all nodes

### Fixed

- Reshow hidden nodes from Treeview or Blacklist

## [1.19.0] - 2018-11-02

### Added

- Deleted files in delta view use their previous area value in order to be visible #254

### Changed

### Removed

### Fixed

- Buildings in the delta view are not colored correctly #253
- Reset Button in RibbonBar to reset 'Invert Colors' #255
- Remove lag of 'Invert Color' checkboxes, when selecting single/delta mode #255

## [1.18.1] - 2018-10-31

### Added

### Changed

### Removed

### Fixed

## [1.18.0] - 2018-10-29

### Added

- Integration with Jasome through JasomeImporter #245
- URL parameter 'mode' with the values Single, Multiple or Delta
- Blacklist to persist excluded or hidden nodes #205
- Option to exclude nodes in nodeContextMenu #205
- BlacklistPanel in SettingsSidebar to manage blacklist #205
- Save-Button to download current CodeMap #205
- Publishing visualization on Docker Hub #252

### Changed

- No longer fat jar of every subcomponent of analysis, baked into ccsh
- Changed simple syserr write to logger call for analysis #243

### Removed

- URL parameter 'delta' does not exist anymore

### Fixed

- Show delta of CodeMap when URL parameter mode=delta is set

## [1.17.0] - 2018-09-28

### Added

### Changed

- Invert delta colors moved from color to heigh metric column in ribbon bar #220
- Delta value now as kindOfMap shown #220
- Aggreate maps as multiple rename #220

### Removed

### Fixed

- Single/delta buttons now correctly activated when delta in ulr shown #220

## [1.17.0] - 2018-09-21

### Added

- CodeMaatImport for temporal coupling dependencies #172
- EdgeFilter to aggregate edge-attributes as node-attributes #222
- Option to show and hide dependent edges from node-context-menu #218

### Changed

- MergeFilter merges edges #172

### Removed

### Fixed

## [1.16.2] - 2018-09-10

### Added

### Changed

### Removed

### Fixed

- missing event in firefox #232

## [1.16.1] - 2018-08-31

### Added

- gitlab + dotnet manual

### Changed

### Removed

### Fixed

## [1.16.0] - 2018-08-31

### Added

- add the option to add multiple files via url parameter (e.g. ?file=a&file=b...)

### Changed

### Removed

### Fixed

## [1.15.1] - 2018-08-13

### Added

### Changed

### Removed

### Fixed

## [1.15.0] - 2018-08-13

### Added

- e2e tests are running in CI Environment (headless)
- pupeteer as e2e test framework
- Show names of marked packages in legend
- Added a source code importer that can analyse rloc,mcc for java source code
- keep settings when the user changes a file
- Added option to set white background

### Changed

### Removed

- cypress

### Fixed

## [1.14.2] - 2018-07-16

### Added

### Changed

- Changed folder detail metrics from mean to sum

### Removed

### Fixed

## [1.14.1] - 2018-07-13

### Added

### Changed

### Removed

### Fixed

## [1.14.0] - 2018-07-13

### Added

- Added UnderstandImporter to Analysis
- Packages can be highlighted in different colors #152
- Adding a context menu with highlighting colors and convenience methods for the tree view and 3D view #155
- Folders and files to highlight can be described in the cc.json #165
- Dynamic/automatic margin computing de/activated by tick

### Changed

- Details panel: using the sum of the childrens metrics instead of the mean value

### Removed

### Fixed

- Display buttons do not trigger map changes #185
- Flickering surfaces when zooming out

## [1.13.0] - 2018-06-08

### Added

- Layout switcher #141
- Added CrococosmoImporter to Analysis
- Added type, dirs, name to CSVExporter
- Invert height of building checkbox
- Aggregate multiple maps in visualization #110
- Auto Focus selected map part
- Timmer added to applySettings in SettingsService

### Changed

- Crococosmo xml files will now generate a cc.json file for each version
- Suppressing ARIA warnings
- Simplified gradle structure of analysis part
- Deltas added in the metric quick access panel #138
- Ticks and ResetValue Buttons call to onSettingsChange to avoid applySettings timer
- compacting empty middle packages #150
- Detail panel minimized by default

### Removed

### Fixed

- filter by regex shows parent nodes #116
- typo in scss file

## [1.12.0] - 2018-04-27

### Added

- horizontal quick access metric chooser
- Link behind filepath in detailPanel #84
- Double click event-handler on Buildings #84
- Detail Panel can be minimized and maximized
- Settings option to minimize Detail Panel
- cypress as an e2e test runner

### Changed

### Removed

- metric details from legend
- metric chooser from settings panel

### Fixed

## [1.11.2] - 2018-04-13

### Added

### Changed

### Removed

### Fixed

- a sonar importer bug which prevented the importer to fetch the last page #122

## [1.11.1] - 2018-04-11

### Added

### Changed

### Removed

### Fixed

## [1.11.0] - 2018-04-11

### Added

- SASS support
- simple regex filter
- Reset Button
- Dialog Service replaces console log calls and window.alert calls
- linking tree view and map hover
- auto fit scene button
- anugularJS material
- Scenarios are now filtered by compatibility for the given map
- Link in visualization #84

### Changed

### Removed

- materialize-css
- grunt

### Fixed

- less flickering and artifacts

## [1.10.0] - 2018-03-22

### Added

### Changed

- Clean up UI #86
- Updated analysis dependencies

### Removed

### Fixed

- Delta View shows Deltas of itself as non-trivial if nodes have same name #89: Compare deltas by path not name
- Delta calculation performance boost #91
- Problems when intermediate nodes missed metrics #92
- removed unnecessary calculations
- removed bug in SonarImporter that slowed up performance and missed out multiple metrics
- minor bugs

## [1.9.3] - 2018-02-23

### Added

### Changed

- sorting treeview by folders and names

### Removed

### Fixed

## [1.9.2] - 2018-02-20

### Added

- added preliminary CSVExporter for visualisation data

### Changed

- padding rendering
- minimal building height is 1 to prevent clipping issues
- fallback values for visualization when no metric is available (area = 1, height = 1, color = grey). Data in data structure will not be changed.

### Removed

### Fixed

## [1.9.1] - 2018-02-20

### Added

### Changed

### Removed

### Fixed

- detail panel bug fix

## [1.9.0] - 2018-02-20

### Added

### Changed

- moved to unscoped npm packages

### Removed

### Fixed

## [1.8.2] - 2018-02-20

### Added

### Changed

- detail panel background is white now. better visibility

### Removed

### Fixed

## [1.8.1] - 2018-02-20

### Added

### Changed

- revision chooser moved to settings panel and uses now understandable dropdowns instead of links. Part of the #82 proposals

### Removed

### Fixed

## [1.8.0] - 2018-02-20

### Added

- Experimental dependency support
- loading indicator
- file path to detail panel
- collapsible tree view and visibility/isolation per node toggles

### Changed

- added a ray-aabb intersection test before precise testing. Less time is spent in intersection methods.

### Removed

### Fixed

- fixed a minor bug
- canvas mouse event listener are now limited to the canvas dom element. UI events will not trigger the canvas listeners anymore
- canvas mouse events distinguish now between click and drag. Dragging does not reset selection anymore
- slider input #64
- rz slider initialization bug
- increasing test coverage
- deltas where calculated on map loading even though, they were disabled

## [1.7.2] - 2018-02-02

### Added

### Changed

### Removed

### Fixed

- url to homepage
- analysis package

## [1.7.1] - 2018-02-02

### Added

### Changed

### Removed

### Fixed

## [1.7.0] - 2018-02-02

### Added

### Changed

- npm pachage scoped to @maibornwolff
- Defined further scenarios via json file
- Added description for metrics and scenarios
- using fixed point values in detail panel (ui) to truncate infinite or long decimals
- folders now use the mean attributes of their buildings(leaves)

### Removed

### Fixed

- Bugfix: detail panel should be cleared before setting new details else old values may survive

## [1.6.7] - 2018-02-01

### Added

### Changed

### Removed

### Fixed

## [1.6.6] - 2018-02-01

### Added

- added anonymous git log generator anongit
- browser demo shows codecharta-visualization sonar analysis

### Changed

- rewrote command line interface
- linking ccsh to bin/ccsh will be deleted later

### Removed

### Fixed

- No underscore for scenarios in tooltips #71

## [1.6.5] - 2018-01-30

### Added

### Changed

### Removed

### Fixed

## [1.6.4] - 2018-01-30

### Added

### Changed

### Removed

### Fixed

- fixed broken SonarImporter due to jdk9 migration

## [1.6.3] - 2018-01-26

### Added

- added npm publish for analysis
- simple release script for automatic changelog updates, commits, tags, version bumps

### Changed

### Removed

### Fixed

## [1.6.2] - 2018-01-25

### Added

- added support for git log --raw and git log --numstat --raw
- added support for git log --numstat and codechurn
- added support for renames in SCMLogParser for git log --name-status
- added support for renames in SCMLogParser for git log --numstat, git log --raw and git log --numstat --raw
- added new SCM experimental metrics range_of_weeks_with_commits and successive_weeks_of_commits
- the file origin of a node is displayed in the details now
- sonarqube analysis on CI build
- npm publish support in visualization

### Changed

- Deltas are no longer experimental
- two selected delta maps now merge their nodes correctly. The map where
  a node was missing get's a copy of this node with metrics=0.
  File additions/deletions are therefore only visible when areaMetric is
  unary and deltas are activated.

### Removed

### Fixed

- delta display bug for heights
- going back from delta view now correctly removes deltas from node data
- Delta shown although not in delta mode #60
- Allow inversion of delta colors #57
- npm binary error

## [1.5.2] - 2018-01-04

### Added

### Changed

- scaling slider now has steps of 0.1. This allows the user to select precise values like 2.0
- updated jdk to jdk9

### Removed

### Fixed

- Opening the same file a second time does not work #53
- added missing require declaration
- added glsl loader in testing environment
- Native Application support is bugged while building in Travis CI #48

## [1.5.1] - 2017-11-14

### Added

- command line parameter to toggle "authors" attribute in SCMLogParser

### Changed

### Removed

### Fixed

- when passing a file through the "file" parameter in the URL, the map now renders correctly

## [1.5.0] - 2017-10-24

### Added

- experimental delta functionality
- loading multiple maps
- experimental margin slider

### Changed

- faster rendering

### Removed

- nwjs packages and native apps due to a bug

### Fixed

- using color metric instead of height metric for color range slider ceil

## [1.4.0] - 2017-09-14

### Added

- Typescript support
- Browsersync
- added advanced merging strategy "leaf" in MergeFilter
- advanced merging with restructuring

### Changed

- Browserify replaced with Webpack
- Better debugging
- Karma instead of Mocha

### Removed

### Fixed

## [1.3.2] - 2017-08-18

### Added

- add slider controls for color thresholds #19
- Added additional structuring in SonarImporter for multi-module projects
- button to generate current url parameters
- camera position is now a setting (e.g. in scenarios or url parameters)
- margin slider: make it easier to find out to which package/folder a class belongs #20

### Changed

- better url parameter resolution (nested parameters are handled correctly)
- changed hover color. Allows better distinction between hover and select

### Removed

- obsolete helper grid

### Fixed

- changing display or color settings resets scaling #18
- scenario description #32
- Scaling should not scale the labels #35

## [1.3.1] - 2017-07-05

### Added

### Changed

### Removed

### Fixed

- Prevented override of URL-parameters by default scenario

## [1.3.0] - 2017-07-05

### Added

- Adding simple merge functionality for multiple json files
- Added CSVImporter
- Added Translation for SonarQube metrics
- Added descriptions for metrics

### Changed

- Changed uppercase metrics, e.g. RLOC, to lowercase metrics

### Removed

### Fixed

- Simple cc.json does not display anything #17

## [1.2.0] - 2017-06-19

### Added

- Adding Labels and UI
- Support for links to source page of SonarQube in sonarimporter
- Added SCMLogParser

### Changed

### Removed

### Fixed

- GitHub Issue: legend is wrong #21

## [1.1.5] - 2017-05-31

### Fixed

- Wrong version numbers in analysis part

## [1.1.4] - 2017-05-26

### Added

- Scenarios and default scenario
- Translation API for Metrics
- Metric tooltips in dropdown

### Fixed

- GitHub Issue: Sonarimporter crashes with null pointer exception when there is a component without path. #13

## [1.1.3] - 2017-05-01

### Added

- Support for SonarQube Measures-API
- Error logging for sonarqube errors

### Changed

- Standard Sonar metric is now complexity,ncloc,functions,duplicated_lines,classes,blocker_violations,generated_lines,bugs,commented_out_code_lines,lines,violations,comment_lines,duplicated_blocks

## [1.1.2] - 2017-04-28

### Added

- Translation API for Metrics

## [1.1.1] - 2017-04-07

### Fixed

- GitHub Issue: Flickering surfaces #3
- GitHub Issue: Unable to install due to readlink error on macOS #4

## [1.1.0] - 2017-03-27

### Added

- SourceMonitorImporter for importing projects from SourceMonitor.

## [1.0.0] - 2017-03-17

### Added

- SonarImporter for importing projects from SonarQube.
- ValidationTool for validating an existing json file.<|MERGE_RESOLUTION|>--- conflicted
+++ resolved
@@ -15,6 +15,8 @@
 
 ### Fixed 🐞
 
+- Number of incoming and outgoing edges not visible when hovering over a node #1095
+
 ### Chore 👨‍💻 👩‍💻
 
 ## [1.51.0] - 2020-07-24
@@ -32,11 +34,7 @@
 
 - Blacklisting a building would sometimes not update the map #1098
 - Changes made after opening the filechooser and closing it won't be applied #875
-<<<<<<< HEAD
-- Number of incoming and outgoing edges not visible when hovering over a node #1095
-=======
 - Edge metric list not always updated correctly when loading a new file #1106
->>>>>>> 27e5d654
 
 ### Chore 👨‍💻 👩‍💻
 

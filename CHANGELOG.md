--- conflicted
+++ resolved
@@ -6,15 +6,12 @@
 
 ## [Unreleased]
 ### Added
-<<<<<<< HEAD
 - add slider controls for color thresholds #19
 - Added additional structuring in SonarImporter for multi-module projects
 - button to generate current url parameters
 - camera position is now a setting (e.g. in scenarios or url parameters)
+- margin slider: make it easier to find out to which package/folder a class belongs #20
 
-=======
-- margin slider: make it easier to find out to which package/folder a class belongs #20
->>>>>>> 86c43380
 ### Changed
 - better url parameter resolution (nested parameters are handled correctly)
 - changed hover color. Allows better distinction between hover and select

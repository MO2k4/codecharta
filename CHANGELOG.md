--- conflicted
+++ resolved
@@ -19,11 +19,8 @@
 
 ### Fixed 🐞
 
-<<<<<<< HEAD
+- Quality gates on sonarcloud.io are available again #879
 - Number of incoming and outgoing edges not visible when hovering over a node #1095
-=======
-- Quality gates on sonarcloud.io are available again #879
->>>>>>> 2a1bb7bf
 
 ### Chore 👨‍💻 👩‍💻
 
@@ -55,7 +52,7 @@
 ### Changed
 
 - Reduced transition time when opening or collapsing parts of the ribbon bar #1043
-- Search Panel will open now when clicking in the search field and collapse when clicking somewhere else #1071
+- Search Panel will open now when clicking in the search field and collapse when clicking somewhere else #
 
 ### Removed 🗑
 

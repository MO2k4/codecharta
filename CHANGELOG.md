# Change Log
All notable changes to this project will be documented in this file.

The format is based on [Keep a Changelog](http://keepachangelog.com/)
and this project adheres to [Semantic Versioning](http://semver.org/)

## [Unreleased]
### Added
- add slider controls for color thresholds #19
- Added additional structuring in SonarImporter for multi-module projects
- button to generate current url parameters
- camera position is now a setting (e.g. in scenarios or url parameters)

### Changed
<<<<<<< HEAD
- better url parameter resolution (nested parameters are handled correctly)
=======
- changed hover color. Allows better distinction between hover and select
>>>>>>> 83d0842a

### Removed
- obsolete helper grid

### Fixed
- changing display or color settings resets scaling #18
- scenario description #32

## [1.3.1] - 2017-07-05
### Added

### Changed

### Removed

### Fixed
- Prevented override of URL-parameters by default scenario

## [1.3.0] - 2017-07-05
### Added
- Adding simple merge functionality for multiple json files
- Added CSVImporter
- Added Translation for SonarQube metrics
- Added descriptions for metrics

### Changed
- Changed uppercase metrics, e.g. RLOC, to lowercase metrics

### Removed

### Fixed
- Simple cc.json does not display anything #17

## [1.2.0] - 2017-06-19
### Added
- Adding Labels and UI
- Support for links to source page of SonarQube in sonarimporter
- Added SCMLogParser

### Changed

### Removed

### Fixed
- GitHub Issue: legend is wrong #21


## [1.1.5] - 2017-05-31
### Fixed
- Wrong version numbers in analysis part

## [1.1.4] - 2017-05-26
### Added
- Scenarios and default scenario
- Translation API for Metrics
- Metric tooltips in dropdown

### Fixed
- GitHub Issue: Sonarimporter crashes with null pointer exception when there is a component without path. #13

## [1.1.3] - 2017-05-01
### Added
- Support for SonarQube Measures-API
- Error logging for sonarqube errors

### Changed
- Standard Sonar metric is now complexity,ncloc,functions,duplicated_lines,classes,blocker_violations,generated_lines,bugs,commented_out_code_lines,lines,violations,comment_lines,duplicated_blocks

## [1.1.2] - 2017-04-28
### Added
- Translation API for Metrics

## [1.1.1] - 2017-04-07
### Fixed
- GitHub Issue: Flickering surfaces #3
- GitHub Issue: Unable to install due to readlink error on macOS #4

## [1.1.0] - 2017-03-27
### Added
- SourceMonitorImporter for importing projects from SourceMonitor.

## [1.0.0] - 2017-03-17
### Added
- SonarImporter for importing projects from SonarQube.
- ValidationTool for validating an existing json file.<|MERGE_RESOLUTION|>--- conflicted
+++ resolved
@@ -12,11 +12,8 @@
 - camera position is now a setting (e.g. in scenarios or url parameters)
 
 ### Changed
-<<<<<<< HEAD
 - better url parameter resolution (nested parameters are handled correctly)
-=======
 - changed hover color. Allows better distinction between hover and select
->>>>>>> 83d0842a
 
 ### Removed
 - obsolete helper grid

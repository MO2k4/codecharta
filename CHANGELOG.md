--- conflicted
+++ resolved
@@ -15,14 +15,10 @@
 
 ### Changed
 
-<<<<<<< HEAD
--   Edge Visualization to better distinguish between incoming and outgoing edges #529
--   Distribution metric is by default the same as area metric #689
-=======
 - Edge Visualization to better distinguish between incoming and outgoing edges #529
 - Distribution metric is by default the same as area metric #689
-- MapTreeView below searchBar opens the firt level by default #690
->>>>>>> e51b1592
+- MapTreeView below searchBar opens the first level by default #690
+
 
 ### Removed
 

# Change Log

All notable changes to this project will be documented in this file.

The format is based on [Keep a Changelog](http://keepachangelog.com/)
and this project adheres to [Semantic Versioning](http://semver.org/)

## [unreleased]
### Added

<<<<<<< HEAD
=======
### Changed

### Removed

### Fixed

### Chore

## [1.25.1] - 2019-05-30

### Added

>>>>>>> dc03e380
- SVN log parser keeps track of renaming of files for metric calculation #542
- Added pop-up-dialog before downloading file to set filename and see what data will be stored #523

### Changed

### Removed

### Fixed

- Entries with renaming information in SVN logs are attributed to correct file #542
- Unary metric will no longer be removed from the MetricChooser-Dropdown when a folder was excluded or hidden #548
- Changing margin and then file or mode will no longer freeze the application #524

### Chore

- [Security] Bump tar from 2.2.1 to 2.2.2 in /visualization

## [1.25.0] - 2019-05-17

### Added

- Added SonarJava to Source code parser #343
- Added exclude and defaultExclude options to SourceCodeParser #508
- Show loading-gif in ribbonBar when rerendering map

### Changed

- Using Sonar Plugins for Source code parser, giving the Sonar Metrics #343
- Use debounced settings update instead of throttled
- Filename of downloaded file now contains time #484

### Removed

### Fixed

- Fixed issue with too long line in ccsh.bat #506
- Prevent downloaded files from having multiple Timestamps #484
- Do not show loadingGif when cancelling the fileChooser #498
- Excluding a building now updates the maximum value of colorRange #355

### Chore

- Bump angular-material from 1.1.9 to 1.1.14 in /visualization
- [Security] Bump jquery from 3.3.1 to 3.4.0 in /visualization

## [1.24.0] - 2019-04-23

### Added

### Changed

### Removed

- Settings as URL parameters #470

### Fixed

- Fixed issue with trailing slash in URL parameter of SonarImporter #356

### Chore

- Bump d3 from 4.13.0 to 5.9.2 in /visualization
- Bump sinon from 4.5.0 to 7.3.1 in /visualization

## [1.23.0] - 2019-03-22

### Added

- Project Name can be specified for merge filter #394

### Changed

- Throw a MergeException if project names do not match in MergeFilter #394

### Removed

### Fixed

- Excluded buildings are no longer used for aggregated metric calculation #352

### Chore

- Bump browser-sync-webpack-plugin from 1.2.0 to 2.2.2 in /visualization
- Bump @types/node from 8.10.19 to 11.11.3 in /visualization
- Bump html-webpack-plugin from 2.30.1 to 3.2.0 in /visualization
- Bump load-grunt-tasks from 3.5.2 to 4.0.0 in /visualization #444
- Bump ajv from 5.5.2 to 6.10.0 in /visualization #447
- Bump resolve-url-loader from 2.3.0 to 3.0.1 in /visualization #448

## [1.22.0] - 2019-03-15

### Added

- Added buttons to select all/none/inversion of revisions/maps in multiple mode #391
- Merge filter can merge all files of folders #392

### Changed

### Removed

### Fixed

- Fixed bug that code map was not re-loaded when changing from multiple to single revision mode #396
- Fixed missing apiVersion in aggregated map #398
- Input Fields of color sliders adjust width according to content #409

### Chore

- Bump nouislider from 11.1.0 to 13.1.1 in /visualization
- Bump typescript from 2.7.2 to 3.3.3333 in /visualization
- Bump @types/d3 from 4.13.0 to 5.7.1 in /visualization

## [1.21.2] - 2019-02-26

### Added

- When entering Multiple Mode, all Maps/revisions are preselected

### Changed

### Removed

### Fixed

- Fixing non-existent metric aggregation on root-level when using multiple Files

## [1.21.1] - 2019-02-22

### Added

- Hovering a node in the map also hovers it in the tree view #351

### Changed

### Removed

### Fixed

- Fixing sync between treeview hovering and map hovering #351
- Folders can no longer be colored in the CodeMap or TreeView #359

## [1.21.0] - 2019-02-16

### Added

- Color searched node names green in TreeView #225
- Add option buttons (three dots) in TreeViewSearch to `Hide` or `Exclude` matching nodes #298
- Show blacklist entry counter in blacklistPanel header #298
- Option checkbox 'Hide Flattened Buildings' #225
- Hide/Flatten non-searched buildings #225
- Hide/Flatten all buildings, if searchPattern can't find any matching nodes #225
- Show maxValue of each metric in metricChooser select list #204
- Colored color-slider inside the RibbonBar #318
- Option to color positive buildings white #311
- Clicking the ribbonBar section-titles toggles the ribbonBar #324
- View-Cube displayed in top right corner #274
- Adding prettier formatter
- Adapt colorRange when changing colorMetric #330

### Changed

- Update TreeView filter with search field #225
- Use 'gitignore' style matching in TreeViewSearch #225
- Reorder `Focus`, `Hide` and `Exclude` buttons in nodeContextMenu #298
- Reorder sidebarPanels (BlacklistPanel beneath TreeViewSearchPanel) #298
- Use `fa-ban`-icon as symbols for blacklistPanel (instead of `fa-list`) #298
- Use `fa-ban`-icon as symbols for blacklistType `Exclude` (instead of `fa-times`) #298
- Label size keeps readable for large maps or a high distance between camera and map #237
- updated dependencies to fix vulnerabilities
- Scenarios only update settings which exist in Scenario and not all #224
- MergeFilter to merge unique blacklist entries #275
- MergeFilter to only merge unique attributeType entries #275

### Removed

- Remove invertHeight checkbox in delta-view #306
- Remove option to add blacklist entries from inside the blacklistPanel #298
- Remove statistic functions in Experimental panel #308

### Fixed

- CodeMap does not move anymore when navigating in text-fields #307
- Merge blacklist in multipleFile view and convert paths #275
- Show logo in NW.js standalone application #233

## [1.20.1] - 2018-12-19

### Added

### Changed

### Removed

### Fixed

## [1.20.0] - 2018-12-19

### Added

- button to unfocus node
- NodeContextMenu: Option to only hide dependent edges
- plop support

### Changed

- Renaming 'isolate node' to 'focus node'
- Focusing a node does not remove the blacklist items of type Hide

### Removed

- NodeContextMenu: Option to 'show all' nodes, which used to unhide all nodes

### Fixed

- Reshow hidden nodes from Treeview or Blacklist

## [1.19.0] - 2018-11-02

### Added

- Deleted files in delta view use their previous area value in order to be visible #254

### Changed

### Removed

### Fixed

- Buildings in the delta view are not colored correctly #253
- Reset Button in RibbonBar to reset 'Invert Colors' #255
- Remove lag of 'Invert Color' checkboxes, when selecting single/delta mode #255

## [1.18.1] - 2018-10-31

### Added

### Changed

### Removed

### Fixed

## [1.18.0] - 2018-10-29

### Added

- Integration with Jasome through JasomeImporter #245
- URL parameter 'mode' with the values Single, Multiple or Delta
- Blacklist to persist excluded or hidden nodes #205
- Option to exclude nodes in nodeContextMenu #205
- BlacklistPanel in SettingsSidebar to manage blacklist #205
- Save-Button to download current CodeMap #205
- Publishing visualization on Docker Hub #252

### Changed

- No longer fat jar of every subcomponent of analysis, baked into ccsh
- Changed simple syserr write to logger call for analysis #243

### Removed

- URL parameter 'delta' does not exist anymore

### Fixed

- Show delta of CodeMap when URL parameter mode=delta is set

## [1.17.0] - 2018-09-28

### Added

### Changed

- Invert delta colors moved from color to heigh metric column in ribbon bar #220
- Delta value now as kindOfMap shown #220
- Aggreate maps as multiple rename #220

### Removed

### Fixed

- Single/delta buttons now correctly activated when delta in ulr shown #220

## [1.17.0] - 2018-09-21

### Added

- CodeMaatImport for temporal coupling dependencies #172
- EdgeFilter to aggregate edge-attributes as node-attributes #222
- Option to show and hide dependent edges from node-context-menu #218

### Changed

- MergeFilter merges edges #172

### Removed

### Fixed

## [1.16.2] - 2018-09-10

### Added

### Changed

### Removed

### Fixed

- missing event in firefox #232

## [1.16.1] - 2018-08-31

### Added

- gitlab + dotnet manual

### Changed

### Removed

### Fixed

## [1.16.0] - 2018-08-31

### Added

- add the option to add multiple files via url parameter (e.g. ?file=a&file=b...)

### Changed

### Removed

### Fixed

## [1.15.1] - 2018-08-13

### Added

### Changed

### Removed

### Fixed

## [1.15.0] - 2018-08-13

### Added

- e2e tests are running in CI Environment (headless)
- pupeteer as e2e test framework
- Show names of marked packages in legend
- Added a source code importer that can analyse rloc,mcc for java source code
- keep settings when the user changes a file
- Added option to set white background

### Changed

### Removed

- cypress

### Fixed

## [1.14.2] - 2018-07-16

### Added

### Changed

- Changed folder detail metrics from mean to sum

### Removed

### Fixed

## [1.14.1] - 2018-07-13

### Added

### Changed

### Removed

### Fixed

## [1.14.0] - 2018-07-13

### Added

- Added UnderstandImporter to Analysis
- Packages can be highlighted in different colors #152
- Adding a context menu with highlighting colors and convenience methods for the tree view and 3D view #155
- Folders and files to highlight can be described in the cc.json #165
- Dynamic/automatic margin computing de/activated by tick

### Changed

- Details panel: using the sum of the childrens metrics instead of the mean value

### Removed

### Fixed

- Display buttons do not trigger map changes #185
- Flickering surfaces when zooming out

## [1.13.0] - 2018-06-08

### Added

- Layout switcher #141
- Added CrococosmoImporter to Analysis
- Added type, dirs, name to CSVExporter
- Invert height of building checkbox
- Aggregate multiple maps in visualization #110
- Auto Focus selected map part
- Timmer added to applySettings in SettingsService

### Changed

- Crococosmo xml files will now generate a cc.json file for each version
- Suppressing ARIA warnings
- Simplified gradle structure of analysis part
- Deltas added in the metric quick access panel #138
- Ticks and ResetValue Buttons call to onSettingsChange to avoid applySettings timer
- compacting empty middle packages #150
- Detail panel minimized by default

### Removed

### Fixed

- filter by regex shows parent nodes #116
- typo in scss file

## [1.12.0] - 2018-04-27

### Added

- horizontal quick access metric chooser
- Link behind filepath in detailPanel #84
- Double click event-handler on Buildings #84
- Detail Panel can be minimized and maximized
- Settings option to minimize Detail Panel
- cypress as an e2e test runner

### Changed

### Removed

- metric details from legend
- metric chooser from settings panel

### Fixed

## [1.11.2] - 2018-04-13

### Added

### Changed

### Removed

### Fixed

- a sonar importer bug which prevented the importer to fetch the last page #122

## [1.11.1] - 2018-04-11

### Added

### Changed

### Removed

### Fixed

## [1.11.0] - 2018-04-11

### Added

- SASS support
- simple regex filter
- Reset Button
- Dialog Service replaces console log calls and window.alert calls
- linking tree view and map hover
- auto fit scene button
- anugularJS material
- Scenarios are now filtered by compatibility for the given map
- Link in visualization #84

### Changed

### Removed

- materialize-css
- grunt

### Fixed

- less flickering and artifacts

## [1.10.0] - 2018-03-22

### Added

### Changed

- Clean up UI #86
- Updated analysis dependencies

### Removed

### Fixed

- Delta View shows Deltas of itself as non-trivial if nodes have same name #89: Compare deltas by path not name
- Delta calculation performance boost #91
- Problems when intermediate nodes missed metrics #92
- removed unnecessary calculations
- removed bug in SonarImporter that slowed up performance and missed out multiple metrics
- minor bugs

## [1.9.3] - 2018-02-23

### Added

### Changed

- sorting treeview by folders and names

### Removed

### Fixed

## [1.9.2] - 2018-02-20

### Added

- added preliminary CSVExporter for visualisation data

### Changed

- padding rendering
- minimal building height is 1 to prevent clipping issues
- fallback values for visualization when no metric is available (area = 1, height = 1, color = grey). Data in data structure will not be changed.

### Removed

### Fixed

## [1.9.1] - 2018-02-20

### Added

### Changed

### Removed

### Fixed

- detail panel bug fix

## [1.9.0] - 2018-02-20

### Added

### Changed

- moved to unscoped npm packages

### Removed

### Fixed

## [1.8.2] - 2018-02-20

### Added

### Changed

- detail panel background is white now. better visibility

### Removed

### Fixed

## [1.8.1] - 2018-02-20

### Added

### Changed

- revision chooser moved to settings panel and uses now understandable dropdowns instead of links. Part of the #82 proposals

### Removed

### Fixed

## [1.8.0] - 2018-02-20

### Added

- Experimental dependency support
- loading indicator
- file path to detail panel
- collapsible tree view and visibility/isolation per node toggles

### Changed

- added a ray-aabb intersection test before precise testing. Less time is spent in intersection methods.

### Removed

### Fixed

- fixed a minor bug
- canvas mouse event listener are now limited to the canvas dom element. UI events will not trigger the canvas listeners anymore
- canvas mouse events distinguish now between click and drag. Dragging does not reset selection anymore
- slider input #64
- rz slider initialization bug
- increasing test coverage
- deltas where calculated on map loading even though, they were disabled

## [1.7.2] - 2018-02-02

### Added

### Changed

### Removed

### Fixed

- url to homepage
- analysis package

## [1.7.1] - 2018-02-02

### Added

### Changed

### Removed

### Fixed

## [1.7.0] - 2018-02-02

### Added

### Changed

- npm pachage scoped to @maibornwolff
- Defined further scenarios via json file
- Added description for metrics and scenarios
- using fixed point values in detail panel (ui) to truncate infinite or long decimals
- folders now use the mean attributes of their buildings(leaves)

### Removed

### Fixed

- Bugfix: detail panel should be cleared before setting new details else old values may survive

## [1.6.7] - 2018-02-01

### Added

### Changed

### Removed

### Fixed

## [1.6.6] - 2018-02-01

### Added

- added anonymous git log generator anongit
- browser demo shows codecharta-visualization sonar analysis

### Changed

- rewrote command line interface
- linking ccsh to bin/ccsh will be deleted later

### Removed

### Fixed

- No underscore for scenarios in tooltips #71

## [1.6.5] - 2018-01-30

### Added

### Changed

### Removed

### Fixed

## [1.6.4] - 2018-01-30

### Added

### Changed

### Removed

### Fixed

- fixed broken SonarImporter due to jdk9 migration

## [1.6.3] - 2018-01-26

### Added

- added npm publish for analysis
- simple release script for automatic changelog updates, commits, tags, version bumps

### Changed

### Removed

### Fixed

## [1.6.2] - 2018-01-25

### Added

- added support for git log --raw and git log --numstat --raw
- added support for git log --numstat and codechurn
- added support for renames in SCMLogParser for git log --name-status
- added support for renames in SCMLogParser for git log --numstat, git log --raw and git log --numstat --raw
- added new SCM experimental metrics range_of_weeks_with_commits and successive_weeks_of_commits
- the file origin of a node is displayed in the details now
- sonarqube analysis on CI build
- npm publish support in visualization

### Changed

- Deltas are no longer experimental
- two selected delta maps now merge their nodes correctly. The map where
  a node was missing get's a copy of this node with metrics=0.
  File additions/deletions are therefore only visible when areaMetric is
  unary and deltas are activated.

### Removed

### Fixed

- delta display bug for heights
- going back from delta view now correctly removes deltas from node data
- Delta shown although not in delta mode #60
- Allow inversion of delta colors #57
- npm binary error

## [1.5.2] - 2018-01-04

### Added

### Changed

- scaling slider now has steps of 0.1. This allows the user to select precise values like 2.0
- updated jdk to jdk9

### Removed

### Fixed

- Opening the same file a second time does not work #53
- added missing require declaration
- added glsl loader in testing environment
- Native Application support is bugged while building in Travis CI #48

## [1.5.1] - 2017-11-14

### Added

- command line parameter to toggle "authors" attribute in SCMLogParser

### Changed

### Removed

### Fixed

- when passing a file through the "file" parameter in the URL, the map now renders correctly

## [1.5.0] - 2017-10-24

### Added

- experimental delta functionality
- loading multiple maps
- experimental margin slider

### Changed

- faster rendering

### Removed

- nwjs packages and native apps due to a bug

### Fixed

- using color metric instead of height metric for color range slider ceil

## [1.4.0] - 2017-09-14

### Added

- Typescript support
- Browsersync
- added advanced merging strategy "leaf" in MergeFilter
- advanced merging with restructuring

### Changed

- Browserify replaced with Webpack
- Better debugging
- Karma instead of Mocha

### Removed

### Fixed

## [1.3.2] - 2017-08-18

### Added

- add slider controls for color thresholds #19
- Added additional structuring in SonarImporter for multi-module projects
- button to generate current url parameters
- camera position is now a setting (e.g. in scenarios or url parameters)
- margin slider: make it easier to find out to which package/folder a class belongs #20

### Changed

- better url parameter resolution (nested parameters are handled correctly)
- changed hover color. Allows better distinction between hover and select

### Removed

- obsolete helper grid

### Fixed

- changing display or color settings resets scaling #18
- scenario description #32
- Scaling should not scale the labels #35

## [1.3.1] - 2017-07-05

### Added

### Changed

### Removed

### Fixed

- Prevented override of URL-parameters by default scenario

## [1.3.0] - 2017-07-05

### Added

- Adding simple merge functionality for multiple json files
- Added CSVImporter
- Added Translation for SonarQube metrics
- Added descriptions for metrics

### Changed

- Changed uppercase metrics, e.g. RLOC, to lowercase metrics

### Removed

### Fixed

- Simple cc.json does not display anything #17

## [1.2.0] - 2017-06-19

### Added

- Adding Labels and UI
- Support for links to source page of SonarQube in sonarimporter
- Added SCMLogParser

### Changed

### Removed

### Fixed

- GitHub Issue: legend is wrong #21

## [1.1.5] - 2017-05-31

### Fixed

- Wrong version numbers in analysis part

## [1.1.4] - 2017-05-26

### Added

- Scenarios and default scenario
- Translation API for Metrics
- Metric tooltips in dropdown

### Fixed

- GitHub Issue: Sonarimporter crashes with null pointer exception when there is a component without path. #13

## [1.1.3] - 2017-05-01

### Added

- Support for SonarQube Measures-API
- Error logging for sonarqube errors

### Changed

- Standard Sonar metric is now complexity,ncloc,functions,duplicated_lines,classes,blocker_violations,generated_lines,bugs,commented_out_code_lines,lines,violations,comment_lines,duplicated_blocks

## [1.1.2] - 2017-04-28

### Added

- Translation API for Metrics

## [1.1.1] - 2017-04-07

### Fixed

- GitHub Issue: Flickering surfaces #3
- GitHub Issue: Unable to install due to readlink error on macOS #4

## [1.1.0] - 2017-03-27

### Added

- SourceMonitorImporter for importing projects from SourceMonitor.

## [1.0.0] - 2017-03-17

### Added

- SonarImporter for importing projects from SonarQube.
- ValidationTool for validating an existing json file.<|MERGE_RESOLUTION|>--- conflicted
+++ resolved
@@ -6,10 +6,11 @@
 and this project adheres to [Semantic Versioning](http://semver.org/)
 
 ## [unreleased]
-### Added
-
-<<<<<<< HEAD
-=======
+
+### Added
+
+- Added pop-up-dialog before downloading file to set filename and see what data will be stored #523
+
 ### Changed
 
 ### Removed
@@ -22,9 +23,7 @@
 
 ### Added
 
->>>>>>> dc03e380
 - SVN log parser keeps track of renaming of files for metric calculation #542
-- Added pop-up-dialog before downloading file to set filename and see what data will be stored #523
 
 ### Changed
 

# Change Log
All notable changes to this project will be documented in this file.

The format is based on [Keep a Changelog](http://keepachangelog.com/)
and this project adheres to [Semantic Versioning](http://semver.org/)

## [unreleased]
### Added
- Color searched node names green in TreeView #225
- Add option buttons (three dots) in TreeViewSearch to `Hide` or `Exclude` matching nodes #298
- Show blacklist entry counter in blacklistPanel header #298
- Option checkbox 'Hide Flattened Buildings' #225
- Hide/Flatten non-searched buildings #225
- Hide/Flatten all buildings, if searchPattern can't find any matching nodes #225
- Show maxValue of each metric in metricChooser select list #204
- Colored color-slider inside the RibbonBar #318

### Changed
- Update TreeView filter with search field #225
- Use 'gitignore' style matching in TreeViewSearch #225
- Reorder `Focus`, `Hide` and `Exclude` buttons in nodeContextMenu #298
- Reorder sidebarPanels (BlacklistPanel beneath TreeViewSearchPanel) #298
- Use `fa-ban`-icon as symbols for blacklistPanel (instead of `fa-list`) #298
- Use `fa-ban`-icon as symbols for blacklistType `Exclude` (instead of `fa-times`) #298
- Label size keeps readable for large maps or a high distance between camera and map #237
- updated dependencies to fix vulnerabilities
- MergeFilter to merge unique blacklist entries
- MergeFilter to only merge unique attributeType entries

### Removed
- Remove invertHeight checkbox in delta-view #306
- Remove option to add blacklist entries from inside the blacklistPanel #298
- Remove statistic functions in Experimental panel #308

### Fixed
<<<<<<< HEAD
- Show logo in NW.js standalone application #233
=======
- CodeMap does not move anymore when navigating in text-fields #307
>>>>>>> 884066a6

## [1.20.1] - 2018-12-19
### Added

### Changed

### Removed

### Fixed

## [1.20.0] - 2018-12-19
### Added
- button to unfocus node 
- NodeContextMenu: Option to only hide dependent edges
- plop support

### Changed
- Renaming 'isolate node' to 'focus node'
- Focusing a node does not remove the blacklist items of type Hide

### Removed
- NodeContextMenu: Option to 'show all' nodes, which used to unhide all nodes

### Fixed
- Reshow hidden nodes from Treeview or Blacklist

## [1.19.0] - 2018-11-02
### Added
- Deleted files in delta view use their previous area value in order to be visible #254

### Changed

### Removed

### Fixed
- Buildings in the delta view are not colored correctly #253
- Reset Button in RibbonBar to reset 'Invert Colors' #255
- Remove lag of 'Invert Color' checkboxes, when selecting single/delta mode #255

## [1.18.1] - 2018-10-31
### Added

### Changed

### Removed

### Fixed

## [1.18.0] - 2018-10-29
### Added
- Integration with Jasome through JasomeImporter #245
- URL parameter 'mode' with the values Single, Multiple or Delta 
- Blacklist to persist excluded or hidden nodes #205
- Option to exclude nodes in nodeContextMenu #205
- BlacklistPanel in SettingsSidebar to manage blacklist #205
- Save-Button to download current CodeMap #205
- Publishing visualization on Docker Hub #252

### Changed
- No longer fat jar of every subcomponent of analysis, baked into ccsh
- Changed simple syserr write to logger call for analysis #243

### Removed
- URL parameter 'delta' does not exist anymore

### Fixed
- Show delta of CodeMap when URL parameter mode=delta is set

## [1.17.0] - 2018-09-28
### Added

### Changed
- Invert delta colors moved from color to heigh metric column in ribbon bar #220
- Delta value now as kindOfMap shown #220
- Aggreate maps as multiple rename #220

### Removed

### Fixed
-  Single/delta buttons now correctly activated when delta in ulr shown #220


## [1.17.0] - 2018-09-21
### Added
- CodeMaatImport for temporal coupling dependencies #172
- EdgeFilter to aggregate edge-attributes as node-attributes #222
- Option to show and hide dependent edges from node-context-menu #218

### Changed
- MergeFilter merges edges #172

### Removed

### Fixed

## [1.16.2] - 2018-09-10
### Added

### Changed

### Removed

### Fixed
- missing event in firefox #232

## [1.16.1] - 2018-08-31
### Added
- gitlab + dotnet manual
### Changed

### Removed

### Fixed

## [1.16.0] - 2018-08-31
### Added
- add the option to add multiple files via url parameter (e.g. ?file=a&file=b...)
### Changed

### Removed

### Fixed

## [1.15.1] - 2018-08-13
### Added

### Changed

### Removed

### Fixed

## [1.15.0] - 2018-08-13
### Added
- e2e tests are running in CI Environment (headless)
- pupeteer as e2e test framework
- Show names of marked packages in legend
- Added a source code importer that can analyse rloc,mcc for java source code
- keep settings when the user changes a file
- Added option to set white background

### Changed

### Removed
- cypress

### Fixed

## [1.14.2] - 2018-07-16
### Added

### Changed
- Changed folder detail metrics from mean to sum

### Removed

### Fixed

## [1.14.1] - 2018-07-13
### Added

### Changed

### Removed

### Fixed

## [1.14.0] - 2018-07-13
### Added
- Added UnderstandImporter to Analysis
- Packages can be highlighted in different colors #152
- Adding a context menu with highlighting colors and convenience methods for the tree view and 3D view #155
- Folders and files to highlight can be described in the cc.json #165
- Dynamic/automatic margin computing de/activated by tick

### Changed
- Details panel: using the sum of the childrens metrics instead of the mean value

### Removed

### Fixed
- Display buttons do not trigger map changes #185
- Flickering surfaces when zooming out

## [1.13.0] - 2018-06-08
### Added
- Layout switcher #141
- Added CrococosmoImporter to Analysis
- Added type, dirs, name to CSVExporter
- Invert height of building checkbox
- Aggregate multiple maps in visualization #110
- Auto Focus selected map part
- Timmer added to applySettings in SettingsService

### Changed
- Crococosmo xml files will now generate a cc.json file for each version
- Suppressing ARIA warnings
- Simplified gradle structure of analysis part
- Deltas added in the metric quick access panel #138
- Ticks and ResetValue Buttons call to onSettingsChange to avoid applySettings timer
- compacting empty middle packages #150
- Detail panel minimized by default
### Removed

### Fixed
- filter by regex shows parent nodes #116
- typo in scss file

## [1.12.0] - 2018-04-27
### Added
- horizontal quick access metric chooser
- Link behind filepath in detailPanel #84
- Double click event-handler on Buildings #84
- Detail Panel can be minimized and maximized
- Settings option to minimize Detail Panel
- cypress as an e2e test runner


### Changed

### Removed
- metric details from legend
- metric chooser from settings panel

### Fixed

## [1.11.2] - 2018-04-13
### Added

### Changed

### Removed

### Fixed
- a sonar importer bug which prevented the importer to fetch the last page #122

## [1.11.1] - 2018-04-11
### Added

### Changed

### Removed

### Fixed

## [1.11.0] - 2018-04-11
### Added
- SASS support
- simple regex filter
- Reset Button
- Dialog Service replaces console log calls and window.alert calls
- linking tree view and map hover
- auto fit scene button
- anugularJS material
- Scenarios are now filtered by compatibility for the given map
- Link in visualization #84

### Changed

### Removed
- materialize-css
- grunt

### Fixed
- less flickering and artifacts

## [1.10.0] - 2018-03-22
### Added

### Changed
- Clean up UI #86
- Updated analysis dependencies

### Removed

### Fixed
- Delta View shows Deltas of itself as non-trivial if nodes have same name #89: Compare deltas by path not name
- Delta calculation performance boost #91
- Problems when intermediate nodes missed metrics #92
- removed unnecessary calculations
- removed bug in SonarImporter that slowed up performance and missed out multiple metrics
- minor bugs

## [1.9.3] - 2018-02-23
### Added

### Changed
- sorting treeview by folders and names

### Removed

### Fixed

## [1.9.2] - 2018-02-20
### Added
- added preliminary CSVExporter for visualisation data

### Changed
- padding rendering
- minimal building height is 1 to prevent clipping issues
- fallback values for visualization when no metric is available (area = 1, height = 1, color = grey). Data in data structure will not be changed.

### Removed

### Fixed

## [1.9.1] - 2018-02-20
### Added

### Changed

### Removed

### Fixed
- detail panel bug fix

## [1.9.0] - 2018-02-20
### Added

### Changed
- moved to unscoped npm packages

### Removed

### Fixed

## [1.8.2] - 2018-02-20
### Added

### Changed
- detail panel background is white now. better visibility

### Removed

### Fixed

## [1.8.1] - 2018-02-20
### Added

### Changed
- revision chooser moved to settings panel and uses now understandable dropdowns instead of links. Part of the #82 proposals

### Removed

### Fixed

## [1.8.0] - 2018-02-20
### Added
- Experimental dependency support
- loading indicator
- file path to detail panel
- collapsible tree view and visibility/isolation per node toggles

### Changed
- added a ray-aabb intersection test before precise testing. Less time is spent in intersection methods.

### Removed

### Fixed
- fixed a minor bug
- canvas mouse event listener are now limited to the canvas dom element. UI events will not trigger the canvas listeners anymore
- canvas mouse events distinguish now between click and drag. Dragging does not reset selection anymore
- slider input #64
- rz slider initialization bug
- increasing test coverage
- deltas where calculated on map loading even though, they were disabled

## [1.7.2] - 2018-02-02
### Added

### Changed

### Removed

### Fixed
- url to homepage
- analysis package

## [1.7.1] - 2018-02-02
### Added

### Changed

### Removed

### Fixed

## [1.7.0] - 2018-02-02
### Added

### Changed
- npm pachage scoped to @maibornwolff
- Defined further scenarios via json file
- Added description for metrics and scenarios
- using fixed point values in detail panel (ui) to truncate infinite or long decimals
- folders now use the mean attributes of their buildings(leaves)

### Removed

### Fixed
- Bugfix: detail panel should be cleared before setting new details else old values may survive

## [1.6.7] - 2018-02-01
### Added

### Changed

### Removed

### Fixed

## [1.6.6] - 2018-02-01
### Added
- added anonymous git log generator anongit
- browser demo shows codecharta-visualization sonar analysis

### Changed
- rewrote command line interface
- linking ccsh to bin/ccsh will be deleted later

### Removed

### Fixed
- No underscore for scenarios in tooltips #71

## [1.6.5] - 2018-01-30
### Added

### Changed

### Removed

### Fixed

## [1.6.4] - 2018-01-30
### Added

### Changed

### Removed

### Fixed
- fixed broken SonarImporter due to jdk9 migration

## [1.6.3] - 2018-01-26
### Added
- added npm publish for analysis
- simple release script for automatic changelog updates, commits, tags, version bumps

### Changed

### Removed

### Fixed

## [1.6.2] - 2018-01-25
### Added
- added support for git log --raw and git log --numstat --raw
- added support for git log --numstat and codechurn
- added support for renames in SCMLogParser for git log --name-status
- added support for renames in SCMLogParser for git log --numstat, git log --raw  and git log --numstat --raw
- added new SCM experimental metrics range_of_weeks_with_commits and successive_weeks_of_commits
- the file origin of a node is displayed in the details now
- sonarqube analysis on CI build
- npm publish support in visualization

### Changed
- Deltas are no longer experimental
- two selected delta maps now merge their nodes correctly. The map where 
a node was missing get's a copy of this node with metrics=0. 
File additions/deletions are therefore only visible when areaMetric is 
unary and deltas are activated.

### Removed

### Fixed
- delta display bug for heights
- going back from delta view now correctly removes deltas from node data
- Delta shown although not in delta mode #60
- Allow inversion of delta colors #57
- npm binary error

## [1.5.2] - 2018-01-04
### Added

### Changed
- scaling slider now has steps of 0.1. This allows the user to select precise values like 2.0
- updated jdk to jdk9

### Removed

### Fixed
- Opening the same file a second time does not work #53
- added missing require declaration
- added glsl loader in testing environment
- Native Application support is bugged while building in Travis CI #48

## [1.5.1] - 2017-11-14
### Added
- command line parameter to toggle "authors" attribute in SCMLogParser

### Changed

### Removed

### Fixed
- when passing a file through the "file" parameter in the URL, the map now renders correctly

## [1.5.0] - 2017-10-24
### Added
- experimental delta functionality
- loading multiple maps
- experimental margin slider

### Changed
- faster rendering

### Removed
- nwjs packages and native apps due to a bug

### Fixed
- using color metric instead of height metric for color range slider ceil

## [1.4.0] - 2017-09-14
### Added
- Typescript support
- Browsersync
- added advanced merging strategy "leaf" in MergeFilter
- advanced merging with restructuring

### Changed
- Browserify replaced with Webpack
- Better debugging
- Karma instead of Mocha

### Removed

### Fixed

## [1.3.2] - 2017-08-18
### Added
- add slider controls for color thresholds #19
- Added additional structuring in SonarImporter for multi-module projects
- button to generate current url parameters
- camera position is now a setting (e.g. in scenarios or url parameters)
- margin slider: make it easier to find out to which package/folder a class belongs #20

### Changed
- better url parameter resolution (nested parameters are handled correctly)
- changed hover color. Allows better distinction between hover and select

### Removed
- obsolete helper grid

### Fixed
- changing display or color settings resets scaling #18
- scenario description #32
- Scaling should not scale the labels #35

## [1.3.1] - 2017-07-05
### Added

### Changed

### Removed

### Fixed
- Prevented override of URL-parameters by default scenario

## [1.3.0] - 2017-07-05
### Added
- Adding simple merge functionality for multiple json files
- Added CSVImporter
- Added Translation for SonarQube metrics
- Added descriptions for metrics

### Changed
- Changed uppercase metrics, e.g. RLOC, to lowercase metrics

### Removed

### Fixed
- Simple cc.json does not display anything #17

## [1.2.0] - 2017-06-19
### Added
- Adding Labels and UI
- Support for links to source page of SonarQube in sonarimporter
- Added SCMLogParser

### Changed

### Removed

### Fixed
- GitHub Issue: legend is wrong #21


## [1.1.5] - 2017-05-31
### Fixed
- Wrong version numbers in analysis part

## [1.1.4] - 2017-05-26
### Added
- Scenarios and default scenario
- Translation API for Metrics
- Metric tooltips in dropdown

### Fixed
- GitHub Issue: Sonarimporter crashes with null pointer exception when there is a component without path. #13

## [1.1.3] - 2017-05-01
### Added
- Support for SonarQube Measures-API
- Error logging for sonarqube errors

### Changed
- Standard Sonar metric is now complexity,ncloc,functions,duplicated_lines,classes,blocker_violations,generated_lines,bugs,commented_out_code_lines,lines,violations,comment_lines,duplicated_blocks

## [1.1.2] - 2017-04-28
### Added
- Translation API for Metrics

## [1.1.1] - 2017-04-07
### Fixed
- GitHub Issue: Flickering surfaces #3
- GitHub Issue: Unable to install due to readlink error on macOS #4

## [1.1.0] - 2017-03-27
### Added
- SourceMonitorImporter for importing projects from SourceMonitor.

## [1.0.0] - 2017-03-17
### Added
- SonarImporter for importing projects from SonarQube.
- ValidationTool for validating an existing json file.<|MERGE_RESOLUTION|>--- conflicted
+++ resolved
@@ -33,11 +33,8 @@
 - Remove statistic functions in Experimental panel #308
 
 ### Fixed
-<<<<<<< HEAD
+- CodeMap does not move anymore when navigating in text-fields #307
 - Show logo in NW.js standalone application #233
-=======
-- CodeMap does not move anymore when navigating in text-fields #307
->>>>>>> 884066a6
 
 ## [1.20.1] - 2018-12-19
 ### Added

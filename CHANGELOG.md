--- conflicted
+++ resolved
@@ -23,11 +23,8 @@
 
 ### Fixed
 
-<<<<<<< HEAD
 - Autofocus and label size for focused nodes #747
-=======
 - Selected buildings stays selected when settings are changed #748
->>>>>>> 59135369
 
 ### Chore
 
@@ -49,9 +46,6 @@
 - Increased size of ribbonBar for big screens #644
 - File-Extension-Bar will not display excluded nodes anymore #725
 - Sanitize input for shelljs #600
-- Fix IllegalStateException when scanning single file in SourceCodeParser #573
-- SourceCodeParser places files in the project root correctly into the hierarchy #574
-
 
 ### Chore
 

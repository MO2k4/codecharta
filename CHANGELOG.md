# Change Log
All notable changes to this project will be documented in this file.

The format is based on [Keep a Changelog](http://keepachangelog.com/)
and this project adheres to [Semantic Versioning](http://semver.org/)

## [unreleased]
### Added
<<<<<<< HEAD
- Blacklist to persist excluded or hidden nodes #205
- Option to exclude nodes in nodeContextMenu #205
- BlacklistPanel in SettingsSidebar to manage blacklist #205 
- Save-Button to download current CodeMap #205
=======
- URL parameter 'mode' with the values Single, Multiple or Delta 
>>>>>>> 170b9ee2

### Changed

### Removed
- URL parameter 'delta' does not exist anymore

### Fixed
- Show delta of CodeMap when URL parameter mode=delta is set

## [1.17.0] - 2018-09-28
### Added

### Changed
- Invert delta colors moved from color to heigh metric column in ribbon bar #220
- Delta value now as kindOfMap shown #220
- Aggreate maps as multiple rename #220

### Removed

### Fixed
-  Single/delta buttons now correctly activated when delta in ulr shown #220


## [1.17.0] - 2018-09-21
### Added
- CodeMaatImport for temporal coupling dependencies #172
- EdgeFilter to aggregate edge-attributes as node-attributes #222
- Option to show and hide dependent edges from node-context-menu #218

### Changed
- MergeFilter merges edges #172

### Removed

### Fixed

## [1.16.2] - 2018-09-10
### Added

### Changed

### Removed

### Fixed
- missing event in firefox #232

## [1.16.1] - 2018-08-31
### Added
- gitlab + dotnet manual
### Changed

### Removed

### Fixed

## [1.16.0] - 2018-08-31
### Added
- add the option to add multiple files via url parameter (e.g. ?file=a&file=b...)
### Changed

### Removed

### Fixed

## [1.15.1] - 2018-08-13
### Added

### Changed

### Removed

### Fixed

## [1.15.0] - 2018-08-13
### Added
- e2e tests are running in CI Environment (headless)
- pupeteer as e2e test framework
- Show names of marked packages in legend
- Added a source code importer that can analyse rloc,mcc for java source code
- keep settings when the user changes a file
- Added option to set white background

### Changed

### Removed
- cypress

### Fixed

## [1.14.2] - 2018-07-16
### Added

### Changed
- Changed folder detail metrics from mean to sum

### Removed

### Fixed

## [1.14.1] - 2018-07-13
### Added

### Changed

### Removed

### Fixed

## [1.14.0] - 2018-07-13
### Added
- Added UnderstandImporter to Analysis
- Packages can be highlighted in different colors #152
- Adding a context menu with highlighting colors and convenience methods for the tree view and 3D view #155
- Folders and files to highlight can be described in the cc.json #165
- Dynamic/automatic margin computing de/activated by tick

### Changed
- Details panel: using the sum of the childrens metrics instead of the mean value

### Removed

### Fixed
- Display buttons do not trigger map changes #185
- Flickering surfaces when zooming out

## [1.13.0] - 2018-06-08
### Added
- Layout switcher #141
- Added CrococosmoImporter to Analysis
- Added type, dirs, name to CSVExporter
- Invert height of building checkbox
- Aggregate multiple maps in visualization #110
- Auto Focus selected map part
- Timmer added to applySettings in SettingsService

### Changed
- Crococosmo xml files will now generate a cc.json file for each version
- Suppressing ARIA warnings
- Simplified gradle structure of analysis part
- Deltas added in the metric quick access panel #138
- Ticks and ResetValue Buttons call to onSettingsChange to avoid applySettings timer
- compacting empty middle packages #150
- Detail panel minimized by default
### Removed

### Fixed
- filter by regex shows parent nodes #116
- typo in scss file

## [1.12.0] - 2018-04-27
### Added
- horizontal quick access metric chooser
- Link behind filepath in detailPanel #84
- Double click event-handler on Buildings #84
- Detail Panel can be minimized and maximized
- Settings option to minimize Detail Panel
- cypress as an e2e test runner


### Changed

### Removed
- metric details from legend
- metric chooser from settings panel

### Fixed

## [1.11.2] - 2018-04-13
### Added

### Changed

### Removed

### Fixed
- a sonar importer bug which prevented the importer to fetch the last page #122

## [1.11.1] - 2018-04-11
### Added

### Changed

### Removed

### Fixed

## [1.11.0] - 2018-04-11
### Added
- SASS support
- simple regex filter
- Reset Button
- Dialog Service replaces console log calls and window.alert calls
- linking tree view and map hover
- auto fit scene button
- anugularJS material
- Scenarios are now filtered by compatibility for the given map
- Link in visualization #84

### Changed

### Removed
- materialize-css
- grunt

### Fixed
- less flickering and artifacts

## [1.10.0] - 2018-03-22
### Added

### Changed
- Clean up UI #86
- Updated analysis dependencies

### Removed

### Fixed
- Delta View shows Deltas of itself as non-trivial if nodes have same name #89: Compare deltas by path not name
- Delta calculation performance boost #91
- Problems when intermediate nodes missed metrics #92
- removed unnecessary calculations
- removed bug in SonarImporter that slowed up performance and missed out multiple metrics
- minor bugs

## [1.9.3] - 2018-02-23
### Added

### Changed
- sorting treeview by folders and names

### Removed

### Fixed

## [1.9.2] - 2018-02-20
### Added
- added preliminary CSVExporter for visualisation data

### Changed
- padding rendering
- minimal building height is 1 to prevent clipping issues
- fallback values for visualization when no metric is available (area = 1, height = 1, color = grey). Data in data structure will not be changed.

### Removed

### Fixed

## [1.9.1] - 2018-02-20
### Added

### Changed

### Removed

### Fixed
- detail panel bug fix

## [1.9.0] - 2018-02-20
### Added

### Changed
- moved to unscoped npm packages

### Removed

### Fixed

## [1.8.2] - 2018-02-20
### Added

### Changed
- detail panel background is white now. better visibility

### Removed

### Fixed

## [1.8.1] - 2018-02-20
### Added

### Changed
- revision chooser moved to settings panel and uses now understandable dropdowns instead of links. Part of the #82 proposals

### Removed

### Fixed

## [1.8.0] - 2018-02-20
### Added
- Experimental dependency support
- loading indicator
- file path to detail panel
- collapsible tree view and visibility/isolation per node toggles

### Changed
- added a ray-aabb intersection test before precise testing. Less time is spent in intersection methods.

### Removed

### Fixed
- fixed a minor bug
- canvas mouse event listener are now limited to the canvas dom element. UI events will not trigger the canvas listeners anymore
- canvas mouse events distinguish now between click and drag. Dragging does not reset selection anymore
- slider input #64
- rz slider initialization bug
- increasing test coverage
- deltas where calculated on map loading even though, they were disabled

## [1.7.2] - 2018-02-02
### Added

### Changed

### Removed

### Fixed
- url to homepage
- analysis package

## [1.7.1] - 2018-02-02
### Added

### Changed

### Removed

### Fixed

## [1.7.0] - 2018-02-02
### Added

### Changed
- npm pachage scoped to @maibornwolff
- Defined further scenarios via json file
- Added description for metrics and scenarios
- using fixed point values in detail panel (ui) to truncate infinite or long decimals
- folders now use the mean attributes of their buildings(leaves)

### Removed

### Fixed
- Bugfix: detail panel should be cleared before setting new details else old values may survive

## [1.6.7] - 2018-02-01
### Added

### Changed

### Removed

### Fixed

## [1.6.6] - 2018-02-01
### Added
- added anonymous git log generator anongit
- browser demo shows codecharta-visualization sonar analysis

### Changed
- rewrote command line interface
- linking ccsh to bin/ccsh will be deleted later

### Removed

### Fixed
- No underscore for scenarios in tooltips #71

## [1.6.5] - 2018-01-30
### Added

### Changed

### Removed

### Fixed

## [1.6.4] - 2018-01-30
### Added

### Changed

### Removed

### Fixed
- fixed broken SonarImporter due to jdk9 migration

## [1.6.3] - 2018-01-26
### Added
- added npm publish for analysis
- simple release script for automatic changelog updates, commits, tags, version bumps

### Changed

### Removed

### Fixed

## [1.6.2] - 2018-01-25
### Added
- added support for git log --raw and git log --numstat --raw
- added support for git log --numstat and codechurn
- added support for renames in SCMLogParser for git log --name-status
- added support for renames in SCMLogParser for git log --numstat, git log --raw  and git log --numstat --raw
- added new SCM experimental metrics range_of_weeks_with_commits and successive_weeks_of_commits
- the file origin of a node is displayed in the details now
- sonarqube analysis on CI build
- npm publish support in visualization

### Changed
- Deltas are no longer experimental
- two selected delta maps now merge their nodes correctly. The map where 
a node was missing get's a copy of this node with metrics=0. 
File additions/deletions are therefore only visible when areaMetric is 
unary and deltas are activated.

### Removed

### Fixed
- delta display bug for heights
- going back from delta view now correctly removes deltas from node data
- Delta shown although not in delta mode #60
- Allow inversion of delta colors #57
- npm binary error

## [1.5.2] - 2018-01-04
### Added

### Changed
- scaling slider now has steps of 0.1. This allows the user to select precise values like 2.0
- updated jdk to jdk9

### Removed

### Fixed
- Opening the same file a second time does not work #53
- added missing require declaration
- added glsl loader in testing environment
- Native Application support is bugged while building in Travis CI #48

## [1.5.1] - 2017-11-14
### Added
- command line parameter to toggle "authors" attribute in SCMLogParser

### Changed

### Removed

### Fixed
- when passing a file through the "file" parameter in the URL, the map now renders correctly

## [1.5.0] - 2017-10-24
### Added
- experimental delta functionality
- loading multiple maps
- experimental margin slider

### Changed
- faster rendering

### Removed
- nwjs packages and native apps due to a bug

### Fixed
- using color metric instead of height metric for color range slider ceil

## [1.4.0] - 2017-09-14
### Added
- Typescript support
- Browsersync
- added advanced merging strategy "leaf" in MergeFilter
- advanced merging with restructuring

### Changed
- Browserify replaced with Webpack
- Better debugging
- Karma instead of Mocha

### Removed

### Fixed

## [1.3.2] - 2017-08-18
### Added
- add slider controls for color thresholds #19
- Added additional structuring in SonarImporter for multi-module projects
- button to generate current url parameters
- camera position is now a setting (e.g. in scenarios or url parameters)
- margin slider: make it easier to find out to which package/folder a class belongs #20

### Changed
- better url parameter resolution (nested parameters are handled correctly)
- changed hover color. Allows better distinction between hover and select

### Removed
- obsolete helper grid

### Fixed
- changing display or color settings resets scaling #18
- scenario description #32
- Scaling should not scale the labels #35

## [1.3.1] - 2017-07-05
### Added

### Changed

### Removed

### Fixed
- Prevented override of URL-parameters by default scenario

## [1.3.0] - 2017-07-05
### Added
- Adding simple merge functionality for multiple json files
- Added CSVImporter
- Added Translation for SonarQube metrics
- Added descriptions for metrics

### Changed
- Changed uppercase metrics, e.g. RLOC, to lowercase metrics

### Removed

### Fixed
- Simple cc.json does not display anything #17

## [1.2.0] - 2017-06-19
### Added
- Adding Labels and UI
- Support for links to source page of SonarQube in sonarimporter
- Added SCMLogParser

### Changed

### Removed

### Fixed
- GitHub Issue: legend is wrong #21


## [1.1.5] - 2017-05-31
### Fixed
- Wrong version numbers in analysis part

## [1.1.4] - 2017-05-26
### Added
- Scenarios and default scenario
- Translation API for Metrics
- Metric tooltips in dropdown

### Fixed
- GitHub Issue: Sonarimporter crashes with null pointer exception when there is a component without path. #13

## [1.1.3] - 2017-05-01
### Added
- Support for SonarQube Measures-API
- Error logging for sonarqube errors

### Changed
- Standard Sonar metric is now complexity,ncloc,functions,duplicated_lines,classes,blocker_violations,generated_lines,bugs,commented_out_code_lines,lines,violations,comment_lines,duplicated_blocks

## [1.1.2] - 2017-04-28
### Added
- Translation API for Metrics

## [1.1.1] - 2017-04-07
### Fixed
- GitHub Issue: Flickering surfaces #3
- GitHub Issue: Unable to install due to readlink error on macOS #4

## [1.1.0] - 2017-03-27
### Added
- SourceMonitorImporter for importing projects from SourceMonitor.

## [1.0.0] - 2017-03-17
### Added
- SonarImporter for importing projects from SonarQube.
- ValidationTool for validating an existing json file.<|MERGE_RESOLUTION|>--- conflicted
+++ resolved
@@ -6,14 +6,11 @@
 
 ## [unreleased]
 ### Added
-<<<<<<< HEAD
+- URL parameter 'mode' with the values Single, Multiple or Delta 
 - Blacklist to persist excluded or hidden nodes #205
 - Option to exclude nodes in nodeContextMenu #205
 - BlacklistPanel in SettingsSidebar to manage blacklist #205 
 - Save-Button to download current CodeMap #205
-=======
-- URL parameter 'mode' with the values Single, Multiple or Delta 
->>>>>>> 170b9ee2
 
 ### Changed
 

# Change Log
All notable changes to this project will be documented in this file.

The format is based on [Keep a Changelog](http://keepachangelog.com/)
and this project adheres to [Semantic Versioning](http://semver.org/)

## [Unreleased]
### Added

### Changed

### Removed

### Fixed

## [1.2.0] - 2017-06-19
### Added
- Adding Labels and UI
<<<<<<< HEAD
- Added CSVImporter
=======
- Support for links to source page of SonarQube in sonarimporter
- Added SCMLogParser
>>>>>>> e27822a8

### Changed

### Removed

### Fixed
- GitHub Issue: legend is wrong #21


## [1.1.5] - 2017-05-31
### Fixed
- Wrong version numbers in analysis part

## [1.1.4] - 2017-05-26
### Added
- Scenarios and default scenario
- Translation API for Metrics
- Metric tooltips in dropdown

### Fixed
- GitHub Issue: Sonarimporter crashes with null pointer exception when there is a component without path. #13

## [1.1.3] - 2017-05-01
### Added
- Support for SonarQube Measures-API
- Error logging for sonarqube errors

### Changed
- Standard Sonar metric is now complexity,ncloc,functions,duplicated_lines,classes,blocker_violations,generated_lines,bugs,commented_out_code_lines,lines,violations,comment_lines,duplicated_blocks

## [1.1.2] - 2017-04-28
### Added
- Translation API for Metrics

## [1.1.1] - 2017-04-07
### Fixed
- GitHub Issue: Flickering surfaces #3
- GitHub Issue: Unable to install due to readlink error on macOS #4

## [1.1.0] - 2017-03-27
### Added
- SourceMonitorImporter for importing projects from SourceMonitor.

## [1.0.0] - 2017-03-17
### Added
- SonarImporter for importing projects from SonarQube.
- ValidationTool for validating an existing json file.<|MERGE_RESOLUTION|>--- conflicted
+++ resolved
@@ -6,6 +6,7 @@
 
 ## [Unreleased]
 ### Added
+- Added CSVImporter
 
 ### Changed
 
@@ -16,12 +17,8 @@
 ## [1.2.0] - 2017-06-19
 ### Added
 - Adding Labels and UI
-<<<<<<< HEAD
-- Added CSVImporter
-=======
 - Support for links to source page of SonarQube in sonarimporter
 - Added SCMLogParser
->>>>>>> e27822a8
 
 ### Changed
 

--- conflicted
+++ resolved
@@ -6,15 +6,10 @@
 
 ## [unreleased]
 ### Added
-<<<<<<< HEAD
 - Added CrococosmoImporter to Analysis
 - Added type, dirs, name to CSVExporter
 - Added UnderstandImporter to Analysis
-=======
-- CrococosmoImporter to Analysis
-- type, dirs, name to CSVExporter
 - Invert height of building checkbox
->>>>>>> 85bc5563
 
 ### Changed
 - Crococosmo xml files will now generate a cc.json file for each version

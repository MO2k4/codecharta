# Change Log

All notable changes to this project will be documented in this file.

The format is based on [Keep a Changelog](http://keepachangelog.com/)
and this project adheres to [Semantic Versioning](http://semver.org/)

## [unreleased]

### Added

<<<<<<< HEAD
- Tokei Importer #538
=======
- Prominent Notice that we use Sonar-jar #713
>>>>>>> ac71b80e

### Changed

### Removed

### Fixed

### Chore

## [1.33.0] - 2019-09-10

### Added

- Edge Previews (Palm-Tree-Effect) #529
- Dropdown to select Edge Metric, including Edge Counter #529
- Edge Metric settings for Edge Height, Number of Previews & show only building with Edges #529

### Changed

- Edge Visualization to better distinguish between incoming and outgoing edges #529
- Distribution metric is by default the same as area metric #689
- MapTreeView below searchBar opens the first level by default #690
- Focus metric search when opening metricChooser #693

### Removed

- Edge Options in Context menu #529

### Fixed

- SourceCodeParser now skips custom metrics for files, if the syntax tree cannot be created
- Nodes with color metric equals 0 are colored correct again #677

### Chore

- [Security] Bump mixin-deep from 1.3.1 to 1.3.2 in /visualization

## [1.32.0] - 2019-08-09

### Added

- Search for metrics and an indicator for the highest value in dropdown #575
- Button to enable PresentationMode that uses Flashlight-Hovering #576
- Clarifying information which file is which in the file bar when in delta mode #615

### Changed

- Replaced Scenario dropdown with button on the left of the metric sections #628

### Removed

### Fixed

### Chore

## [1.31.0] - 2019-08-02

### Added

- New Metric in SourceCodeParser: Maximum-Nesting-Level #659

### Changed

### Removed

### Fixed

- Label hight adjustment now matches scaling of map #594
- SCMLogParser now guesses the input file encoding #614

### Chore

## [1.30.0] - 2019-07-26

### Added

- New Search Bar #526
- Number of Renames Metric to SCMLogParser #621
- Age In Weeks Metric for SCMLogParser #620

### Changed

- ToolBar now shows partially cut-off controls if the window is too small #582
- Position of the legendPanel was moved to the bottom-right corner #633
- RibbonBar only opens the three metric section
- Moved Scenario-select to the right in order to use less space
- Moved loading-gif from ribbonBar to toolBar

### Removed

- RibbonBar toggle button

### Fixed

- FileExtensionBar height to not show a bottom-margin in Chrome
- PointerEvents not being propagated when RibbonBar was extended
- Reduced memory usage of SCMLogParser to avoid OutOfMemory Exception #631

### Chore

- [Security] Bump lodash.mergewith from 4.6.1 to 4.6.2 in /visualization
- [Security] Bump lodash from 4.17.11 to 4.17.13 in /visualization
- [Security] Bump fstream from 1.0.11 to 1.0.12 in /visualization

## [1.29.0] - 2019-07-12

### Added

### Changed

- Moved Button to reset the map to the center next to the view-cube #606
- Moved FileExtensionBar #527

### Removed

- Burger Menu / SideNav #526

### Fixed

- Colors in File-Extension-Bar will be displayed in MS Edge and Standlone now #584

### Chore

## [1.28.0] - 2019-06-28

### Added

- Releasing will now remind the developer to manually add the release notes #533
- StructureModifier to remove and move nodes and set root of projects #547 / #181

### Changed

- More informative log messages regarding the success of project merging #547

### Removed

- Release Notes are not generated and added automatically to a release #533

### Fixed

- Margin will now be set correctly depending on whether dynamicMargin is enabled or not #602

### Chore

## [1.27.0] - 2019-06-25

### Added

- Automatically generates release notes from changelog and appends it to release #533
- Adds global settings-menu with settings from options panel and weblinks #528

### Changed

- Moved File Settings from Ribbon Bar to new File Setting Bar #525
- Rename sample file codemap-nodes #587
- Hide checkbox to select white-positive-buildings in delta state #345

### Removed

- Removes Options panel from sidebar #528
- Removes Weblinks panel from sidebar #528
- Removed URL-parameter info from sidebar #525

### Fixed

- Unary Metric will no longer be auto-selected when a new map is loaded #579

### Chore

## [1.26.0] - 2019-06-14

### Added

- FileExtensionBar to show file-distribution of chosen metric #495
- sum icon is now displayed on the left of the metric value #364
- Added Pop-up dialog before downloading file to set filename and see what data will be stored #523

### Changed

### Removed

### Fixed

- Fix set default ColorRange when resetting color section #560

### Chore

## [1.25.1] - 2019-05-30

### Added

- SVN log parser keeps track of renaming of files for metric calculation #542

### Changed

### Removed

### Fixed

- Entries with renaming information in SVN logs are attributed to correct file #542
- Unary metric will no longer be removed from the MetricChooser-Dropdown when a folder was excluded or hidden #548
- Changing margin and then file or mode will no longer freeze the application #524

### Chore

- [Security] Bump tar from 2.2.1 to 2.2.2 in /visualization

## [1.25.0] - 2019-05-17

### Added

- Added SonarJava to Source code parser #343
- Added exclude and defaultExclude options to SourceCodeParser #508
- Show loading-gif in ribbonBar when rerendering map

### Changed

- Using Sonar Plugins for Source code parser, giving the Sonar Metrics #343
- Use debounced settings update instead of throttled
- Filename of downloaded file now contains time #484

### Removed

### Fixed

- Fixed issue with too long line in ccsh.bat #506
- Prevent downloaded files from having multiple Timestamps #484
- Do not show loadingGif when cancelling the fileChooser #498
- Excluding a building now updates the maximum value of colorRange #355

### Chore

- Bump angular-material from 1.1.9 to 1.1.14 in /visualization
- [Security] Bump jquery from 3.3.1 to 3.4.0 in /visualization

## [1.24.0] - 2019-04-23

### Added

### Changed

### Removed

- Settings as URL parameters #470

### Fixed

- Fixed issue with trailing slash in URL parameter of SonarImporter #356

### Chore

- Bump d3 from 4.13.0 to 5.9.2 in /visualization
- Bump sinon from 4.5.0 to 7.3.1 in /visualization

## [1.23.0] - 2019-03-22

### Added

- Project Name can be specified for merge filter #394

### Changed

- Throw a MergeException if project names do not match in MergeFilter #394

### Removed

### Fixed

- Excluded buildings are no longer used for aggregated metric calculation #352

### Chore

- Bump browser-sync-webpack-plugin from 1.2.0 to 2.2.2 in /visualization
- Bump @types/node from 8.10.19 to 11.11.3 in /visualization
- Bump html-webpack-plugin from 2.30.1 to 3.2.0 in /visualization
- Bump load-grunt-tasks from 3.5.2 to 4.0.0 in /visualization #444
- Bump ajv from 5.5.2 to 6.10.0 in /visualization #447
- Bump resolve-url-loader from 2.3.0 to 3.0.1 in /visualization #448

## [1.22.0] - 2019-03-15

### Added

- Added buttons to select all/none/inversion of revisions/maps in multiple mode #391
- Merge filter can merge all files of folders #392

### Changed

### Removed

### Fixed

- Fixed bug that code map was not re-loaded when changing from multiple to single revision mode #396
- Fixed missing apiVersion in aggregated map #398
- Input Fields of color sliders adjust width according to content #409

### Chore

- Bump nouislider from 11.1.0 to 13.1.1 in /visualization
- Bump typescript from 2.7.2 to 3.3.3333 in /visualization
- Bump @types/d3 from 4.13.0 to 5.7.1 in /visualization

## [1.21.2] - 2019-02-26

### Added

- When entering Multiple Mode, all Maps/revisions are preselected

### Changed

### Removed

### Fixed

- Fixing non-existent metric aggregation on root-level when using multiple Files

## [1.21.1] - 2019-02-22

### Added

- Hovering a node in the map also hovers it in the tree view #351

### Changed

### Removed

### Fixed

- Fixing sync between treeview hovering and map hovering #351
- Folders can no longer be colored in the CodeMap or TreeView #359

## [1.21.0] - 2019-02-16

### Added

- Color searched node names green in TreeView #225
- Add option buttons (three dots) in TreeViewSearch to `Hide` or `Exclude` matching nodes #298
- Show blacklist entry counter in blacklistPanel header #298
- Option checkbox 'Hide Flattened Buildings' #225
- Hide/Flatten non-searched buildings #225
- Hide/Flatten all buildings, if searchPattern can't find any matching nodes #225
- Show maxValue of each metric in metricChooser select list #204
- Colored color-slider inside the RibbonBar #318
- Option to color positive buildings white #311
- Clicking the ribbonBar section-titles toggles the ribbonBar #324
- View-Cube displayed in top right corner #274
- Adding prettier formatter
- Adapt colorRange when changing colorMetric #330

### Changed

- Update TreeView filter with search field #225
- Use 'gitignore' style matching in TreeViewSearch #225
- Reorder `Focus`, `Hide` and `Exclude` buttons in nodeContextMenu #298
- Reorder sidebarPanels (BlacklistPanel beneath TreeViewSearchPanel) #298
- Use `fa-ban`-icon as symbols for blacklistPanel (instead of `fa-list`) #298
- Use `fa-ban`-icon as symbols for blacklistType `Exclude` (instead of `fa-times`) #298
- Label size keeps readable for large maps or a high distance between camera and map #237
- updated dependencies to fix vulnerabilities
- Scenarios only update settings which exist in Scenario and not all #224
- MergeFilter to merge unique blacklist entries #275
- MergeFilter to only merge unique attributeType entries #275

### Removed

- Remove invertHeight checkbox in delta-view #306
- Remove option to add blacklist entries from inside the blacklistPanel #298
- Remove statistic functions in Experimental panel #308

### Fixed

- CodeMap does not move anymore when navigating in text-fields #307
- Merge blacklist in multipleFile view and convert paths #275
- Show logo in NW.js standalone application #233

## [1.20.1] - 2018-12-19

### Added

### Changed

### Removed

### Fixed

## [1.20.0] - 2018-12-19

### Added

- button to unfocus node
- NodeContextMenu: Option to only hide dependent edges
- plop support

### Changed

- Renaming 'isolate node' to 'focus node'
- Focusing a node does not remove the blacklist items of type Hide

### Removed

- NodeContextMenu: Option to 'show all' nodes, which used to unhide all nodes

### Fixed

- Reshow hidden nodes from Treeview or Blacklist

## [1.19.0] - 2018-11-02

### Added

- Deleted files in delta view use their previous area value in order to be visible #254

### Changed

### Removed

### Fixed

- Buildings in the delta view are not colored correctly #253
- Reset Button in RibbonBar to reset 'Invert Colors' #255
- Remove lag of 'Invert Color' checkboxes, when selecting single/delta mode #255

## [1.18.1] - 2018-10-31

### Added

### Changed

### Removed

### Fixed

## [1.18.0] - 2018-10-29

### Added

- Integration with Jasome through JasomeImporter #245
- URL parameter 'mode' with the values Single, Multiple or Delta
- Blacklist to persist excluded or hidden nodes #205
- Option to exclude nodes in nodeContextMenu #205
- BlacklistPanel in SettingsSidebar to manage blacklist #205
- Save-Button to download current CodeMap #205
- Publishing visualization on Docker Hub #252

### Changed

- No longer fat jar of every subcomponent of analysis, baked into ccsh
- Changed simple syserr write to logger call for analysis #243

### Removed

- URL parameter 'delta' does not exist anymore

### Fixed

- Show delta of CodeMap when URL parameter mode=delta is set

## [1.17.0] - 2018-09-28

### Added

### Changed

- Invert delta colors moved from color to heigh metric column in ribbon bar #220
- Delta value now as kindOfMap shown #220
- Aggreate maps as multiple rename #220

### Removed

### Fixed

- Single/delta buttons now correctly activated when delta in ulr shown #220

## [1.17.0] - 2018-09-21

### Added

- CodeMaatImport for temporal coupling dependencies #172
- EdgeFilter to aggregate edge-attributes as node-attributes #222
- Option to show and hide dependent edges from node-context-menu #218

### Changed

- MergeFilter merges edges #172

### Removed

### Fixed

## [1.16.2] - 2018-09-10

### Added

### Changed

### Removed

### Fixed

- missing event in firefox #232

## [1.16.1] - 2018-08-31

### Added

- gitlab + dotnet manual

### Changed

### Removed

### Fixed

## [1.16.0] - 2018-08-31

### Added

- add the option to add multiple files via url parameter (e.g. ?file=a&file=b...)

### Changed

### Removed

### Fixed

## [1.15.1] - 2018-08-13

### Added

### Changed

### Removed

### Fixed

## [1.15.0] - 2018-08-13

### Added

- e2e tests are running in CI Environment (headless)
- pupeteer as e2e test framework
- Show names of marked packages in legend
- Added a source code importer that can analyse rloc,mcc for java source code
- keep settings when the user changes a file
- Added option to set white background

### Changed

### Removed

- cypress

### Fixed

## [1.14.2] - 2018-07-16

### Added

### Changed

- Changed folder detail metrics from mean to sum

### Removed

### Fixed

## [1.14.1] - 2018-07-13

### Added

### Changed

### Removed

### Fixed

## [1.14.0] - 2018-07-13

### Added

- Added UnderstandImporter to Analysis
- Packages can be highlighted in different colors #152
- Adding a context menu with highlighting colors and convenience methods for the tree view and 3D view #155
- Folders and files to highlight can be described in the cc.json #165
- Dynamic/automatic margin computing de/activated by tick

### Changed

- Details panel: using the sum of the childrens metrics instead of the mean value

### Removed

### Fixed

- Display buttons do not trigger map changes #185
- Flickering surfaces when zooming out

## [1.13.0] - 2018-06-08

### Added

- Layout switcher #141
- Added CrococosmoImporter to Analysis
- Added type, dirs, name to CSVExporter
- Invert height of building checkbox
- Aggregate multiple maps in visualization #110
- Auto Focus selected map part
- Timmer added to applySettings in SettingsService

### Changed

- Crococosmo xml files will now generate a cc.json file for each version
- Suppressing ARIA warnings
- Simplified gradle structure of analysis part
- Deltas added in the metric quick access panel #138
- Ticks and ResetValue Buttons call to onSettingsChange to avoid applySettings timer
- compacting empty middle packages #150
- Detail panel minimized by default

### Removed

### Fixed

- filter by regex shows parent nodes #116
- typo in scss file

## [1.12.0] - 2018-04-27

### Added

- horizontal quick access metric chooser
- Link behind filepath in detailPanel #84
- Double click event-handler on Buildings #84
- Detail Panel can be minimized and maximized
- Settings option to minimize Detail Panel
- cypress as an e2e test runner

### Changed

### Removed

- metric details from legend
- metric chooser from settings panel

### Fixed

## [1.11.2] - 2018-04-13

### Added

### Changed

### Removed

### Fixed

- a sonar importer bug which prevented the importer to fetch the last page #122

## [1.11.1] - 2018-04-11

### Added

### Changed

### Removed

### Fixed

## [1.11.0] - 2018-04-11

### Added

- SASS support
- simple regex filter
- Reset Button
- Dialog Service replaces console log calls and window.alert calls
- linking tree view and map hover
- auto fit scene button
- anugularJS material
- Scenarios are now filtered by compatibility for the given map
- Link in visualization #84

### Changed

### Removed

- materialize-css
- grunt

### Fixed

- less flickering and artifacts

## [1.10.0] - 2018-03-22

### Added

### Changed

- Clean up UI #86
- Updated analysis dependencies

### Removed

### Fixed

- Delta View shows Deltas of itself as non-trivial if nodes have same name #89: Compare deltas by path not name
- Delta calculation performance boost #91
- Problems when intermediate nodes missed metrics #92
- removed unnecessary calculations
- removed bug in SonarImporter that slowed up performance and missed out multiple metrics
- minor bugs

## [1.9.3] - 2018-02-23

### Added

### Changed

- sorting treeview by folders and names

### Removed

### Fixed

## [1.9.2] - 2018-02-20

### Added

- added preliminary CSVExporter for visualisation data

### Changed

- padding rendering
- minimal building height is 1 to prevent clipping issues
- fallback values for visualization when no metric is available (area = 1, height = 1, color = grey). Data in data structure will not be changed.

### Removed

### Fixed

## [1.9.1] - 2018-02-20

### Added

### Changed

### Removed

### Fixed

- detail panel bug fix

## [1.9.0] - 2018-02-20

### Added

### Changed

- moved to unscoped npm packages

### Removed

### Fixed

## [1.8.2] - 2018-02-20

### Added

### Changed

- detail panel background is white now. better visibility

### Removed

### Fixed

## [1.8.1] - 2018-02-20

### Added

### Changed

- revision chooser moved to settings panel and uses now understandable dropdowns instead of links. Part of the #82 proposals

### Removed

### Fixed

## [1.8.0] - 2018-02-20

### Added

- Experimental dependency support
- loading indicator
- file path to detail panel
- collapsible tree view and visibility/isolation per node toggles

### Changed

- added a ray-aabb intersection test before precise testing. Less time is spent in intersection methods.

### Removed

### Fixed

- fixed a minor bug
- canvas mouse event listener are now limited to the canvas dom element. UI events will not trigger the canvas listeners anymore
- canvas mouse events distinguish now between click and drag. Dragging does not reset selection anymore
- slider input #64
- rz slider initialization bug
- increasing test coverage
- deltas where calculated on map loading even though, they were disabled

## [1.7.2] - 2018-02-02

### Added

### Changed

### Removed

### Fixed

- url to homepage
- analysis package

## [1.7.1] - 2018-02-02

### Added

### Changed

### Removed

### Fixed

## [1.7.0] - 2018-02-02

### Added

### Changed

- npm pachage scoped to @maibornwolff
- Defined further scenarios via json file
- Added description for metrics and scenarios
- using fixed point values in detail panel (ui) to truncate infinite or long decimals
- folders now use the mean attributes of their buildings(leaves)

### Removed

### Fixed

- Bugfix: detail panel should be cleared before setting new details else old values may survive

## [1.6.7] - 2018-02-01

### Added

### Changed

### Removed

### Fixed

## [1.6.6] - 2018-02-01

### Added

- added anonymous git log generator anongit
- browser demo shows codecharta-visualization sonar analysis

### Changed

- rewrote command line interface
- linking ccsh to bin/ccsh will be deleted later

### Removed

### Fixed

- No underscore for scenarios in tooltips #71

## [1.6.5] - 2018-01-30

### Added

### Changed

### Removed

### Fixed

## [1.6.4] - 2018-01-30

### Added

### Changed

### Removed

### Fixed

- fixed broken SonarImporter due to jdk9 migration

## [1.6.3] - 2018-01-26

### Added

- added npm publish for analysis
- simple release script for automatic changelog updates, commits, tags, version bumps

### Changed

### Removed

### Fixed

## [1.6.2] - 2018-01-25

### Added

- added support for git log --raw and git log --numstat --raw
- added support for git log --numstat and codechurn
- added support for renames in SCMLogParser for git log --name-status
- added support for renames in SCMLogParser for git log --numstat, git log --raw and git log --numstat --raw
- added new SCM experimental metrics range_of_weeks_with_commits and successive_weeks_of_commits
- the file origin of a node is displayed in the details now
- sonarqube analysis on CI build
- npm publish support in visualization

### Changed

- Deltas are no longer experimental
- two selected delta maps now merge their nodes correctly. The map where
  a node was missing get's a copy of this node with metrics=0.
  File additions/deletions are therefore only visible when areaMetric is
  unary and deltas are activated.

### Removed

### Fixed

- delta display bug for heights
- going back from delta view now correctly removes deltas from node data
- Delta shown although not in delta mode #60
- Allow inversion of delta colors #57
- npm binary error

## [1.5.2] - 2018-01-04

### Added

### Changed

- scaling slider now has steps of 0.1. This allows the user to select precise values like 2.0
- updated jdk to jdk9

### Removed

### Fixed

- Opening the same file a second time does not work #53
- added missing require declaration
- added glsl loader in testing environment
- Native Application support is bugged while building in Travis CI #48

## [1.5.1] - 2017-11-14

### Added

- command line parameter to toggle "authors" attribute in SCMLogParser

### Changed

### Removed

### Fixed

- when passing a file through the "file" parameter in the URL, the map now renders correctly

## [1.5.0] - 2017-10-24

### Added

- experimental delta functionality
- loading multiple maps
- experimental margin slider

### Changed

- faster rendering

### Removed

- nwjs packages and native apps due to a bug

### Fixed

- using color metric instead of height metric for color range slider ceil

## [1.4.0] - 2017-09-14

### Added

- Typescript support
- Browsersync
- added advanced merging strategy "leaf" in MergeFilter
- advanced merging with restructuring

### Changed

- Browserify replaced with Webpack
- Better debugging
- Karma instead of Mocha

### Removed

### Fixed

## [1.3.2] - 2017-08-18

### Added

- add slider controls for color thresholds #19
- Added additional structuring in SonarImporter for multi-module projects
- button to generate current url parameters
- camera position is now a setting (e.g. in scenarios or url parameters)
- margin slider: make it easier to find out to which package/folder a class belongs #20

### Changed

- better url parameter resolution (nested parameters are handled correctly)
- changed hover color. Allows better distinction between hover and select

### Removed

- obsolete helper grid

### Fixed

- changing display or color settings resets scaling #18
- scenario description #32
- Scaling should not scale the labels #35

## [1.3.1] - 2017-07-05

### Added

### Changed

### Removed

### Fixed

- Prevented override of URL-parameters by default scenario

## [1.3.0] - 2017-07-05

### Added

- Adding simple merge functionality for multiple json files
- Added CSVImporter
- Added Translation for SonarQube metrics
- Added descriptions for metrics

### Changed

- Changed uppercase metrics, e.g. RLOC, to lowercase metrics

### Removed

### Fixed

- Simple cc.json does not display anything #17

## [1.2.0] - 2017-06-19

### Added

- Adding Labels and UI
- Support for links to source page of SonarQube in sonarimporter
- Added SCMLogParser

### Changed

### Removed

### Fixed

- GitHub Issue: legend is wrong #21

## [1.1.5] - 2017-05-31

### Fixed

- Wrong version numbers in analysis part

## [1.1.4] - 2017-05-26

### Added

- Scenarios and default scenario
- Translation API for Metrics
- Metric tooltips in dropdown

### Fixed

- GitHub Issue: Sonarimporter crashes with null pointer exception when there is a component without path. #13

## [1.1.3] - 2017-05-01

### Added

- Support for SonarQube Measures-API
- Error logging for sonarqube errors

### Changed

- Standard Sonar metric is now complexity,ncloc,functions,duplicated_lines,classes,blocker_violations,generated_lines,bugs,commented_out_code_lines,lines,violations,comment_lines,duplicated_blocks

## [1.1.2] - 2017-04-28

### Added

- Translation API for Metrics

## [1.1.1] - 2017-04-07

### Fixed

- GitHub Issue: Flickering surfaces #3
- GitHub Issue: Unable to install due to readlink error on macOS #4

## [1.1.0] - 2017-03-27

### Added

- SourceMonitorImporter for importing projects from SourceMonitor.

## [1.0.0] - 2017-03-17

### Added

- SonarImporter for importing projects from SonarQube.
- ValidationTool for validating an existing json file.<|MERGE_RESOLUTION|>--- conflicted
+++ resolved
@@ -9,11 +9,8 @@
 
 ### Added
 
-<<<<<<< HEAD
 - Tokei Importer #538
-=======
 - Prominent Notice that we use Sonar-jar #713
->>>>>>> ac71b80e
 
 ### Changed
 

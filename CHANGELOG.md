# Change Log

All notable changes to this project will be documented in this file.

The format is based on [Keep a Changelog](http://keepachangelog.com/)
and this project adheres to [Semantic Versioning](http://semver.org/)

## [unreleased]

### Added

<<<<<<< HEAD
-   Checkbox in global Settings for disabling camera reset, when new map is loaded #685
-   Prominent Notice that we use Sonar-jar #713
=======
### Changed

### Removed

### Fixed

### Chore

## [1.34.0] - 2019-09-20

### Added

- Tokei Importer #538
- Prominent Notice that we use Sonar-jar #713
>>>>>>> 1b18a2bb

### Changed

### Removed

### Fixed

### Chore

- Bump kotlin-reflect from 1.3.41 to 1.3.50 in /analysis
- Bump json from 20180813 to 20190722 in /analysis
- Bump rxjava from 2.2.9 to 2.2.12 in /analysis
- Bump assertj-core from 3.12.2 to 3.13.2 in /analysis
- Bump sonar-java-plugin from 5.12.1.17771 to 5.14.0.18788 in /analysis

## [1.33.0] - 2019-09-10

### Added

-   Edge Previews (Palm-Tree-Effect) #529
-   Dropdown to select Edge Metric, including Edge Counter #529
-   Edge Metric settings for Edge Height, Number of Previews & show only building with Edges #529

### Changed

-   Edge Visualization to better distinguish between incoming and outgoing edges #529
-   Distribution metric is by default the same as area metric #689
-   MapTreeView below searchBar opens the first level by default #690
-   Focus metric search when opening metricChooser #693

### Removed

-   Edge Options in Context menu #529

### Fixed

-   SourceCodeParser now skips custom metrics for files, if the syntax tree cannot be created
-   Nodes with color metric equals 0 are colored correct again #677

### Chore

-   [Security] Bump mixin-deep from 1.3.1 to 1.3.2 in /visualization

## [1.32.0] - 2019-08-09

### Added

-   Search for metrics and an indicator for the highest value in dropdown #575
-   Button to enable PresentationMode that uses Flashlight-Hovering #576
-   Clarifying information which file is which in the file bar when in delta mode #615

### Changed

-   Replaced Scenario dropdown with button on the left of the metric sections #628

### Removed

### Fixed

### Chore

## [1.31.0] - 2019-08-02

### Added

-   New Metric in SourceCodeParser: Maximum-Nesting-Level #659

### Changed

### Removed

### Fixed

-   Label hight adjustment now matches scaling of map #594
-   SCMLogParser now guesses the input file encoding #614

### Chore

## [1.30.0] - 2019-07-26

### Added

-   New Search Bar #526
-   Number of Renames Metric to SCMLogParser #621
-   Age In Weeks Metric for SCMLogParser #620

### Changed

-   ToolBar now shows partially cut-off controls if the window is too small #582
-   Position of the legendPanel was moved to the bottom-right corner #633
-   RibbonBar only opens the three metric section
-   Moved Scenario-select to the right in order to use less space
-   Moved loading-gif from ribbonBar to toolBar

### Removed

-   RibbonBar toggle button

### Fixed

-   FileExtensionBar height to not show a bottom-margin in Chrome
-   PointerEvents not being propagated when RibbonBar was extended
-   Reduced memory usage of SCMLogParser to avoid OutOfMemory Exception #631

### Chore

-   [Security] Bump lodash.mergewith from 4.6.1 to 4.6.2 in /visualization
-   [Security] Bump lodash from 4.17.11 to 4.17.13 in /visualization
-   [Security] Bump fstream from 1.0.11 to 1.0.12 in /visualization

## [1.29.0] - 2019-07-12

### Added

### Changed

-   Moved Button to reset the map to the center next to the view-cube #606
-   Moved FileExtensionBar #527

### Removed

-   Burger Menu / SideNav #526

### Fixed

-   Colors in File-Extension-Bar will be displayed in MS Edge and Standlone now #584

### Chore

## [1.28.0] - 2019-06-28

### Added

-   Releasing will now remind the developer to manually add the release notes #533
-   StructureModifier to remove and move nodes and set root of projects #547 / #181

### Changed

-   More informative log messages regarding the success of project merging #547

### Removed

-   Release Notes are not generated and added automatically to a release #533

### Fixed

-   Margin will now be set correctly depending on whether dynamicMargin is enabled or not #602

### Chore

## [1.27.0] - 2019-06-25

### Added

-   Automatically generates release notes from changelog and appends it to release #533
-   Adds global settings-menu with settings from options panel and weblinks #528

### Changed

-   Moved File Settings from Ribbon Bar to new File Setting Bar #525
-   Rename sample file codemap-nodes #587
-   Hide checkbox to select white-positive-buildings in delta state #345

### Removed

-   Removes Options panel from sidebar #528
-   Removes Weblinks panel from sidebar #528
-   Removed URL-parameter info from sidebar #525

### Fixed

-   Unary Metric will no longer be auto-selected when a new map is loaded #579

### Chore

## [1.26.0] - 2019-06-14

### Added

-   FileExtensionBar to show file-distribution of chosen metric #495
-   sum icon is now displayed on the left of the metric value #364
-   Added Pop-up dialog before downloading file to set filename and see what data will be stored #523

### Changed

### Removed

### Fixed

-   Fix set default ColorRange when resetting color section #560

### Chore

## [1.25.1] - 2019-05-30

### Added

-   SVN log parser keeps track of renaming of files for metric calculation #542

### Changed

### Removed

### Fixed

-   Entries with renaming information in SVN logs are attributed to correct file #542
-   Unary metric will no longer be removed from the MetricChooser-Dropdown when a folder was excluded or hidden #548
-   Changing margin and then file or mode will no longer freeze the application #524

### Chore

-   [Security] Bump tar from 2.2.1 to 2.2.2 in /visualization

## [1.25.0] - 2019-05-17

### Added

-   Added SonarJava to Source code parser #343
-   Added exclude and defaultExclude options to SourceCodeParser #508
-   Show loading-gif in ribbonBar when rerendering map

### Changed

-   Using Sonar Plugins for Source code parser, giving the Sonar Metrics #343
-   Use debounced settings update instead of throttled
-   Filename of downloaded file now contains time #484

### Removed

### Fixed

-   Fixed issue with too long line in ccsh.bat #506
-   Prevent downloaded files from having multiple Timestamps #484
-   Do not show loadingGif when cancelling the fileChooser #498
-   Excluding a building now updates the maximum value of colorRange #355

### Chore

-   Bump angular-material from 1.1.9 to 1.1.14 in /visualization
-   [Security] Bump jquery from 3.3.1 to 3.4.0 in /visualization

## [1.24.0] - 2019-04-23

### Added

### Changed

### Removed

-   Settings as URL parameters #470

### Fixed

-   Fixed issue with trailing slash in URL parameter of SonarImporter #356

### Chore

-   Bump d3 from 4.13.0 to 5.9.2 in /visualization
-   Bump sinon from 4.5.0 to 7.3.1 in /visualization

## [1.23.0] - 2019-03-22

### Added

-   Project Name can be specified for merge filter #394

### Changed

-   Throw a MergeException if project names do not match in MergeFilter #394

### Removed

### Fixed

-   Excluded buildings are no longer used for aggregated metric calculation #352

### Chore

-   Bump browser-sync-webpack-plugin from 1.2.0 to 2.2.2 in /visualization
-   Bump @types/node from 8.10.19 to 11.11.3 in /visualization
-   Bump html-webpack-plugin from 2.30.1 to 3.2.0 in /visualization
-   Bump load-grunt-tasks from 3.5.2 to 4.0.0 in /visualization #444
-   Bump ajv from 5.5.2 to 6.10.0 in /visualization #447
-   Bump resolve-url-loader from 2.3.0 to 3.0.1 in /visualization #448

## [1.22.0] - 2019-03-15

### Added

-   Added buttons to select all/none/inversion of revisions/maps in multiple mode #391
-   Merge filter can merge all files of folders #392

### Changed

### Removed

### Fixed

-   Fixed bug that code map was not re-loaded when changing from multiple to single revision mode #396
-   Fixed missing apiVersion in aggregated map #398
-   Input Fields of color sliders adjust width according to content #409

### Chore

-   Bump nouislider from 11.1.0 to 13.1.1 in /visualization
-   Bump typescript from 2.7.2 to 3.3.3333 in /visualization
-   Bump @types/d3 from 4.13.0 to 5.7.1 in /visualization

## [1.21.2] - 2019-02-26

### Added

-   When entering Multiple Mode, all Maps/revisions are preselected

### Changed

### Removed

### Fixed

-   Fixing non-existent metric aggregation on root-level when using multiple Files

## [1.21.1] - 2019-02-22

### Added

-   Hovering a node in the map also hovers it in the tree view #351

### Changed

### Removed

### Fixed

-   Fixing sync between treeview hovering and map hovering #351
-   Folders can no longer be colored in the CodeMap or TreeView #359

## [1.21.0] - 2019-02-16

### Added

-   Color searched node names green in TreeView #225
-   Add option buttons (three dots) in TreeViewSearch to `Hide` or `Exclude` matching nodes #298
-   Show blacklist entry counter in blacklistPanel header #298
-   Option checkbox 'Hide Flattened Buildings' #225
-   Hide/Flatten non-searched buildings #225
-   Hide/Flatten all buildings, if searchPattern can't find any matching nodes #225
-   Show maxValue of each metric in metricChooser select list #204
-   Colored color-slider inside the RibbonBar #318
-   Option to color positive buildings white #311
-   Clicking the ribbonBar section-titles toggles the ribbonBar #324
-   View-Cube displayed in top right corner #274
-   Adding prettier formatter
-   Adapt colorRange when changing colorMetric #330

### Changed

-   Update TreeView filter with search field #225
-   Use 'gitignore' style matching in TreeViewSearch #225
-   Reorder `Focus`, `Hide` and `Exclude` buttons in nodeContextMenu #298
-   Reorder sidebarPanels (BlacklistPanel beneath TreeViewSearchPanel) #298
-   Use `fa-ban`-icon as symbols for blacklistPanel (instead of `fa-list`) #298
-   Use `fa-ban`-icon as symbols for blacklistType `Exclude` (instead of `fa-times`) #298
-   Label size keeps readable for large maps or a high distance between camera and map #237
-   updated dependencies to fix vulnerabilities
-   Scenarios only update settings which exist in Scenario and not all #224
-   MergeFilter to merge unique blacklist entries #275
-   MergeFilter to only merge unique attributeType entries #275

### Removed

-   Remove invertHeight checkbox in delta-view #306
-   Remove option to add blacklist entries from inside the blacklistPanel #298
-   Remove statistic functions in Experimental panel #308

### Fixed

-   CodeMap does not move anymore when navigating in text-fields #307
-   Merge blacklist in multipleFile view and convert paths #275
-   Show logo in NW.js standalone application #233

## [1.20.1] - 2018-12-19

### Added

### Changed

### Removed

### Fixed

## [1.20.0] - 2018-12-19

### Added

-   button to unfocus node
-   NodeContextMenu: Option to only hide dependent edges
-   plop support

### Changed

-   Renaming 'isolate node' to 'focus node'
-   Focusing a node does not remove the blacklist items of type Hide

### Removed

-   NodeContextMenu: Option to 'show all' nodes, which used to unhide all nodes

### Fixed

-   Reshow hidden nodes from Treeview or Blacklist

## [1.19.0] - 2018-11-02

### Added

-   Deleted files in delta view use their previous area value in order to be visible #254

### Changed

### Removed

### Fixed

-   Buildings in the delta view are not colored correctly #253
-   Reset Button in RibbonBar to reset 'Invert Colors' #255
-   Remove lag of 'Invert Color' checkboxes, when selecting single/delta mode #255

## [1.18.1] - 2018-10-31

### Added

### Changed

### Removed

### Fixed

## [1.18.0] - 2018-10-29

### Added

-   Integration with Jasome through JasomeImporter #245
-   URL parameter 'mode' with the values Single, Multiple or Delta
-   Blacklist to persist excluded or hidden nodes #205
-   Option to exclude nodes in nodeContextMenu #205
-   BlacklistPanel in SettingsSidebar to manage blacklist #205
-   Save-Button to download current CodeMap #205
-   Publishing visualization on Docker Hub #252

### Changed

-   No longer fat jar of every subcomponent of analysis, baked into ccsh
-   Changed simple syserr write to logger call for analysis #243

### Removed

-   URL parameter 'delta' does not exist anymore

### Fixed

-   Show delta of CodeMap when URL parameter mode=delta is set

## [1.17.0] - 2018-09-28

### Added

### Changed

-   Invert delta colors moved from color to heigh metric column in ribbon bar #220
-   Delta value now as kindOfMap shown #220
-   Aggreate maps as multiple rename #220

### Removed

### Fixed

-   Single/delta buttons now correctly activated when delta in ulr shown #220

## [1.17.0] - 2018-09-21

### Added

-   CodeMaatImport for temporal coupling dependencies #172
-   EdgeFilter to aggregate edge-attributes as node-attributes #222
-   Option to show and hide dependent edges from node-context-menu #218

### Changed

-   MergeFilter merges edges #172

### Removed

### Fixed

## [1.16.2] - 2018-09-10

### Added

### Changed

### Removed

### Fixed

-   missing event in firefox #232

## [1.16.1] - 2018-08-31

### Added

-   gitlab + dotnet manual

### Changed

### Removed

### Fixed

## [1.16.0] - 2018-08-31

### Added

-   add the option to add multiple files via url parameter (e.g. ?file=a&file=b...)

### Changed

### Removed

### Fixed

## [1.15.1] - 2018-08-13

### Added

### Changed

### Removed

### Fixed

## [1.15.0] - 2018-08-13

### Added

-   e2e tests are running in CI Environment (headless)
-   pupeteer as e2e test framework
-   Show names of marked packages in legend
-   Added a source code importer that can analyse rloc,mcc for java source code
-   keep settings when the user changes a file
-   Added option to set white background

### Changed

### Removed

-   cypress

### Fixed

## [1.14.2] - 2018-07-16

### Added

### Changed

-   Changed folder detail metrics from mean to sum

### Removed

### Fixed

## [1.14.1] - 2018-07-13

### Added

### Changed

### Removed

### Fixed

## [1.14.0] - 2018-07-13

### Added

-   Added UnderstandImporter to Analysis
-   Packages can be highlighted in different colors #152
-   Adding a context menu with highlighting colors and convenience methods for the tree view and 3D view #155
-   Folders and files to highlight can be described in the cc.json #165
-   Dynamic/automatic margin computing de/activated by tick

### Changed

-   Details panel: using the sum of the childrens metrics instead of the mean value

### Removed

### Fixed

-   Display buttons do not trigger map changes #185
-   Flickering surfaces when zooming out

## [1.13.0] - 2018-06-08

### Added

-   Layout switcher #141
-   Added CrococosmoImporter to Analysis
-   Added type, dirs, name to CSVExporter
-   Invert height of building checkbox
-   Aggregate multiple maps in visualization #110
-   Auto Focus selected map part
-   Timmer added to applySettings in SettingsService

### Changed

-   Crococosmo xml files will now generate a cc.json file for each version
-   Suppressing ARIA warnings
-   Simplified gradle structure of analysis part
-   Deltas added in the metric quick access panel #138
-   Ticks and ResetValue Buttons call to onSettingsChange to avoid applySettings timer
-   compacting empty middle packages #150
-   Detail panel minimized by default

### Removed

### Fixed

-   filter by regex shows parent nodes #116
-   typo in scss file

## [1.12.0] - 2018-04-27

### Added

-   horizontal quick access metric chooser
-   Link behind filepath in detailPanel #84
-   Double click event-handler on Buildings #84
-   Detail Panel can be minimized and maximized
-   Settings option to minimize Detail Panel
-   cypress as an e2e test runner

### Changed

### Removed

-   metric details from legend
-   metric chooser from settings panel

### Fixed

## [1.11.2] - 2018-04-13

### Added

### Changed

### Removed

### Fixed

-   a sonar importer bug which prevented the importer to fetch the last page #122

## [1.11.1] - 2018-04-11

### Added

### Changed

### Removed

### Fixed

## [1.11.0] - 2018-04-11

### Added

-   SASS support
-   simple regex filter
-   Reset Button
-   Dialog Service replaces console log calls and window.alert calls
-   linking tree view and map hover
-   auto fit scene button
-   anugularJS material
-   Scenarios are now filtered by compatibility for the given map
-   Link in visualization #84

### Changed

### Removed

-   materialize-css
-   grunt

### Fixed

-   less flickering and artifacts

## [1.10.0] - 2018-03-22

### Added

### Changed

-   Clean up UI #86
-   Updated analysis dependencies

### Removed

### Fixed

-   Delta View shows Deltas of itself as non-trivial if nodes have same name #89: Compare deltas by path not name
-   Delta calculation performance boost #91
-   Problems when intermediate nodes missed metrics #92
-   removed unnecessary calculations
-   removed bug in SonarImporter that slowed up performance and missed out multiple metrics
-   minor bugs

## [1.9.3] - 2018-02-23

### Added

### Changed

-   sorting treeview by folders and names

### Removed

### Fixed

## [1.9.2] - 2018-02-20

### Added

-   added preliminary CSVExporter for visualisation data

### Changed

-   padding rendering
-   minimal building height is 1 to prevent clipping issues
-   fallback values for visualization when no metric is available (area = 1, height = 1, color = grey). Data in data structure will not be changed.

### Removed

### Fixed

## [1.9.1] - 2018-02-20

### Added

### Changed

### Removed

### Fixed

-   detail panel bug fix

## [1.9.0] - 2018-02-20

### Added

### Changed

-   moved to unscoped npm packages

### Removed

### Fixed

## [1.8.2] - 2018-02-20

### Added

### Changed

-   detail panel background is white now. better visibility

### Removed

### Fixed

## [1.8.1] - 2018-02-20

### Added

### Changed

-   revision chooser moved to settings panel and uses now understandable dropdowns instead of links. Part of the #82 proposals

### Removed

### Fixed

## [1.8.0] - 2018-02-20

### Added

-   Experimental dependency support
-   loading indicator
-   file path to detail panel
-   collapsible tree view and visibility/isolation per node toggles

### Changed

-   added a ray-aabb intersection test before precise testing. Less time is spent in intersection methods.

### Removed

### Fixed

-   fixed a minor bug
-   canvas mouse event listener are now limited to the canvas dom element. UI events will not trigger the canvas listeners anymore
-   canvas mouse events distinguish now between click and drag. Dragging does not reset selection anymore
-   slider input #64
-   rz slider initialization bug
-   increasing test coverage
-   deltas where calculated on map loading even though, they were disabled

## [1.7.2] - 2018-02-02

### Added

### Changed

### Removed

### Fixed

-   url to homepage
-   analysis package

## [1.7.1] - 2018-02-02

### Added

### Changed

### Removed

### Fixed

## [1.7.0] - 2018-02-02

### Added

### Changed

-   npm pachage scoped to @maibornwolff
-   Defined further scenarios via json file
-   Added description for metrics and scenarios
-   using fixed point values in detail panel (ui) to truncate infinite or long decimals
-   folders now use the mean attributes of their buildings(leaves)

### Removed

### Fixed

-   Bugfix: detail panel should be cleared before setting new details else old values may survive

## [1.6.7] - 2018-02-01

### Added

### Changed

### Removed

### Fixed

## [1.6.6] - 2018-02-01

### Added

-   added anonymous git log generator anongit
-   browser demo shows codecharta-visualization sonar analysis

### Changed

-   rewrote command line interface
-   linking ccsh to bin/ccsh will be deleted later

### Removed

### Fixed

-   No underscore for scenarios in tooltips #71

## [1.6.5] - 2018-01-30

### Added

### Changed

### Removed

### Fixed

## [1.6.4] - 2018-01-30

### Added

### Changed

### Removed

### Fixed

-   fixed broken SonarImporter due to jdk9 migration

## [1.6.3] - 2018-01-26

### Added

-   added npm publish for analysis
-   simple release script for automatic changelog updates, commits, tags, version bumps

### Changed

### Removed

### Fixed

## [1.6.2] - 2018-01-25

### Added

-   added support for git log --raw and git log --numstat --raw
-   added support for git log --numstat and codechurn
-   added support for renames in SCMLogParser for git log --name-status
-   added support for renames in SCMLogParser for git log --numstat, git log --raw and git log --numstat --raw
-   added new SCM experimental metrics range_of_weeks_with_commits and successive_weeks_of_commits
-   the file origin of a node is displayed in the details now
-   sonarqube analysis on CI build
-   npm publish support in visualization

### Changed

-   Deltas are no longer experimental
-   two selected delta maps now merge their nodes correctly. The map where
    a node was missing get's a copy of this node with metrics=0.
    File additions/deletions are therefore only visible when areaMetric is
    unary and deltas are activated.

### Removed

### Fixed

-   delta display bug for heights
-   going back from delta view now correctly removes deltas from node data
-   Delta shown although not in delta mode #60
-   Allow inversion of delta colors #57
-   npm binary error

## [1.5.2] - 2018-01-04

### Added

### Changed

-   scaling slider now has steps of 0.1. This allows the user to select precise values like 2.0
-   updated jdk to jdk9

### Removed

### Fixed

-   Opening the same file a second time does not work #53
-   added missing require declaration
-   added glsl loader in testing environment
-   Native Application support is bugged while building in Travis CI #48

## [1.5.1] - 2017-11-14

### Added

-   command line parameter to toggle "authors" attribute in SCMLogParser

### Changed

### Removed

### Fixed

-   when passing a file through the "file" parameter in the URL, the map now renders correctly

## [1.5.0] - 2017-10-24

### Added

-   experimental delta functionality
-   loading multiple maps
-   experimental margin slider

### Changed

-   faster rendering

### Removed

-   nwjs packages and native apps due to a bug

### Fixed

-   using color metric instead of height metric for color range slider ceil

## [1.4.0] - 2017-09-14

### Added

-   Typescript support
-   Browsersync
-   added advanced merging strategy "leaf" in MergeFilter
-   advanced merging with restructuring

### Changed

-   Browserify replaced with Webpack
-   Better debugging
-   Karma instead of Mocha

### Removed

### Fixed

## [1.3.2] - 2017-08-18

### Added

-   add slider controls for color thresholds #19
-   Added additional structuring in SonarImporter for multi-module projects
-   button to generate current url parameters
-   camera position is now a setting (e.g. in scenarios or url parameters)
-   margin slider: make it easier to find out to which package/folder a class belongs #20

### Changed

-   better url parameter resolution (nested parameters are handled correctly)
-   changed hover color. Allows better distinction between hover and select

### Removed

-   obsolete helper grid

### Fixed

-   changing display or color settings resets scaling #18
-   scenario description #32
-   Scaling should not scale the labels #35

## [1.3.1] - 2017-07-05

### Added

### Changed

### Removed

### Fixed

-   Prevented override of URL-parameters by default scenario

## [1.3.0] - 2017-07-05

### Added

-   Adding simple merge functionality for multiple json files
-   Added CSVImporter
-   Added Translation for SonarQube metrics
-   Added descriptions for metrics

### Changed

-   Changed uppercase metrics, e.g. RLOC, to lowercase metrics

### Removed

### Fixed

-   Simple cc.json does not display anything #17

## [1.2.0] - 2017-06-19

### Added

-   Adding Labels and UI
-   Support for links to source page of SonarQube in sonarimporter
-   Added SCMLogParser

### Changed

### Removed

### Fixed

-   GitHub Issue: legend is wrong #21

## [1.1.5] - 2017-05-31

### Fixed

-   Wrong version numbers in analysis part

## [1.1.4] - 2017-05-26

### Added

-   Scenarios and default scenario
-   Translation API for Metrics
-   Metric tooltips in dropdown

### Fixed

-   GitHub Issue: Sonarimporter crashes with null pointer exception when there is a component without path. #13

## [1.1.3] - 2017-05-01

### Added

-   Support for SonarQube Measures-API
-   Error logging for sonarqube errors

### Changed

-   Standard Sonar metric is now complexity,ncloc,functions,duplicated_lines,classes,blocker_violations,generated_lines,bugs,commented_out_code_lines,lines,violations,comment_lines,duplicated_blocks

## [1.1.2] - 2017-04-28

### Added

-   Translation API for Metrics

## [1.1.1] - 2017-04-07

### Fixed

-   GitHub Issue: Flickering surfaces #3
-   GitHub Issue: Unable to install due to readlink error on macOS #4

## [1.1.0] - 2017-03-27

### Added

-   SourceMonitorImporter for importing projects from SourceMonitor.

## [1.0.0] - 2017-03-17

### Added

-   SonarImporter for importing projects from SonarQube.
-   ValidationTool for validating an existing json file.<|MERGE_RESOLUTION|>--- conflicted
+++ resolved
@@ -9,39 +9,36 @@
 
 ### Added
 
-<<<<<<< HEAD
 -   Checkbox in global Settings for disabling camera reset, when new map is loaded #685
+
+### Changed
+
+### Removed
+
+### Fixed
+
+### Chore
+
+## [1.34.0] - 2019-09-20
+
+### Added
+
+-   Tokei Importer #538
 -   Prominent Notice that we use Sonar-jar #713
-=======
-### Changed
-
-### Removed
-
-### Fixed
-
-### Chore
-
-## [1.34.0] - 2019-09-20
-
-### Added
-
-- Tokei Importer #538
-- Prominent Notice that we use Sonar-jar #713
->>>>>>> 1b18a2bb
-
-### Changed
-
-### Removed
-
-### Fixed
-
-### Chore
-
-- Bump kotlin-reflect from 1.3.41 to 1.3.50 in /analysis
-- Bump json from 20180813 to 20190722 in /analysis
-- Bump rxjava from 2.2.9 to 2.2.12 in /analysis
-- Bump assertj-core from 3.12.2 to 3.13.2 in /analysis
-- Bump sonar-java-plugin from 5.12.1.17771 to 5.14.0.18788 in /analysis
+
+### Changed
+
+### Removed
+
+### Fixed
+
+### Chore
+
+-   Bump kotlin-reflect from 1.3.41 to 1.3.50 in /analysis
+-   Bump json from 20180813 to 20190722 in /analysis
+-   Bump rxjava from 2.2.9 to 2.2.12 in /analysis
+-   Bump assertj-core from 3.12.2 to 3.13.2 in /analysis
+-   Bump sonar-java-plugin from 5.12.1.17771 to 5.14.0.18788 in /analysis
 
 ## [1.33.0] - 2019-09-10
 

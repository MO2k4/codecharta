--- conflicted
+++ resolved
@@ -11,13 +11,10 @@
 - New Search Bar #526
 
 ### Changed
-<<<<<<< HEAD
-
-- toolBar now shows now cut-off controls if window is too small #582
-
-=======
+
+- toolBar now shows partially cut-off controls if the window is too small #582
 - Position of the legendPanel was moved to the bottom-right corner #633
->>>>>>> fb5afc57
+
 ### Removed
 
 ### Fixed

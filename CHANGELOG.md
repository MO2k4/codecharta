# Change Log

All notable changes to this project will be documented in this file.

The format is based on [Keep a Changelog](http://keepachangelog.com/)
and this project adheres to [Semantic Versioning](http://semver.org/)

## [unreleased]

### Added

<<<<<<< HEAD
- Added indicator for highest value for metric chooser dropdown. #575
=======
- New Search Bar #526
>>>>>>> 7ca48c32

### Changed

- ToolBar now shows partially cut-off controls if the window is too small #582
- Position of the legendPanel was moved to the bottom-right corner #633
- RibbonBar only opens the three metric section
- Moved Scenario-select to the right in order to use less space
- Moved loading-gif from ribbonBar to toolBar

### Removed

- Removed RibbonBar toggle button

### Fixed

- Fixed fileExtensionBar height to not show a bottom-margin in Chrome

### Chore

- [Security] Bump lodash.mergewith from 4.6.1 to 4.6.2 in /visualization
- [Security] Bump lodash from 4.17.11 to 4.17.13 in /visualization
- [Security] Bump fstream from 1.0.11 to 1.0.12 in /visualization

## [1.29.0] - 2019-07-12

### Added

### Changed

- Moved Button to reset the map to the center next to the view-cube #606
- Moved FileExtensionBar #527

### Removed

- Burger Menu / SideNav #526

### Fixed

- Colors in File-Extension-Bar will be displayed in MS Edge and Standlone now #584

### Chore

## [1.28.0] - 2019-06-28

### Added

- Releasing will now remind the developer to manually add the release notes #533
- StructureModifier to remove and move nodes and set root of projects #547 / #181

### Changed

- More informative log messages regarding the success of project merging #547

### Removed

- Release Notes are not generated and added automatically to a release #533

### Fixed

- Margin will now be set correctly depending on whether dynamicMargin is enabled or not #602

### Chore

## [1.27.0] - 2019-06-25

### Added

- Automatically generates release notes from changelog and appends it to release #533
- Adds global settings-menu with settings from options panel and weblinks #528

### Changed

- Moved File Settings from Ribbon Bar to new File Setting Bar #525
- Rename sample file codemap-nodes #587
- Hide checkbox to select white-positive-buildings in delta state #345

### Removed

- Removes Options panel from sidebar #528
- Removes Weblinks panel from sidebar #528
- Removed URL-parameter info from sidebar #525

### Fixed

- Unary Metric will no longer be auto-selected when a new map is loaded #579

### Chore

## [1.26.0] - 2019-06-14

### Added

- FileExtensionBar to show file-distribution of chosen metric #495
- sum icon is now displayed on the left of the metric value #364
- Added Pop-up dialog before downloading file to set filename and see what data will be stored #523

### Changed

### Removed

### Fixed

- Fix set default ColorRange when resetting color section #560

### Chore

## [1.25.1] - 2019-05-30

### Added

- SVN log parser keeps track of renaming of files for metric calculation #542

### Changed

### Removed

### Fixed

- Entries with renaming information in SVN logs are attributed to correct file #542
- Unary metric will no longer be removed from the MetricChooser-Dropdown when a folder was excluded or hidden #548
- Changing margin and then file or mode will no longer freeze the application #524

### Chore

- [Security] Bump tar from 2.2.1 to 2.2.2 in /visualization

## [1.25.0] - 2019-05-17

### Added

- Added SonarJava to Source code parser #343
- Added exclude and defaultExclude options to SourceCodeParser #508
- Show loading-gif in ribbonBar when rerendering map

### Changed

- Using Sonar Plugins for Source code parser, giving the Sonar Metrics #343
- Use debounced settings update instead of throttled
- Filename of downloaded file now contains time #484

### Removed

### Fixed

- Fixed issue with too long line in ccsh.bat #506
- Prevent downloaded files from having multiple Timestamps #484
- Do not show loadingGif when cancelling the fileChooser #498
- Excluding a building now updates the maximum value of colorRange #355

### Chore

- Bump angular-material from 1.1.9 to 1.1.14 in /visualization
- [Security] Bump jquery from 3.3.1 to 3.4.0 in /visualization

## [1.24.0] - 2019-04-23

### Added

### Changed

### Removed

- Settings as URL parameters #470

### Fixed

- Fixed issue with trailing slash in URL parameter of SonarImporter #356

### Chore

- Bump d3 from 4.13.0 to 5.9.2 in /visualization
- Bump sinon from 4.5.0 to 7.3.1 in /visualization

## [1.23.0] - 2019-03-22

### Added

- Project Name can be specified for merge filter #394

### Changed

- Throw a MergeException if project names do not match in MergeFilter #394

### Removed

### Fixed

- Excluded buildings are no longer used for aggregated metric calculation #352

### Chore

- Bump browser-sync-webpack-plugin from 1.2.0 to 2.2.2 in /visualization
- Bump @types/node from 8.10.19 to 11.11.3 in /visualization
- Bump html-webpack-plugin from 2.30.1 to 3.2.0 in /visualization
- Bump load-grunt-tasks from 3.5.2 to 4.0.0 in /visualization #444
- Bump ajv from 5.5.2 to 6.10.0 in /visualization #447
- Bump resolve-url-loader from 2.3.0 to 3.0.1 in /visualization #448

## [1.22.0] - 2019-03-15

### Added

- Added buttons to select all/none/inversion of revisions/maps in multiple mode #391
- Merge filter can merge all files of folders #392

### Changed

### Removed

### Fixed

- Fixed bug that code map was not re-loaded when changing from multiple to single revision mode #396
- Fixed missing apiVersion in aggregated map #398
- Input Fields of color sliders adjust width according to content #409

### Chore

- Bump nouislider from 11.1.0 to 13.1.1 in /visualization
- Bump typescript from 2.7.2 to 3.3.3333 in /visualization
- Bump @types/d3 from 4.13.0 to 5.7.1 in /visualization

## [1.21.2] - 2019-02-26

### Added

- When entering Multiple Mode, all Maps/revisions are preselected

### Changed

### Removed

### Fixed

- Fixing non-existent metric aggregation on root-level when using multiple Files

## [1.21.1] - 2019-02-22

### Added

- Hovering a node in the map also hovers it in the tree view #351

### Changed

### Removed

### Fixed

- Fixing sync between treeview hovering and map hovering #351
- Folders can no longer be colored in the CodeMap or TreeView #359

## [1.21.0] - 2019-02-16

### Added

- Color searched node names green in TreeView #225
- Add option buttons (three dots) in TreeViewSearch to `Hide` or `Exclude` matching nodes #298
- Show blacklist entry counter in blacklistPanel header #298
- Option checkbox 'Hide Flattened Buildings' #225
- Hide/Flatten non-searched buildings #225
- Hide/Flatten all buildings, if searchPattern can't find any matching nodes #225
- Show maxValue of each metric in metricChooser select list #204
- Colored color-slider inside the RibbonBar #318
- Option to color positive buildings white #311
- Clicking the ribbonBar section-titles toggles the ribbonBar #324
- View-Cube displayed in top right corner #274
- Adding prettier formatter
- Adapt colorRange when changing colorMetric #330

### Changed

- Update TreeView filter with search field #225
- Use 'gitignore' style matching in TreeViewSearch #225
- Reorder `Focus`, `Hide` and `Exclude` buttons in nodeContextMenu #298
- Reorder sidebarPanels (BlacklistPanel beneath TreeViewSearchPanel) #298
- Use `fa-ban`-icon as symbols for blacklistPanel (instead of `fa-list`) #298
- Use `fa-ban`-icon as symbols for blacklistType `Exclude` (instead of `fa-times`) #298
- Label size keeps readable for large maps or a high distance between camera and map #237
- updated dependencies to fix vulnerabilities
- Scenarios only update settings which exist in Scenario and not all #224
- MergeFilter to merge unique blacklist entries #275
- MergeFilter to only merge unique attributeType entries #275

### Removed

- Remove invertHeight checkbox in delta-view #306
- Remove option to add blacklist entries from inside the blacklistPanel #298
- Remove statistic functions in Experimental panel #308

### Fixed

- CodeMap does not move anymore when navigating in text-fields #307
- Merge blacklist in multipleFile view and convert paths #275
- Show logo in NW.js standalone application #233

## [1.20.1] - 2018-12-19

### Added

### Changed

### Removed

### Fixed

## [1.20.0] - 2018-12-19

### Added

- button to unfocus node
- NodeContextMenu: Option to only hide dependent edges
- plop support

### Changed

- Renaming 'isolate node' to 'focus node'
- Focusing a node does not remove the blacklist items of type Hide

### Removed

- NodeContextMenu: Option to 'show all' nodes, which used to unhide all nodes

### Fixed

- Reshow hidden nodes from Treeview or Blacklist

## [1.19.0] - 2018-11-02

### Added

- Deleted files in delta view use their previous area value in order to be visible #254

### Changed

### Removed

### Fixed

- Buildings in the delta view are not colored correctly #253
- Reset Button in RibbonBar to reset 'Invert Colors' #255
- Remove lag of 'Invert Color' checkboxes, when selecting single/delta mode #255

## [1.18.1] - 2018-10-31

### Added

### Changed

### Removed

### Fixed

## [1.18.0] - 2018-10-29

### Added

- Integration with Jasome through JasomeImporter #245
- URL parameter 'mode' with the values Single, Multiple or Delta
- Blacklist to persist excluded or hidden nodes #205
- Option to exclude nodes in nodeContextMenu #205
- BlacklistPanel in SettingsSidebar to manage blacklist #205
- Save-Button to download current CodeMap #205
- Publishing visualization on Docker Hub #252

### Changed

- No longer fat jar of every subcomponent of analysis, baked into ccsh
- Changed simple syserr write to logger call for analysis #243

### Removed

- URL parameter 'delta' does not exist anymore

### Fixed

- Show delta of CodeMap when URL parameter mode=delta is set

## [1.17.0] - 2018-09-28

### Added

### Changed

- Invert delta colors moved from color to heigh metric column in ribbon bar #220
- Delta value now as kindOfMap shown #220
- Aggreate maps as multiple rename #220

### Removed

### Fixed

- Single/delta buttons now correctly activated when delta in ulr shown #220

## [1.17.0] - 2018-09-21

### Added

- CodeMaatImport for temporal coupling dependencies #172
- EdgeFilter to aggregate edge-attributes as node-attributes #222
- Option to show and hide dependent edges from node-context-menu #218

### Changed

- MergeFilter merges edges #172

### Removed

### Fixed

## [1.16.2] - 2018-09-10

### Added

### Changed

### Removed

### Fixed

- missing event in firefox #232

## [1.16.1] - 2018-08-31

### Added

- gitlab + dotnet manual

### Changed

### Removed

### Fixed

## [1.16.0] - 2018-08-31

### Added

- add the option to add multiple files via url parameter (e.g. ?file=a&file=b...)

### Changed

### Removed

### Fixed

## [1.15.1] - 2018-08-13

### Added

### Changed

### Removed

### Fixed

## [1.15.0] - 2018-08-13

### Added

- e2e tests are running in CI Environment (headless)
- pupeteer as e2e test framework
- Show names of marked packages in legend
- Added a source code importer that can analyse rloc,mcc for java source code
- keep settings when the user changes a file
- Added option to set white background

### Changed

### Removed

- cypress

### Fixed

## [1.14.2] - 2018-07-16

### Added

### Changed

- Changed folder detail metrics from mean to sum

### Removed

### Fixed

## [1.14.1] - 2018-07-13

### Added

### Changed

### Removed

### Fixed

## [1.14.0] - 2018-07-13

### Added

- Added UnderstandImporter to Analysis
- Packages can be highlighted in different colors #152
- Adding a context menu with highlighting colors and convenience methods for the tree view and 3D view #155
- Folders and files to highlight can be described in the cc.json #165
- Dynamic/automatic margin computing de/activated by tick

### Changed

- Details panel: using the sum of the childrens metrics instead of the mean value

### Removed

### Fixed

- Display buttons do not trigger map changes #185
- Flickering surfaces when zooming out

## [1.13.0] - 2018-06-08

### Added

- Layout switcher #141
- Added CrococosmoImporter to Analysis
- Added type, dirs, name to CSVExporter
- Invert height of building checkbox
- Aggregate multiple maps in visualization #110
- Auto Focus selected map part
- Timmer added to applySettings in SettingsService

### Changed

- Crococosmo xml files will now generate a cc.json file for each version
- Suppressing ARIA warnings
- Simplified gradle structure of analysis part
- Deltas added in the metric quick access panel #138
- Ticks and ResetValue Buttons call to onSettingsChange to avoid applySettings timer
- compacting empty middle packages #150
- Detail panel minimized by default

### Removed

### Fixed

- filter by regex shows parent nodes #116
- typo in scss file

## [1.12.0] - 2018-04-27

### Added

- horizontal quick access metric chooser
- Link behind filepath in detailPanel #84
- Double click event-handler on Buildings #84
- Detail Panel can be minimized and maximized
- Settings option to minimize Detail Panel
- cypress as an e2e test runner

### Changed

### Removed

- metric details from legend
- metric chooser from settings panel

### Fixed

## [1.11.2] - 2018-04-13

### Added

### Changed

### Removed

### Fixed

- a sonar importer bug which prevented the importer to fetch the last page #122

## [1.11.1] - 2018-04-11

### Added

### Changed

### Removed

### Fixed

## [1.11.0] - 2018-04-11

### Added

- SASS support
- simple regex filter
- Reset Button
- Dialog Service replaces console log calls and window.alert calls
- linking tree view and map hover
- auto fit scene button
- anugularJS material
- Scenarios are now filtered by compatibility for the given map
- Link in visualization #84

### Changed

### Removed

- materialize-css
- grunt

### Fixed

- less flickering and artifacts

## [1.10.0] - 2018-03-22

### Added

### Changed

- Clean up UI #86
- Updated analysis dependencies

### Removed

### Fixed

- Delta View shows Deltas of itself as non-trivial if nodes have same name #89: Compare deltas by path not name
- Delta calculation performance boost #91
- Problems when intermediate nodes missed metrics #92
- removed unnecessary calculations
- removed bug in SonarImporter that slowed up performance and missed out multiple metrics
- minor bugs

## [1.9.3] - 2018-02-23

### Added

### Changed

- sorting treeview by folders and names

### Removed

### Fixed

## [1.9.2] - 2018-02-20

### Added

- added preliminary CSVExporter for visualisation data

### Changed

- padding rendering
- minimal building height is 1 to prevent clipping issues
- fallback values for visualization when no metric is available (area = 1, height = 1, color = grey). Data in data structure will not be changed.

### Removed

### Fixed

## [1.9.1] - 2018-02-20

### Added

### Changed

### Removed

### Fixed

- detail panel bug fix

## [1.9.0] - 2018-02-20

### Added

### Changed

- moved to unscoped npm packages

### Removed

### Fixed

## [1.8.2] - 2018-02-20

### Added

### Changed

- detail panel background is white now. better visibility

### Removed

### Fixed

## [1.8.1] - 2018-02-20

### Added

### Changed

- revision chooser moved to settings panel and uses now understandable dropdowns instead of links. Part of the #82 proposals

### Removed

### Fixed

## [1.8.0] - 2018-02-20

### Added

- Experimental dependency support
- loading indicator
- file path to detail panel
- collapsible tree view and visibility/isolation per node toggles

### Changed

- added a ray-aabb intersection test before precise testing. Less time is spent in intersection methods.

### Removed

### Fixed

- fixed a minor bug
- canvas mouse event listener are now limited to the canvas dom element. UI events will not trigger the canvas listeners anymore
- canvas mouse events distinguish now between click and drag. Dragging does not reset selection anymore
- slider input #64
- rz slider initialization bug
- increasing test coverage
- deltas where calculated on map loading even though, they were disabled

## [1.7.2] - 2018-02-02

### Added

### Changed

### Removed

### Fixed

- url to homepage
- analysis package

## [1.7.1] - 2018-02-02

### Added

### Changed

### Removed

### Fixed

## [1.7.0] - 2018-02-02

### Added

### Changed

- npm pachage scoped to @maibornwolff
- Defined further scenarios via json file
- Added description for metrics and scenarios
- using fixed point values in detail panel (ui) to truncate infinite or long decimals
- folders now use the mean attributes of their buildings(leaves)

### Removed

### Fixed

- Bugfix: detail panel should be cleared before setting new details else old values may survive

## [1.6.7] - 2018-02-01

### Added

### Changed

### Removed

### Fixed

## [1.6.6] - 2018-02-01

### Added

- added anonymous git log generator anongit
- browser demo shows codecharta-visualization sonar analysis

### Changed

- rewrote command line interface
- linking ccsh to bin/ccsh will be deleted later

### Removed

### Fixed

- No underscore for scenarios in tooltips #71

## [1.6.5] - 2018-01-30

### Added

### Changed

### Removed

### Fixed

## [1.6.4] - 2018-01-30

### Added

### Changed

### Removed

### Fixed

- fixed broken SonarImporter due to jdk9 migration

## [1.6.3] - 2018-01-26

### Added

- added npm publish for analysis
- simple release script for automatic changelog updates, commits, tags, version bumps

### Changed

### Removed

### Fixed

## [1.6.2] - 2018-01-25

### Added

- added support for git log --raw and git log --numstat --raw
- added support for git log --numstat and codechurn
- added support for renames in SCMLogParser for git log --name-status
- added support for renames in SCMLogParser for git log --numstat, git log --raw and git log --numstat --raw
- added new SCM experimental metrics range_of_weeks_with_commits and successive_weeks_of_commits
- the file origin of a node is displayed in the details now
- sonarqube analysis on CI build
- npm publish support in visualization

### Changed

- Deltas are no longer experimental
- two selected delta maps now merge their nodes correctly. The map where
  a node was missing get's a copy of this node with metrics=0.
  File additions/deletions are therefore only visible when areaMetric is
  unary and deltas are activated.

### Removed

### Fixed

- delta display bug for heights
- going back from delta view now correctly removes deltas from node data
- Delta shown although not in delta mode #60
- Allow inversion of delta colors #57
- npm binary error

## [1.5.2] - 2018-01-04

### Added

### Changed

- scaling slider now has steps of 0.1. This allows the user to select precise values like 2.0
- updated jdk to jdk9

### Removed

### Fixed

- Opening the same file a second time does not work #53
- added missing require declaration
- added glsl loader in testing environment
- Native Application support is bugged while building in Travis CI #48

## [1.5.1] - 2017-11-14

### Added

- command line parameter to toggle "authors" attribute in SCMLogParser

### Changed

### Removed

### Fixed

- when passing a file through the "file" parameter in the URL, the map now renders correctly

## [1.5.0] - 2017-10-24

### Added

- experimental delta functionality
- loading multiple maps
- experimental margin slider

### Changed

- faster rendering

### Removed

- nwjs packages and native apps due to a bug

### Fixed

- using color metric instead of height metric for color range slider ceil

## [1.4.0] - 2017-09-14

### Added

- Typescript support
- Browsersync
- added advanced merging strategy "leaf" in MergeFilter
- advanced merging with restructuring

### Changed

- Browserify replaced with Webpack
- Better debugging
- Karma instead of Mocha

### Removed

### Fixed

## [1.3.2] - 2017-08-18

### Added

- add slider controls for color thresholds #19
- Added additional structuring in SonarImporter for multi-module projects
- button to generate current url parameters
- camera position is now a setting (e.g. in scenarios or url parameters)
- margin slider: make it easier to find out to which package/folder a class belongs #20

### Changed

- better url parameter resolution (nested parameters are handled correctly)
- changed hover color. Allows better distinction between hover and select

### Removed

- obsolete helper grid

### Fixed

- changing display or color settings resets scaling #18
- scenario description #32
- Scaling should not scale the labels #35

## [1.3.1] - 2017-07-05

### Added

### Changed

### Removed

### Fixed

- Prevented override of URL-parameters by default scenario

## [1.3.0] - 2017-07-05

### Added

- Adding simple merge functionality for multiple json files
- Added CSVImporter
- Added Translation for SonarQube metrics
- Added descriptions for metrics

### Changed

- Changed uppercase metrics, e.g. RLOC, to lowercase metrics

### Removed

### Fixed

- Simple cc.json does not display anything #17

## [1.2.0] - 2017-06-19

### Added

- Adding Labels and UI
- Support for links to source page of SonarQube in sonarimporter
- Added SCMLogParser

### Changed

### Removed

### Fixed

- GitHub Issue: legend is wrong #21

## [1.1.5] - 2017-05-31

### Fixed

- Wrong version numbers in analysis part

## [1.1.4] - 2017-05-26

### Added

- Scenarios and default scenario
- Translation API for Metrics
- Metric tooltips in dropdown

### Fixed

- GitHub Issue: Sonarimporter crashes with null pointer exception when there is a component without path. #13

## [1.1.3] - 2017-05-01

### Added

- Support for SonarQube Measures-API
- Error logging for sonarqube errors

### Changed

- Standard Sonar metric is now complexity,ncloc,functions,duplicated_lines,classes,blocker_violations,generated_lines,bugs,commented_out_code_lines,lines,violations,comment_lines,duplicated_blocks

## [1.1.2] - 2017-04-28

### Added

- Translation API for Metrics

## [1.1.1] - 2017-04-07

### Fixed

- GitHub Issue: Flickering surfaces #3
- GitHub Issue: Unable to install due to readlink error on macOS #4

## [1.1.0] - 2017-03-27

### Added

- SourceMonitorImporter for importing projects from SourceMonitor.

## [1.0.0] - 2017-03-17

### Added

- SonarImporter for importing projects from SonarQube.
- ValidationTool for validating an existing json file.<|MERGE_RESOLUTION|>--- conflicted
+++ resolved
@@ -9,33 +9,30 @@
 
 ### Added
 
-<<<<<<< HEAD
-- Added indicator for highest value for metric chooser dropdown. #575
-=======
-- New Search Bar #526
->>>>>>> 7ca48c32
-
-### Changed
-
-- ToolBar now shows partially cut-off controls if the window is too small #582
-- Position of the legendPanel was moved to the bottom-right corner #633
-- RibbonBar only opens the three metric section
-- Moved Scenario-select to the right in order to use less space
-- Moved loading-gif from ribbonBar to toolBar
-
-### Removed
-
-- Removed RibbonBar toggle button
-
-### Fixed
-
-- Fixed fileExtensionBar height to not show a bottom-margin in Chrome
+-   Added indicator for highest value for metric chooser dropdown. #575
+-   New Search Bar #526
+
+### Changed
+
+-   ToolBar now shows partially cut-off controls if the window is too small #582
+-   Position of the legendPanel was moved to the bottom-right corner #633
+-   RibbonBar only opens the three metric section
+-   Moved Scenario-select to the right in order to use less space
+-   Moved loading-gif from ribbonBar to toolBar
+
+### Removed
+
+-   Removed RibbonBar toggle button
+
+### Fixed
+
+-   Fixed fileExtensionBar height to not show a bottom-margin in Chrome
 
 ### Chore
 
-- [Security] Bump lodash.mergewith from 4.6.1 to 4.6.2 in /visualization
-- [Security] Bump lodash from 4.17.11 to 4.17.13 in /visualization
-- [Security] Bump fstream from 1.0.11 to 1.0.12 in /visualization
+-   [Security] Bump lodash.mergewith from 4.6.1 to 4.6.2 in /visualization
+-   [Security] Bump lodash from 4.17.11 to 4.17.13 in /visualization
+-   [Security] Bump fstream from 1.0.11 to 1.0.12 in /visualization
 
 ## [1.29.0] - 2019-07-12
 
@@ -43,16 +40,16 @@
 
 ### Changed
 
-- Moved Button to reset the map to the center next to the view-cube #606
-- Moved FileExtensionBar #527
-
-### Removed
-
-- Burger Menu / SideNav #526
-
-### Fixed
-
-- Colors in File-Extension-Bar will be displayed in MS Edge and Standlone now #584
+-   Moved Button to reset the map to the center next to the view-cube #606
+-   Moved FileExtensionBar #527
+
+### Removed
+
+-   Burger Menu / SideNav #526
+
+### Fixed
+
+-   Colors in File-Extension-Bar will be displayed in MS Edge and Standlone now #584
 
 ### Chore
 
@@ -60,20 +57,20 @@
 
 ### Added
 
-- Releasing will now remind the developer to manually add the release notes #533
-- StructureModifier to remove and move nodes and set root of projects #547 / #181
-
-### Changed
-
-- More informative log messages regarding the success of project merging #547
-
-### Removed
-
-- Release Notes are not generated and added automatically to a release #533
-
-### Fixed
-
-- Margin will now be set correctly depending on whether dynamicMargin is enabled or not #602
+-   Releasing will now remind the developer to manually add the release notes #533
+-   StructureModifier to remove and move nodes and set root of projects #547 / #181
+
+### Changed
+
+-   More informative log messages regarding the success of project merging #547
+
+### Removed
+
+-   Release Notes are not generated and added automatically to a release #533
+
+### Fixed
+
+-   Margin will now be set correctly depending on whether dynamicMargin is enabled or not #602
 
 ### Chore
 
@@ -81,24 +78,24 @@
 
 ### Added
 
-- Automatically generates release notes from changelog and appends it to release #533
-- Adds global settings-menu with settings from options panel and weblinks #528
-
-### Changed
-
-- Moved File Settings from Ribbon Bar to new File Setting Bar #525
-- Rename sample file codemap-nodes #587
-- Hide checkbox to select white-positive-buildings in delta state #345
-
-### Removed
-
-- Removes Options panel from sidebar #528
-- Removes Weblinks panel from sidebar #528
-- Removed URL-parameter info from sidebar #525
-
-### Fixed
-
-- Unary Metric will no longer be auto-selected when a new map is loaded #579
+-   Automatically generates release notes from changelog and appends it to release #533
+-   Adds global settings-menu with settings from options panel and weblinks #528
+
+### Changed
+
+-   Moved File Settings from Ribbon Bar to new File Setting Bar #525
+-   Rename sample file codemap-nodes #587
+-   Hide checkbox to select white-positive-buildings in delta state #345
+
+### Removed
+
+-   Removes Options panel from sidebar #528
+-   Removes Weblinks panel from sidebar #528
+-   Removed URL-parameter info from sidebar #525
+
+### Fixed
+
+-   Unary Metric will no longer be auto-selected when a new map is loaded #579
 
 ### Chore
 
@@ -106,17 +103,17 @@
 
 ### Added
 
-- FileExtensionBar to show file-distribution of chosen metric #495
-- sum icon is now displayed on the left of the metric value #364
-- Added Pop-up dialog before downloading file to set filename and see what data will be stored #523
-
-### Changed
-
-### Removed
-
-### Fixed
-
-- Fix set default ColorRange when resetting color section #560
+-   FileExtensionBar to show file-distribution of chosen metric #495
+-   sum icon is now displayed on the left of the metric value #364
+-   Added Pop-up dialog before downloading file to set filename and see what data will be stored #523
+
+### Changed
+
+### Removed
+
+### Fixed
+
+-   Fix set default ColorRange when resetting color section #560
 
 ### Chore
 
@@ -124,49 +121,49 @@
 
 ### Added
 
-- SVN log parser keeps track of renaming of files for metric calculation #542
-
-### Changed
-
-### Removed
-
-### Fixed
-
-- Entries with renaming information in SVN logs are attributed to correct file #542
-- Unary metric will no longer be removed from the MetricChooser-Dropdown when a folder was excluded or hidden #548
-- Changing margin and then file or mode will no longer freeze the application #524
+-   SVN log parser keeps track of renaming of files for metric calculation #542
+
+### Changed
+
+### Removed
+
+### Fixed
+
+-   Entries with renaming information in SVN logs are attributed to correct file #542
+-   Unary metric will no longer be removed from the MetricChooser-Dropdown when a folder was excluded or hidden #548
+-   Changing margin and then file or mode will no longer freeze the application #524
 
 ### Chore
 
-- [Security] Bump tar from 2.2.1 to 2.2.2 in /visualization
+-   [Security] Bump tar from 2.2.1 to 2.2.2 in /visualization
 
 ## [1.25.0] - 2019-05-17
 
 ### Added
 
-- Added SonarJava to Source code parser #343
-- Added exclude and defaultExclude options to SourceCodeParser #508
-- Show loading-gif in ribbonBar when rerendering map
-
-### Changed
-
-- Using Sonar Plugins for Source code parser, giving the Sonar Metrics #343
-- Use debounced settings update instead of throttled
-- Filename of downloaded file now contains time #484
-
-### Removed
-
-### Fixed
-
-- Fixed issue with too long line in ccsh.bat #506
-- Prevent downloaded files from having multiple Timestamps #484
-- Do not show loadingGif when cancelling the fileChooser #498
-- Excluding a building now updates the maximum value of colorRange #355
+-   Added SonarJava to Source code parser #343
+-   Added exclude and defaultExclude options to SourceCodeParser #508
+-   Show loading-gif in ribbonBar when rerendering map
+
+### Changed
+
+-   Using Sonar Plugins for Source code parser, giving the Sonar Metrics #343
+-   Use debounced settings update instead of throttled
+-   Filename of downloaded file now contains time #484
+
+### Removed
+
+### Fixed
+
+-   Fixed issue with too long line in ccsh.bat #506
+-   Prevent downloaded files from having multiple Timestamps #484
+-   Do not show loadingGif when cancelling the fileChooser #498
+-   Excluding a building now updates the maximum value of colorRange #355
 
 ### Chore
 
-- Bump angular-material from 1.1.9 to 1.1.14 in /visualization
-- [Security] Bump jquery from 3.3.1 to 3.4.0 in /visualization
+-   Bump angular-material from 1.1.9 to 1.1.14 in /visualization
+-   [Security] Bump jquery from 3.3.1 to 3.4.0 in /visualization
 
 ## [1.24.0] - 2019-04-23
 
@@ -176,137 +173,137 @@
 
 ### Removed
 
-- Settings as URL parameters #470
-
-### Fixed
-
-- Fixed issue with trailing slash in URL parameter of SonarImporter #356
+-   Settings as URL parameters #470
+
+### Fixed
+
+-   Fixed issue with trailing slash in URL parameter of SonarImporter #356
 
 ### Chore
 
-- Bump d3 from 4.13.0 to 5.9.2 in /visualization
-- Bump sinon from 4.5.0 to 7.3.1 in /visualization
+-   Bump d3 from 4.13.0 to 5.9.2 in /visualization
+-   Bump sinon from 4.5.0 to 7.3.1 in /visualization
 
 ## [1.23.0] - 2019-03-22
 
 ### Added
 
-- Project Name can be specified for merge filter #394
-
-### Changed
-
-- Throw a MergeException if project names do not match in MergeFilter #394
-
-### Removed
-
-### Fixed
-
-- Excluded buildings are no longer used for aggregated metric calculation #352
+-   Project Name can be specified for merge filter #394
+
+### Changed
+
+-   Throw a MergeException if project names do not match in MergeFilter #394
+
+### Removed
+
+### Fixed
+
+-   Excluded buildings are no longer used for aggregated metric calculation #352
 
 ### Chore
 
-- Bump browser-sync-webpack-plugin from 1.2.0 to 2.2.2 in /visualization
-- Bump @types/node from 8.10.19 to 11.11.3 in /visualization
-- Bump html-webpack-plugin from 2.30.1 to 3.2.0 in /visualization
-- Bump load-grunt-tasks from 3.5.2 to 4.0.0 in /visualization #444
-- Bump ajv from 5.5.2 to 6.10.0 in /visualization #447
-- Bump resolve-url-loader from 2.3.0 to 3.0.1 in /visualization #448
+-   Bump browser-sync-webpack-plugin from 1.2.0 to 2.2.2 in /visualization
+-   Bump @types/node from 8.10.19 to 11.11.3 in /visualization
+-   Bump html-webpack-plugin from 2.30.1 to 3.2.0 in /visualization
+-   Bump load-grunt-tasks from 3.5.2 to 4.0.0 in /visualization #444
+-   Bump ajv from 5.5.2 to 6.10.0 in /visualization #447
+-   Bump resolve-url-loader from 2.3.0 to 3.0.1 in /visualization #448
 
 ## [1.22.0] - 2019-03-15
 
 ### Added
 
-- Added buttons to select all/none/inversion of revisions/maps in multiple mode #391
-- Merge filter can merge all files of folders #392
-
-### Changed
-
-### Removed
-
-### Fixed
-
-- Fixed bug that code map was not re-loaded when changing from multiple to single revision mode #396
-- Fixed missing apiVersion in aggregated map #398
-- Input Fields of color sliders adjust width according to content #409
+-   Added buttons to select all/none/inversion of revisions/maps in multiple mode #391
+-   Merge filter can merge all files of folders #392
+
+### Changed
+
+### Removed
+
+### Fixed
+
+-   Fixed bug that code map was not re-loaded when changing from multiple to single revision mode #396
+-   Fixed missing apiVersion in aggregated map #398
+-   Input Fields of color sliders adjust width according to content #409
 
 ### Chore
 
-- Bump nouislider from 11.1.0 to 13.1.1 in /visualization
-- Bump typescript from 2.7.2 to 3.3.3333 in /visualization
-- Bump @types/d3 from 4.13.0 to 5.7.1 in /visualization
+-   Bump nouislider from 11.1.0 to 13.1.1 in /visualization
+-   Bump typescript from 2.7.2 to 3.3.3333 in /visualization
+-   Bump @types/d3 from 4.13.0 to 5.7.1 in /visualization
 
 ## [1.21.2] - 2019-02-26
 
 ### Added
 
-- When entering Multiple Mode, all Maps/revisions are preselected
-
-### Changed
-
-### Removed
-
-### Fixed
-
-- Fixing non-existent metric aggregation on root-level when using multiple Files
+-   When entering Multiple Mode, all Maps/revisions are preselected
+
+### Changed
+
+### Removed
+
+### Fixed
+
+-   Fixing non-existent metric aggregation on root-level when using multiple Files
 
 ## [1.21.1] - 2019-02-22
 
 ### Added
 
-- Hovering a node in the map also hovers it in the tree view #351
-
-### Changed
-
-### Removed
-
-### Fixed
-
-- Fixing sync between treeview hovering and map hovering #351
-- Folders can no longer be colored in the CodeMap or TreeView #359
+-   Hovering a node in the map also hovers it in the tree view #351
+
+### Changed
+
+### Removed
+
+### Fixed
+
+-   Fixing sync between treeview hovering and map hovering #351
+-   Folders can no longer be colored in the CodeMap or TreeView #359
 
 ## [1.21.0] - 2019-02-16
 
 ### Added
 
-- Color searched node names green in TreeView #225
-- Add option buttons (three dots) in TreeViewSearch to `Hide` or `Exclude` matching nodes #298
-- Show blacklist entry counter in blacklistPanel header #298
-- Option checkbox 'Hide Flattened Buildings' #225
-- Hide/Flatten non-searched buildings #225
-- Hide/Flatten all buildings, if searchPattern can't find any matching nodes #225
-- Show maxValue of each metric in metricChooser select list #204
-- Colored color-slider inside the RibbonBar #318
-- Option to color positive buildings white #311
-- Clicking the ribbonBar section-titles toggles the ribbonBar #324
-- View-Cube displayed in top right corner #274
-- Adding prettier formatter
-- Adapt colorRange when changing colorMetric #330
-
-### Changed
-
-- Update TreeView filter with search field #225
-- Use 'gitignore' style matching in TreeViewSearch #225
-- Reorder `Focus`, `Hide` and `Exclude` buttons in nodeContextMenu #298
-- Reorder sidebarPanels (BlacklistPanel beneath TreeViewSearchPanel) #298
-- Use `fa-ban`-icon as symbols for blacklistPanel (instead of `fa-list`) #298
-- Use `fa-ban`-icon as symbols for blacklistType `Exclude` (instead of `fa-times`) #298
-- Label size keeps readable for large maps or a high distance between camera and map #237
-- updated dependencies to fix vulnerabilities
-- Scenarios only update settings which exist in Scenario and not all #224
-- MergeFilter to merge unique blacklist entries #275
-- MergeFilter to only merge unique attributeType entries #275
-
-### Removed
-
-- Remove invertHeight checkbox in delta-view #306
-- Remove option to add blacklist entries from inside the blacklistPanel #298
-- Remove statistic functions in Experimental panel #308
-
-### Fixed
-
-- CodeMap does not move anymore when navigating in text-fields #307
-- Merge blacklist in multipleFile view and convert paths #275
-- Show logo in NW.js standalone application #233
+-   Color searched node names green in TreeView #225
+-   Add option buttons (three dots) in TreeViewSearch to `Hide` or `Exclude` matching nodes #298
+-   Show blacklist entry counter in blacklistPanel header #298
+-   Option checkbox 'Hide Flattened Buildings' #225
+-   Hide/Flatten non-searched buildings #225
+-   Hide/Flatten all buildings, if searchPattern can't find any matching nodes #225
+-   Show maxValue of each metric in metricChooser select list #204
+-   Colored color-slider inside the RibbonBar #318
+-   Option to color positive buildings white #311
+-   Clicking the ribbonBar section-titles toggles the ribbonBar #324
+-   View-Cube displayed in top right corner #274
+-   Adding prettier formatter
+-   Adapt colorRange when changing colorMetric #330
+
+### Changed
+
+-   Update TreeView filter with search field #225
+-   Use 'gitignore' style matching in TreeViewSearch #225
+-   Reorder `Focus`, `Hide` and `Exclude` buttons in nodeContextMenu #298
+-   Reorder sidebarPanels (BlacklistPanel beneath TreeViewSearchPanel) #298
+-   Use `fa-ban`-icon as symbols for blacklistPanel (instead of `fa-list`) #298
+-   Use `fa-ban`-icon as symbols for blacklistType `Exclude` (instead of `fa-times`) #298
+-   Label size keeps readable for large maps or a high distance between camera and map #237
+-   updated dependencies to fix vulnerabilities
+-   Scenarios only update settings which exist in Scenario and not all #224
+-   MergeFilter to merge unique blacklist entries #275
+-   MergeFilter to only merge unique attributeType entries #275
+
+### Removed
+
+-   Remove invertHeight checkbox in delta-view #306
+-   Remove option to add blacklist entries from inside the blacklistPanel #298
+-   Remove statistic functions in Experimental panel #308
+
+### Fixed
+
+-   CodeMap does not move anymore when navigating in text-fields #307
+-   Merge blacklist in multipleFile view and convert paths #275
+-   Show logo in NW.js standalone application #233
 
 ## [1.20.1] - 2018-12-19
 
@@ -322,38 +319,38 @@
 
 ### Added
 
-- button to unfocus node
-- NodeContextMenu: Option to only hide dependent edges
-- plop support
-
-### Changed
-
-- Renaming 'isolate node' to 'focus node'
-- Focusing a node does not remove the blacklist items of type Hide
-
-### Removed
-
-- NodeContextMenu: Option to 'show all' nodes, which used to unhide all nodes
-
-### Fixed
-
-- Reshow hidden nodes from Treeview or Blacklist
+-   button to unfocus node
+-   NodeContextMenu: Option to only hide dependent edges
+-   plop support
+
+### Changed
+
+-   Renaming 'isolate node' to 'focus node'
+-   Focusing a node does not remove the blacklist items of type Hide
+
+### Removed
+
+-   NodeContextMenu: Option to 'show all' nodes, which used to unhide all nodes
+
+### Fixed
+
+-   Reshow hidden nodes from Treeview or Blacklist
 
 ## [1.19.0] - 2018-11-02
 
 ### Added
 
-- Deleted files in delta view use their previous area value in order to be visible #254
-
-### Changed
-
-### Removed
-
-### Fixed
-
-- Buildings in the delta view are not colored correctly #253
-- Reset Button in RibbonBar to reset 'Invert Colors' #255
-- Remove lag of 'Invert Color' checkboxes, when selecting single/delta mode #255
+-   Deleted files in delta view use their previous area value in order to be visible #254
+
+### Changed
+
+### Removed
+
+### Fixed
+
+-   Buildings in the delta view are not colored correctly #253
+-   Reset Button in RibbonBar to reset 'Invert Colors' #255
+-   Remove lag of 'Invert Color' checkboxes, when selecting single/delta mode #255
 
 ## [1.18.1] - 2018-10-31
 
@@ -369,26 +366,26 @@
 
 ### Added
 
-- Integration with Jasome through JasomeImporter #245
-- URL parameter 'mode' with the values Single, Multiple or Delta
-- Blacklist to persist excluded or hidden nodes #205
-- Option to exclude nodes in nodeContextMenu #205
-- BlacklistPanel in SettingsSidebar to manage blacklist #205
-- Save-Button to download current CodeMap #205
-- Publishing visualization on Docker Hub #252
-
-### Changed
-
-- No longer fat jar of every subcomponent of analysis, baked into ccsh
-- Changed simple syserr write to logger call for analysis #243
-
-### Removed
-
-- URL parameter 'delta' does not exist anymore
-
-### Fixed
-
-- Show delta of CodeMap when URL parameter mode=delta is set
+-   Integration with Jasome through JasomeImporter #245
+-   URL parameter 'mode' with the values Single, Multiple or Delta
+-   Blacklist to persist excluded or hidden nodes #205
+-   Option to exclude nodes in nodeContextMenu #205
+-   BlacklistPanel in SettingsSidebar to manage blacklist #205
+-   Save-Button to download current CodeMap #205
+-   Publishing visualization on Docker Hub #252
+
+### Changed
+
+-   No longer fat jar of every subcomponent of analysis, baked into ccsh
+-   Changed simple syserr write to logger call for analysis #243
+
+### Removed
+
+-   URL parameter 'delta' does not exist anymore
+
+### Fixed
+
+-   Show delta of CodeMap when URL parameter mode=delta is set
 
 ## [1.17.0] - 2018-09-28
 
@@ -396,27 +393,27 @@
 
 ### Changed
 
-- Invert delta colors moved from color to heigh metric column in ribbon bar #220
-- Delta value now as kindOfMap shown #220
-- Aggreate maps as multiple rename #220
-
-### Removed
-
-### Fixed
-
-- Single/delta buttons now correctly activated when delta in ulr shown #220
+-   Invert delta colors moved from color to heigh metric column in ribbon bar #220
+-   Delta value now as kindOfMap shown #220
+-   Aggreate maps as multiple rename #220
+
+### Removed
+
+### Fixed
+
+-   Single/delta buttons now correctly activated when delta in ulr shown #220
 
 ## [1.17.0] - 2018-09-21
 
 ### Added
 
-- CodeMaatImport for temporal coupling dependencies #172
-- EdgeFilter to aggregate edge-attributes as node-attributes #222
-- Option to show and hide dependent edges from node-context-menu #218
-
-### Changed
-
-- MergeFilter merges edges #172
+-   CodeMaatImport for temporal coupling dependencies #172
+-   EdgeFilter to aggregate edge-attributes as node-attributes #222
+-   Option to show and hide dependent edges from node-context-menu #218
+
+### Changed
+
+-   MergeFilter merges edges #172
 
 ### Removed
 
@@ -432,13 +429,13 @@
 
 ### Fixed
 
-- missing event in firefox #232
+-   missing event in firefox #232
 
 ## [1.16.1] - 2018-08-31
 
 ### Added
 
-- gitlab + dotnet manual
+-   gitlab + dotnet manual
 
 ### Changed
 
@@ -450,7 +447,7 @@
 
 ### Added
 
-- add the option to add multiple files via url parameter (e.g. ?file=a&file=b...)
+-   add the option to add multiple files via url parameter (e.g. ?file=a&file=b...)
 
 ### Changed
 
@@ -472,18 +469,18 @@
 
 ### Added
 
-- e2e tests are running in CI Environment (headless)
-- pupeteer as e2e test framework
-- Show names of marked packages in legend
-- Added a source code importer that can analyse rloc,mcc for java source code
-- keep settings when the user changes a file
-- Added option to set white background
-
-### Changed
-
-### Removed
-
-- cypress
+-   e2e tests are running in CI Environment (headless)
+-   pupeteer as e2e test framework
+-   Show names of marked packages in legend
+-   Added a source code importer that can analyse rloc,mcc for java source code
+-   keep settings when the user changes a file
+-   Added option to set white background
+
+### Changed
+
+### Removed
+
+-   cypress
 
 ### Fixed
 
@@ -493,7 +490,7 @@
 
 ### Changed
 
-- Changed folder detail metrics from mean to sum
+-   Changed folder detail metrics from mean to sum
 
 ### Removed
 
@@ -513,69 +510,69 @@
 
 ### Added
 
-- Added UnderstandImporter to Analysis
-- Packages can be highlighted in different colors #152
-- Adding a context menu with highlighting colors and convenience methods for the tree view and 3D view #155
-- Folders and files to highlight can be described in the cc.json #165
-- Dynamic/automatic margin computing de/activated by tick
-
-### Changed
-
-- Details panel: using the sum of the childrens metrics instead of the mean value
-
-### Removed
-
-### Fixed
-
-- Display buttons do not trigger map changes #185
-- Flickering surfaces when zooming out
+-   Added UnderstandImporter to Analysis
+-   Packages can be highlighted in different colors #152
+-   Adding a context menu with highlighting colors and convenience methods for the tree view and 3D view #155
+-   Folders and files to highlight can be described in the cc.json #165
+-   Dynamic/automatic margin computing de/activated by tick
+
+### Changed
+
+-   Details panel: using the sum of the childrens metrics instead of the mean value
+
+### Removed
+
+### Fixed
+
+-   Display buttons do not trigger map changes #185
+-   Flickering surfaces when zooming out
 
 ## [1.13.0] - 2018-06-08
 
 ### Added
 
-- Layout switcher #141
-- Added CrococosmoImporter to Analysis
-- Added type, dirs, name to CSVExporter
-- Invert height of building checkbox
-- Aggregate multiple maps in visualization #110
-- Auto Focus selected map part
-- Timmer added to applySettings in SettingsService
-
-### Changed
-
-- Crococosmo xml files will now generate a cc.json file for each version
-- Suppressing ARIA warnings
-- Simplified gradle structure of analysis part
-- Deltas added in the metric quick access panel #138
-- Ticks and ResetValue Buttons call to onSettingsChange to avoid applySettings timer
-- compacting empty middle packages #150
-- Detail panel minimized by default
-
-### Removed
-
-### Fixed
-
-- filter by regex shows parent nodes #116
-- typo in scss file
+-   Layout switcher #141
+-   Added CrococosmoImporter to Analysis
+-   Added type, dirs, name to CSVExporter
+-   Invert height of building checkbox
+-   Aggregate multiple maps in visualization #110
+-   Auto Focus selected map part
+-   Timmer added to applySettings in SettingsService
+
+### Changed
+
+-   Crococosmo xml files will now generate a cc.json file for each version
+-   Suppressing ARIA warnings
+-   Simplified gradle structure of analysis part
+-   Deltas added in the metric quick access panel #138
+-   Ticks and ResetValue Buttons call to onSettingsChange to avoid applySettings timer
+-   compacting empty middle packages #150
+-   Detail panel minimized by default
+
+### Removed
+
+### Fixed
+
+-   filter by regex shows parent nodes #116
+-   typo in scss file
 
 ## [1.12.0] - 2018-04-27
 
 ### Added
 
-- horizontal quick access metric chooser
-- Link behind filepath in detailPanel #84
-- Double click event-handler on Buildings #84
-- Detail Panel can be minimized and maximized
-- Settings option to minimize Detail Panel
-- cypress as an e2e test runner
-
-### Changed
-
-### Removed
-
-- metric details from legend
-- metric chooser from settings panel
+-   horizontal quick access metric chooser
+-   Link behind filepath in detailPanel #84
+-   Double click event-handler on Buildings #84
+-   Detail Panel can be minimized and maximized
+-   Settings option to minimize Detail Panel
+-   cypress as an e2e test runner
+
+### Changed
+
+### Removed
+
+-   metric details from legend
+-   metric chooser from settings panel
 
 ### Fixed
 
@@ -589,7 +586,7 @@
 
 ### Fixed
 
-- a sonar importer bug which prevented the importer to fetch the last page #122
+-   a sonar importer bug which prevented the importer to fetch the last page #122
 
 ## [1.11.1] - 2018-04-11
 
@@ -605,26 +602,26 @@
 
 ### Added
 
-- SASS support
-- simple regex filter
-- Reset Button
-- Dialog Service replaces console log calls and window.alert calls
-- linking tree view and map hover
-- auto fit scene button
-- anugularJS material
-- Scenarios are now filtered by compatibility for the given map
-- Link in visualization #84
-
-### Changed
-
-### Removed
-
-- materialize-css
-- grunt
-
-### Fixed
-
-- less flickering and artifacts
+-   SASS support
+-   simple regex filter
+-   Reset Button
+-   Dialog Service replaces console log calls and window.alert calls
+-   linking tree view and map hover
+-   auto fit scene button
+-   anugularJS material
+-   Scenarios are now filtered by compatibility for the given map
+-   Link in visualization #84
+
+### Changed
+
+### Removed
+
+-   materialize-css
+-   grunt
+
+### Fixed
+
+-   less flickering and artifacts
 
 ## [1.10.0] - 2018-03-22
 
@@ -632,19 +629,19 @@
 
 ### Changed
 
-- Clean up UI #86
-- Updated analysis dependencies
-
-### Removed
-
-### Fixed
-
-- Delta View shows Deltas of itself as non-trivial if nodes have same name #89: Compare deltas by path not name
-- Delta calculation performance boost #91
-- Problems when intermediate nodes missed metrics #92
-- removed unnecessary calculations
-- removed bug in SonarImporter that slowed up performance and missed out multiple metrics
-- minor bugs
+-   Clean up UI #86
+-   Updated analysis dependencies
+
+### Removed
+
+### Fixed
+
+-   Delta View shows Deltas of itself as non-trivial if nodes have same name #89: Compare deltas by path not name
+-   Delta calculation performance boost #91
+-   Problems when intermediate nodes missed metrics #92
+-   removed unnecessary calculations
+-   removed bug in SonarImporter that slowed up performance and missed out multiple metrics
+-   minor bugs
 
 ## [1.9.3] - 2018-02-23
 
@@ -652,7 +649,7 @@
 
 ### Changed
 
-- sorting treeview by folders and names
+-   sorting treeview by folders and names
 
 ### Removed
 
@@ -662,13 +659,13 @@
 
 ### Added
 
-- added preliminary CSVExporter for visualisation data
-
-### Changed
-
-- padding rendering
-- minimal building height is 1 to prevent clipping issues
-- fallback values for visualization when no metric is available (area = 1, height = 1, color = grey). Data in data structure will not be changed.
+-   added preliminary CSVExporter for visualisation data
+
+### Changed
+
+-   padding rendering
+-   minimal building height is 1 to prevent clipping issues
+-   fallback values for visualization when no metric is available (area = 1, height = 1, color = grey). Data in data structure will not be changed.
 
 ### Removed
 
@@ -684,7 +681,7 @@
 
 ### Fixed
 
-- detail panel bug fix
+-   detail panel bug fix
 
 ## [1.9.0] - 2018-02-20
 
@@ -692,7 +689,7 @@
 
 ### Changed
 
-- moved to unscoped npm packages
+-   moved to unscoped npm packages
 
 ### Removed
 
@@ -704,7 +701,7 @@
 
 ### Changed
 
-- detail panel background is white now. better visibility
+-   detail panel background is white now. better visibility
 
 ### Removed
 
@@ -716,7 +713,7 @@
 
 ### Changed
 
-- revision chooser moved to settings panel and uses now understandable dropdowns instead of links. Part of the #82 proposals
+-   revision chooser moved to settings panel and uses now understandable dropdowns instead of links. Part of the #82 proposals
 
 ### Removed
 
@@ -726,26 +723,26 @@
 
 ### Added
 
-- Experimental dependency support
-- loading indicator
-- file path to detail panel
-- collapsible tree view and visibility/isolation per node toggles
-
-### Changed
-
-- added a ray-aabb intersection test before precise testing. Less time is spent in intersection methods.
-
-### Removed
-
-### Fixed
-
-- fixed a minor bug
-- canvas mouse event listener are now limited to the canvas dom element. UI events will not trigger the canvas listeners anymore
-- canvas mouse events distinguish now between click and drag. Dragging does not reset selection anymore
-- slider input #64
-- rz slider initialization bug
-- increasing test coverage
-- deltas where calculated on map loading even though, they were disabled
+-   Experimental dependency support
+-   loading indicator
+-   file path to detail panel
+-   collapsible tree view and visibility/isolation per node toggles
+
+### Changed
+
+-   added a ray-aabb intersection test before precise testing. Less time is spent in intersection methods.
+
+### Removed
+
+### Fixed
+
+-   fixed a minor bug
+-   canvas mouse event listener are now limited to the canvas dom element. UI events will not trigger the canvas listeners anymore
+-   canvas mouse events distinguish now between click and drag. Dragging does not reset selection anymore
+-   slider input #64
+-   rz slider initialization bug
+-   increasing test coverage
+-   deltas where calculated on map loading even though, they were disabled
 
 ## [1.7.2] - 2018-02-02
 
@@ -757,8 +754,8 @@
 
 ### Fixed
 
-- url to homepage
-- analysis package
+-   url to homepage
+-   analysis package
 
 ## [1.7.1] - 2018-02-02
 
@@ -776,17 +773,17 @@
 
 ### Changed
 
-- npm pachage scoped to @maibornwolff
-- Defined further scenarios via json file
-- Added description for metrics and scenarios
-- using fixed point values in detail panel (ui) to truncate infinite or long decimals
-- folders now use the mean attributes of their buildings(leaves)
-
-### Removed
-
-### Fixed
-
-- Bugfix: detail panel should be cleared before setting new details else old values may survive
+-   npm pachage scoped to @maibornwolff
+-   Defined further scenarios via json file
+-   Added description for metrics and scenarios
+-   using fixed point values in detail panel (ui) to truncate infinite or long decimals
+-   folders now use the mean attributes of their buildings(leaves)
+
+### Removed
+
+### Fixed
+
+-   Bugfix: detail panel should be cleared before setting new details else old values may survive
 
 ## [1.6.7] - 2018-02-01
 
@@ -802,19 +799,19 @@
 
 ### Added
 
-- added anonymous git log generator anongit
-- browser demo shows codecharta-visualization sonar analysis
-
-### Changed
-
-- rewrote command line interface
-- linking ccsh to bin/ccsh will be deleted later
-
-### Removed
-
-### Fixed
-
-- No underscore for scenarios in tooltips #71
+-   added anonymous git log generator anongit
+-   browser demo shows codecharta-visualization sonar analysis
+
+### Changed
+
+-   rewrote command line interface
+-   linking ccsh to bin/ccsh will be deleted later
+
+### Removed
+
+### Fixed
+
+-   No underscore for scenarios in tooltips #71
 
 ## [1.6.5] - 2018-01-30
 
@@ -836,14 +833,14 @@
 
 ### Fixed
 
-- fixed broken SonarImporter due to jdk9 migration
+-   fixed broken SonarImporter due to jdk9 migration
 
 ## [1.6.3] - 2018-01-26
 
 ### Added
 
-- added npm publish for analysis
-- simple release script for automatic changelog updates, commits, tags, version bumps
+-   added npm publish for analysis
+-   simple release script for automatic changelog updates, commits, tags, version bumps
 
 ### Changed
 
@@ -855,32 +852,32 @@
 
 ### Added
 
-- added support for git log --raw and git log --numstat --raw
-- added support for git log --numstat and codechurn
-- added support for renames in SCMLogParser for git log --name-status
-- added support for renames in SCMLogParser for git log --numstat, git log --raw and git log --numstat --raw
-- added new SCM experimental metrics range_of_weeks_with_commits and successive_weeks_of_commits
-- the file origin of a node is displayed in the details now
-- sonarqube analysis on CI build
-- npm publish support in visualization
-
-### Changed
-
-- Deltas are no longer experimental
-- two selected delta maps now merge their nodes correctly. The map where
-  a node was missing get's a copy of this node with metrics=0.
-  File additions/deletions are therefore only visible when areaMetric is
-  unary and deltas are activated.
-
-### Removed
-
-### Fixed
-
-- delta display bug for heights
-- going back from delta view now correctly removes deltas from node data
-- Delta shown although not in delta mode #60
-- Allow inversion of delta colors #57
-- npm binary error
+-   added support for git log --raw and git log --numstat --raw
+-   added support for git log --numstat and codechurn
+-   added support for renames in SCMLogParser for git log --name-status
+-   added support for renames in SCMLogParser for git log --numstat, git log --raw and git log --numstat --raw
+-   added new SCM experimental metrics range_of_weeks_with_commits and successive_weeks_of_commits
+-   the file origin of a node is displayed in the details now
+-   sonarqube analysis on CI build
+-   npm publish support in visualization
+
+### Changed
+
+-   Deltas are no longer experimental
+-   two selected delta maps now merge their nodes correctly. The map where
+    a node was missing get's a copy of this node with metrics=0.
+    File additions/deletions are therefore only visible when areaMetric is
+    unary and deltas are activated.
+
+### Removed
+
+### Fixed
+
+-   delta display bug for heights
+-   going back from delta view now correctly removes deltas from node data
+-   Delta shown although not in delta mode #60
+-   Allow inversion of delta colors #57
+-   npm binary error
 
 ## [1.5.2] - 2018-01-04
 
@@ -888,66 +885,66 @@
 
 ### Changed
 
-- scaling slider now has steps of 0.1. This allows the user to select precise values like 2.0
-- updated jdk to jdk9
-
-### Removed
-
-### Fixed
-
-- Opening the same file a second time does not work #53
-- added missing require declaration
-- added glsl loader in testing environment
-- Native Application support is bugged while building in Travis CI #48
+-   scaling slider now has steps of 0.1. This allows the user to select precise values like 2.0
+-   updated jdk to jdk9
+
+### Removed
+
+### Fixed
+
+-   Opening the same file a second time does not work #53
+-   added missing require declaration
+-   added glsl loader in testing environment
+-   Native Application support is bugged while building in Travis CI #48
 
 ## [1.5.1] - 2017-11-14
 
 ### Added
 
-- command line parameter to toggle "authors" attribute in SCMLogParser
-
-### Changed
-
-### Removed
-
-### Fixed
-
-- when passing a file through the "file" parameter in the URL, the map now renders correctly
+-   command line parameter to toggle "authors" attribute in SCMLogParser
+
+### Changed
+
+### Removed
+
+### Fixed
+
+-   when passing a file through the "file" parameter in the URL, the map now renders correctly
 
 ## [1.5.0] - 2017-10-24
 
 ### Added
 
-- experimental delta functionality
-- loading multiple maps
-- experimental margin slider
-
-### Changed
-
-- faster rendering
-
-### Removed
-
-- nwjs packages and native apps due to a bug
-
-### Fixed
-
-- using color metric instead of height metric for color range slider ceil
+-   experimental delta functionality
+-   loading multiple maps
+-   experimental margin slider
+
+### Changed
+
+-   faster rendering
+
+### Removed
+
+-   nwjs packages and native apps due to a bug
+
+### Fixed
+
+-   using color metric instead of height metric for color range slider ceil
 
 ## [1.4.0] - 2017-09-14
 
 ### Added
 
-- Typescript support
-- Browsersync
-- added advanced merging strategy "leaf" in MergeFilter
-- advanced merging with restructuring
-
-### Changed
-
-- Browserify replaced with Webpack
-- Better debugging
-- Karma instead of Mocha
+-   Typescript support
+-   Browsersync
+-   added advanced merging strategy "leaf" in MergeFilter
+-   advanced merging with restructuring
+
+### Changed
+
+-   Browserify replaced with Webpack
+-   Better debugging
+-   Karma instead of Mocha
 
 ### Removed
 
@@ -957,26 +954,26 @@
 
 ### Added
 
-- add slider controls for color thresholds #19
-- Added additional structuring in SonarImporter for multi-module projects
-- button to generate current url parameters
-- camera position is now a setting (e.g. in scenarios or url parameters)
-- margin slider: make it easier to find out to which package/folder a class belongs #20
-
-### Changed
-
-- better url parameter resolution (nested parameters are handled correctly)
-- changed hover color. Allows better distinction between hover and select
-
-### Removed
-
-- obsolete helper grid
-
-### Fixed
-
-- changing display or color settings resets scaling #18
-- scenario description #32
-- Scaling should not scale the labels #35
+-   add slider controls for color thresholds #19
+-   Added additional structuring in SonarImporter for multi-module projects
+-   button to generate current url parameters
+-   camera position is now a setting (e.g. in scenarios or url parameters)
+-   margin slider: make it easier to find out to which package/folder a class belongs #20
+
+### Changed
+
+-   better url parameter resolution (nested parameters are handled correctly)
+-   changed hover color. Allows better distinction between hover and select
+
+### Removed
+
+-   obsolete helper grid
+
+### Fixed
+
+-   changing display or color settings resets scaling #18
+-   scenario description #32
+-   Scaling should not scale the labels #35
 
 ## [1.3.1] - 2017-07-05
 
@@ -988,94 +985,94 @@
 
 ### Fixed
 
-- Prevented override of URL-parameters by default scenario
+-   Prevented override of URL-parameters by default scenario
 
 ## [1.3.0] - 2017-07-05
 
 ### Added
 
-- Adding simple merge functionality for multiple json files
-- Added CSVImporter
-- Added Translation for SonarQube metrics
-- Added descriptions for metrics
-
-### Changed
-
-- Changed uppercase metrics, e.g. RLOC, to lowercase metrics
-
-### Removed
-
-### Fixed
-
-- Simple cc.json does not display anything #17
+-   Adding simple merge functionality for multiple json files
+-   Added CSVImporter
+-   Added Translation for SonarQube metrics
+-   Added descriptions for metrics
+
+### Changed
+
+-   Changed uppercase metrics, e.g. RLOC, to lowercase metrics
+
+### Removed
+
+### Fixed
+
+-   Simple cc.json does not display anything #17
 
 ## [1.2.0] - 2017-06-19
 
 ### Added
 
-- Adding Labels and UI
-- Support for links to source page of SonarQube in sonarimporter
-- Added SCMLogParser
-
-### Changed
-
-### Removed
-
-### Fixed
-
-- GitHub Issue: legend is wrong #21
+-   Adding Labels and UI
+-   Support for links to source page of SonarQube in sonarimporter
+-   Added SCMLogParser
+
+### Changed
+
+### Removed
+
+### Fixed
+
+-   GitHub Issue: legend is wrong #21
 
 ## [1.1.5] - 2017-05-31
 
 ### Fixed
 
-- Wrong version numbers in analysis part
+-   Wrong version numbers in analysis part
 
 ## [1.1.4] - 2017-05-26
 
 ### Added
 
-- Scenarios and default scenario
-- Translation API for Metrics
-- Metric tooltips in dropdown
-
-### Fixed
-
-- GitHub Issue: Sonarimporter crashes with null pointer exception when there is a component without path. #13
+-   Scenarios and default scenario
+-   Translation API for Metrics
+-   Metric tooltips in dropdown
+
+### Fixed
+
+-   GitHub Issue: Sonarimporter crashes with null pointer exception when there is a component without path. #13
 
 ## [1.1.3] - 2017-05-01
 
 ### Added
 
-- Support for SonarQube Measures-API
-- Error logging for sonarqube errors
-
-### Changed
-
-- Standard Sonar metric is now complexity,ncloc,functions,duplicated_lines,classes,blocker_violations,generated_lines,bugs,commented_out_code_lines,lines,violations,comment_lines,duplicated_blocks
+-   Support for SonarQube Measures-API
+-   Error logging for sonarqube errors
+
+### Changed
+
+-   Standard Sonar metric is now complexity,ncloc,functions,duplicated_lines,classes,blocker_violations,generated_lines,bugs,commented_out_code_lines,lines,violations,comment_lines,duplicated_blocks
 
 ## [1.1.2] - 2017-04-28
 
 ### Added
 
-- Translation API for Metrics
+-   Translation API for Metrics
 
 ## [1.1.1] - 2017-04-07
 
 ### Fixed
 
-- GitHub Issue: Flickering surfaces #3
-- GitHub Issue: Unable to install due to readlink error on macOS #4
+-   GitHub Issue: Flickering surfaces #3
+-   GitHub Issue: Unable to install due to readlink error on macOS #4
 
 ## [1.1.0] - 2017-03-27
 
 ### Added
 
-- SourceMonitorImporter for importing projects from SourceMonitor.
+-   SourceMonitorImporter for importing projects from SourceMonitor.
 
 ## [1.0.0] - 2017-03-17
 
 ### Added
 
-- SonarImporter for importing projects from SonarQube.
-- ValidationTool for validating an existing json file.+-   SonarImporter for importing projects from SonarQube.
+-   ValidationTool for validating an existing json file.
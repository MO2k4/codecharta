--- conflicted
+++ resolved
@@ -11,12 +11,9 @@
 
 - Median symbol for aggregated relative metrics #365
 - AttributeTypes for tokeiImporter and SCMLogParser #365
-<<<<<<< HEAD
 - Ellipsis button in TreeView list when hovering a node to access context menu #780
 - Show gray eye-icon next to the ellipsis-button to indicate a flattened node #780
-=======
 - Attribute Type selector in the metric dropdowns for edges and nodes
->>>>>>> 96dc24ba
 
 ### Changed
 

--- conflicted
+++ resolved
@@ -8,43 +8,6 @@
 ## [unreleased]
 
 ### Added
-<<<<<<< HEAD
-- Color searched node names green in TreeView #225
-- Add option buttons (three dots) in TreeViewSearch to `Hide` or `Exclude` matching nodes #298
-- Show blacklist entry counter in blacklistPanel header #298
-- Option checkbox 'Hide Flattened Buildings' #225
-- Hide/Flatten non-searched buildings #225
-- Hide/Flatten all buildings, if searchPattern can't find any matching nodes #225
-- Show maxValue of each metric in metricChooser select list #204
-- Colored color-slider inside the RibbonBar #318
-- Color positive buildings white and set as default option #311
-- Clicking the ribbonBar section-titles toggles the ribbonBar #324
-- Adding prettier formatter
-- Adapt colorRange when changing colorMetric #330
-
-### Changed
-- Update TreeView filter with search field #225
-- Use 'gitignore' style matching in TreeViewSearch #225
-- Reorder `Focus`, `Hide` and `Exclude` buttons in nodeContextMenu #298
-- Reorder sidebarPanels (BlacklistPanel beneath TreeViewSearchPanel) #298
-- Use `fa-ban`-icon as symbols for blacklistPanel (instead of `fa-list`) #298
-- Use `fa-ban`-icon as symbols for blacklistType `Exclude` (instead of `fa-times`) #298
-- Label size keeps readable for large maps or a high distance between camera and map #237
-- updated dependencies to fix vulnerabilities
-- Scenarios only update settings which exist in Scenario and not all #224
-- MergeFilter to merge unique blacklist entries #275
-- MergeFilter to only merge unique attributeType entries #275
-
-### Removed
-- Remove invertHeight checkbox in delta-view #306
-- Remove option to add blacklist entries from inside the blacklistPanel #298
-- Remove statistic functions in Experimental panel #308
-
-### Fixed
-- CodeMap does not move anymore when navigating in text-fields #307
-- Merge blacklist in multipleFile view and convert paths #275
-- Show logo in NW.js standalone application #233
-=======
 
 -   Color searched node names green in TreeView #225
 -   Add option buttons (three dots) in TreeViewSearch to `Hide` or `Exclude` matching nodes #298
@@ -58,6 +21,7 @@
 -   Clicking the ribbonBar section-titles toggles the ribbonBar #324
 -   View-Cube displayed in top right corner #274
 -   Adding prettier formatter
+-   Adapt colorRange when changing colorMetric #330
 
 ### Changed
 
@@ -84,7 +48,6 @@
 -   CodeMap does not move anymore when navigating in text-fields #307
 -   Merge blacklist in multipleFile view and convert paths #275
 -   Show logo in NW.js standalone application #233
->>>>>>> c6f41d6a
 
 ## [1.20.1] - 2018-12-19
 

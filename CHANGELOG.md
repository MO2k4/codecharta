# Change Log
All notable changes to this project will be documented in this file.

The format is based on [Keep a Changelog](http://keepachangelog.com/)
and this project adheres to [Semantic Versioning](http://semver.org/)

## [unreleased]
### Added
- Layout switcher #141
- Added CrococosmoImporter to Analysis
- Added type, dirs, name to CSVExporter
- Invert height of building checkbox
- Timmer added to applySettings in SettingsService

### Changed
- Crococosmo xml files will now generate a cc.json file for each version
- Suppressing ARIA warnings
- Simplified gradle structure of analysis part
<<<<<<< HEAD
- Ticks and ResetValue Buttons call to onSettingsChange to avoid applySettings timer

=======
- compacting empty middle packages #150
>>>>>>> fa5f8442
### Removed

### Fixed
- filter by regex shows parent nodes #116

## [1.12.0] - 2018-04-27
### Added
- horizontal quick access metric chooser
- Link behind filepath in detailPanel #84
- Double click event-handler on Buildings #84
- Detail Panel can be minimized and maximized
- Settings option to minimize Detail Panel
- cypress as an e2e test runner


### Changed

### Removed
- metric details from legend
- metric chooser from settings panel

### Fixed

## [1.11.2] - 2018-04-13
### Added

### Changed

### Removed

### Fixed
- a sonar importer bug which prevented the importer to fetch the last page #122

## [1.11.1] - 2018-04-11
### Added

### Changed

### Removed

### Fixed

## [1.11.0] - 2018-04-11
### Added
- SASS support
- simple regex filter
- Reset Button
- Dialog Service replaces console log calls and window.alert calls
- linking tree view and map hover
- auto fit scene button
- anugularJS material
- Scenarios are now filtered by compatibility for the given map
- Link in visualization #84

### Changed

### Removed
- materialize-css
- grunt

### Fixed
- less flickering and artifacts

## [1.10.0] - 2018-03-22
### Added

### Changed
- Clean up UI #86
- Updated analysis dependencies

### Removed

### Fixed
- Delta View shows Deltas of itself as non-trivial if nodes have same name #89: Compare deltas by path not name
- Delta calculation performance boost #91
- Problems when intermediate nodes missed metrics #92
- removed unnecessary calculations
- removed bug in SonarImporter that slowed up performance and missed out multiple metrics
- minor bugs

## [1.9.3] - 2018-02-23
### Added

### Changed
- sorting treeview by folders and names

### Removed

### Fixed

## [1.9.2] - 2018-02-20
### Added
- added preliminary CSVExporter for visualisation data

### Changed
- padding rendering
- minimal building height is 1 to prevent clipping issues
- fallback values for visualization when no metric is available (area = 1, height = 1, color = grey). Data in data structure will not be changed.

### Removed

### Fixed

## [1.9.1] - 2018-02-20
### Added

### Changed

### Removed

### Fixed
- detail panel bug fix

## [1.9.0] - 2018-02-20
### Added

### Changed
- moved to unscoped npm packages

### Removed

### Fixed

## [1.8.2] - 2018-02-20
### Added

### Changed
- detail panel background is white now. better visibility

### Removed

### Fixed

## [1.8.1] - 2018-02-20
### Added

### Changed
- revision chooser moved to settings panel and uses now understandable dropdowns instead of links. Part of the #82 proposals

### Removed

### Fixed

## [1.8.0] - 2018-02-20
### Added
- Experimental dependency support
- loading indicator
- file path to detail panel
- collapsible tree view and visibility/isolation per node toggles

### Changed
- added a ray-aabb intersection test before precise testing. Less time is spent in intersection methods.

### Removed

### Fixed
- fixed a minor bug
- canvas mouse event listener are now limited to the canvas dom element. UI events will not trigger the canvas listeners anymore
- canvas mouse events distinguish now between click and drag. Dragging does not reset selection anymore
- slider input #64
- rz slider initialization bug
- increasing test coverage
- deltas where calculated on map loading even though, they were disabled

## [1.7.2] - 2018-02-02
### Added

### Changed

### Removed

### Fixed
- url to homepage
- analysis package

## [1.7.1] - 2018-02-02
### Added

### Changed

### Removed

### Fixed

## [1.7.0] - 2018-02-02
### Added

### Changed
- npm pachage scoped to @maibornwolff
- Defined further scenarios via json file
- Added description for metrics and scenarios
- using fixed point values in detail panel (ui) to truncate infinite or long decimals
- folders now use the mean attributes of their buildings(leaves)

### Removed

### Fixed
- Bugfix: detail panel should be cleared before setting new details else old values may survive

## [1.6.7] - 2018-02-01
### Added

### Changed

### Removed

### Fixed

## [1.6.6] - 2018-02-01
### Added
- added anonymous git log generator anongit
- browser demo shows codecharta-visualization sonar analysis

### Changed
- rewrote command line interface
- linking ccsh to bin/ccsh will be deleted later

### Removed

### Fixed
- No underscore for scenarios in tooltips #71

## [1.6.5] - 2018-01-30
### Added

### Changed

### Removed

### Fixed

## [1.6.4] - 2018-01-30
### Added

### Changed

### Removed

### Fixed
- fixed broken SonarImporter due to jdk9 migration

## [1.6.3] - 2018-01-26
### Added
- added npm publish for analysis
- simple release script for automatic changelog updates, commits, tags, version bumps

### Changed

### Removed

### Fixed

## [1.6.2] - 2018-01-25
### Added
- added support for git log --raw and git log --numstat --raw
- added support for git log --numstat and codechurn
- added support for renames in SCMLogParser for git log --name-status
- added support for renames in SCMLogParser for git log --numstat, git log --raw  and git log --numstat --raw
- added new SCM experimental metrics range_of_weeks_with_commits and successive_weeks_of_commits
- the file origin of a node is displayed in the details now
- sonarqube analysis on CI build
- npm publish support in visualization

### Changed
- Deltas are no longer experimental
- two selected delta maps now merge their nodes correctly. The map where 
a node was missing get's a copy of this node with metrics=0. 
File additions/deletions are therefore only visible when areaMetric is 
unary and deltas are activated.

### Removed

### Fixed
- delta display bug for heights
- going back from delta view now correctly removes deltas from node data
- Delta shown although not in delta mode #60
- Allow inversion of delta colors #57
- npm binary error

## [1.5.2] - 2018-01-04
### Added

### Changed
- scaling slider now has steps of 0.1. This allows the user to select precise values like 2.0
- updated jdk to jdk9

### Removed

### Fixed
- Opening the same file a second time does not work #53
- added missing require declaration
- added glsl loader in testing environment
- Native Application support is bugged while building in Travis CI #48

## [1.5.1] - 2017-11-14
### Added
- command line parameter to toggle "authors" attribute in SCMLogParser

### Changed

### Removed

### Fixed
- when passing a file through the "file" parameter in the URL, the map now renders correctly

## [1.5.0] - 2017-10-24
### Added
- experimental delta functionality
- loading multiple maps
- experimental margin slider

### Changed
- faster rendering

### Removed
- nwjs packages and native apps due to a bug

### Fixed
- using color metric instead of height metric for color range slider ceil

## [1.4.0] - 2017-09-14
### Added
- Typescript support
- Browsersync
- added advanced merging strategy "leaf" in MergeFilter
- advanced merging with restructuring

### Changed
- Browserify replaced with Webpack
- Better debugging
- Karma instead of Mocha

### Removed

### Fixed

## [1.3.2] - 2017-08-18
### Added
- add slider controls for color thresholds #19
- Added additional structuring in SonarImporter for multi-module projects
- button to generate current url parameters
- camera position is now a setting (e.g. in scenarios or url parameters)
- margin slider: make it easier to find out to which package/folder a class belongs #20

### Changed
- better url parameter resolution (nested parameters are handled correctly)
- changed hover color. Allows better distinction between hover and select

### Removed
- obsolete helper grid

### Fixed
- changing display or color settings resets scaling #18
- scenario description #32
- Scaling should not scale the labels #35

## [1.3.1] - 2017-07-05
### Added

### Changed

### Removed

### Fixed
- Prevented override of URL-parameters by default scenario

## [1.3.0] - 2017-07-05
### Added
- Adding simple merge functionality for multiple json files
- Added CSVImporter
- Added Translation for SonarQube metrics
- Added descriptions for metrics

### Changed
- Changed uppercase metrics, e.g. RLOC, to lowercase metrics

### Removed

### Fixed
- Simple cc.json does not display anything #17

## [1.2.0] - 2017-06-19
### Added
- Adding Labels and UI
- Support for links to source page of SonarQube in sonarimporter
- Added SCMLogParser

### Changed

### Removed

### Fixed
- GitHub Issue: legend is wrong #21


## [1.1.5] - 2017-05-31
### Fixed
- Wrong version numbers in analysis part

## [1.1.4] - 2017-05-26
### Added
- Scenarios and default scenario
- Translation API for Metrics
- Metric tooltips in dropdown

### Fixed
- GitHub Issue: Sonarimporter crashes with null pointer exception when there is a component without path. #13

## [1.1.3] - 2017-05-01
### Added
- Support for SonarQube Measures-API
- Error logging for sonarqube errors

### Changed
- Standard Sonar metric is now complexity,ncloc,functions,duplicated_lines,classes,blocker_violations,generated_lines,bugs,commented_out_code_lines,lines,violations,comment_lines,duplicated_blocks

## [1.1.2] - 2017-04-28
### Added
- Translation API for Metrics

## [1.1.1] - 2017-04-07
### Fixed
- GitHub Issue: Flickering surfaces #3
- GitHub Issue: Unable to install due to readlink error on macOS #4

## [1.1.0] - 2017-03-27
### Added
- SourceMonitorImporter for importing projects from SourceMonitor.

## [1.0.0] - 2017-03-17
### Added
- SonarImporter for importing projects from SonarQube.
- ValidationTool for validating an existing json file.<|MERGE_RESOLUTION|>--- conflicted
+++ resolved
@@ -16,12 +16,8 @@
 - Crococosmo xml files will now generate a cc.json file for each version
 - Suppressing ARIA warnings
 - Simplified gradle structure of analysis part
-<<<<<<< HEAD
 - Ticks and ResetValue Buttons call to onSettingsChange to avoid applySettings timer
-
-=======
 - compacting empty middle packages #150
->>>>>>> fa5f8442
 ### Removed
 
 ### Fixed

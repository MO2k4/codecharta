--- conflicted
+++ resolved
@@ -42,11 +42,9 @@
 - Increased size of ribbonBar for big screens #644
 - File-Extension-Bar will not display excluded nodes anymore #725
 - Sanitize input for shelljs #600
-<<<<<<< HEAD
 - Fix IllegalStateException when scanning single file in SourceCodeParser #573
-=======
 - SourceCodeParser places files in the project root correctly into the hierarchy #574
->>>>>>> da4b5b24
+
 
 ### Chore
 
